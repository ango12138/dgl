/*!
 *  Copyright (c) 2020-2022 by Contributors
 * \file tensoradapter.h
 * \brief Header file for functions exposed by the adapter library.
 *
 * Functions in this library must be exported with extern "C" so that DGL can locate
 * them with dlsym(3) (or GetProcAddress on Windows).
 */

#ifndef TENSORADAPTER_H_
#define TENSORADAPTER_H_

#ifdef DGL_USE_CUDA
#include <cuda_runtime.h>
#endif  // DGL_USE_CUDA

namespace tensoradapter {

extern "C" {

/*!
 * \brief Allocate a piece of CPU memory via
 * PyTorch's CPUAllocator
 *
<<<<<<< HEAD
 * \param shape The shape
 * \param dtype The data type
 * \param device The device
 * \return The allocated tensor
 */
DLManagedTensor* TAempty(
    std::vector<int64_t> shape, DLDataType dtype, DLDevice device);
=======
 * \param nbytes The size to be allocated.
 * \return Pointer to the allocated memory.
 */
void* CPURawAlloc(size_t nbytes);

/*!
 * \brief Free the CPU memory.
 *
 * \param ptr Pointer to the memory to be freed.
 */
void CPURawDelete(void* ptr);
>>>>>>> 2b766740

#ifdef DGL_USE_CUDA
/*!
 * \brief Allocate a piece of GPU memory via
 * PyTorch's THCCachingAllocator.
 *
 * \param nbytes The size to be allocated.
 * \param stream The stream to be allocated on.
 * \return Pointer to the allocated memory.
 */
void* CUDARawAlloc(size_t nbytes, cudaStream_t stream);

/*!
 * \brief Free the GPU memory.
 *
 * \param ptr Pointer to the memory to be freed.
 */
void CUDARawDelete(void* ptr);
#endif  // DGL_USE_CUDA

}

};  // namespace tensoradapter

#endif  // TENSORADAPTER_H_<|MERGE_RESOLUTION|>--- conflicted
+++ resolved
@@ -22,15 +22,6 @@
  * \brief Allocate a piece of CPU memory via
  * PyTorch's CPUAllocator
  *
-<<<<<<< HEAD
- * \param shape The shape
- * \param dtype The data type
- * \param device The device
- * \return The allocated tensor
- */
-DLManagedTensor* TAempty(
-    std::vector<int64_t> shape, DLDataType dtype, DLDevice device);
-=======
  * \param nbytes The size to be allocated.
  * \return Pointer to the allocated memory.
  */
@@ -42,7 +33,6 @@
  * \param ptr Pointer to the memory to be freed.
  */
 void CPURawDelete(void* ptr);
->>>>>>> 2b766740
 
 #ifdef DGL_USE_CUDA
 /*!
