--- conflicted
+++ resolved
@@ -53,7 +53,11 @@
 void CUDARawDelete(void* ptr);
 
 /*!
-<<<<<<< HEAD
+ * \brief Get the current CUDA stream.
+ */
+cudaStream_t CUDACurrentStream();
+
+/*!
  * \brief Let the caching allocator know which streams are using this tensor.
  *
  * \param ptr Pointer of the tensor to be recorded.
@@ -61,11 +65,6 @@
  * \param device_id Device of the tensor.
  */
 void RecordStream(void* ptr, cudaStream_t stream, int device_id);
-=======
- * \brief Get the current CUDA stream.
- */
-cudaStream_t CUDACurrentStream();
->>>>>>> 1c9d2a03
 #endif  // DGL_USE_CUDA
 
 }
