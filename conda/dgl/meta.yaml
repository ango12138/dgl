--- conflicted
+++ resolved
@@ -1,10 +1,6 @@
 package:
   name: dgl{{ environ.get('DGL_PACKAGE_SUFFIX', '') }}
-<<<<<<< HEAD
-  version: "0.8.0"
-=======
-  version: "0.9"
->>>>>>> 44638b93
+  version: "0.8.0post1"
 
 source:
   git_rev: 0.8.x
