/*!
 *  Copyright (c) 2017-2022 by Contributors
 * \file ndarray.cc
 * \brief NDArray container infratructure.
 */
#include <string.h>
#include <dmlc/logging.h>
#include <dgl/runtime/ndarray.h>
#include <dgl/runtime/c_runtime_api.h>
#include <dgl/runtime/device_api.h>
#include <dgl/runtime/shared_mem.h>
#include <dgl/zerocopy_serializer.h>
#include <dgl/runtime/tensordispatch.h>
#include "runtime_base.h"

// deleter for arrays used by DLPack exporter
extern "C" void NDArrayDLPackDeleter(DLManagedTensor* tensor);

namespace dgl {

constexpr DGLDataType DGLDataTypeTraits<int8_t>::dtype;
constexpr DGLDataType DGLDataTypeTraits<int16_t>::dtype;
constexpr DGLDataType DGLDataTypeTraits<int32_t>::dtype;
constexpr DGLDataType DGLDataTypeTraits<int64_t>::dtype;
constexpr DGLDataType DGLDataTypeTraits<uint32_t>::dtype;
constexpr DGLDataType DGLDataTypeTraits<uint64_t>::dtype;
#ifdef USE_FP16
constexpr DGLDataType DGLDataTypeTraits<__half>::dtype;
#endif
constexpr DGLDataType DGLDataTypeTraits<float>::dtype;
constexpr DGLDataType DGLDataTypeTraits<double>::dtype;

namespace runtime {

inline void VerifyDataType(DGLDataType dtype) {
  CHECK_GE(dtype.lanes, 1);
  if (dtype.code == kDLFloat) {
    CHECK_EQ(dtype.bits % 8, 0);
  } else {
    CHECK_EQ(dtype.bits % 8, 0);
  }
  CHECK_EQ(dtype.bits & (dtype.bits - 1), 0);
}

inline size_t GetDataSize(const DGLArray& arr) {
  size_t size = 1;
  for (dgl_index_t i = 0; i < arr.ndim; ++i) {
    size *= arr.shape[i];
  }
  size *= (arr.dtype.bits * arr.dtype.lanes + 7) / 8;
  return size;
}

inline size_t GetDataAlignment(const DGLArray& arr) {
  size_t align = (arr.dtype.bits / 8) * arr.dtype.lanes;
  if (align < kAllocAlignment) return kAllocAlignment;
  return align;
}

struct NDArray::Internal {
  // Default deleter for the container
  static void DefaultDeleter(NDArray::Container* ptr) {
    using dgl::runtime::NDArray;
    if (ptr->manager_ctx != nullptr) {
      static_cast<NDArray::Container*>(ptr->manager_ctx)->DecRef();
    } else if (ptr->mem) {
      ptr->mem = nullptr;
    } else if (ptr->dl_tensor.data != nullptr) {
      // if the array is still pinned before freeing, unpin it.
      if (ptr->pinned_by_dgl_)
        UnpinContainer(ptr);
      dgl::runtime::DeviceAPI::Get(ptr->dl_tensor.ctx)->FreeDataSpace(
          ptr->dl_tensor.ctx, ptr->dl_tensor.data);
    }
    delete ptr;
  }
  // Deleter for NDArray converted from DLPack
  // This is used from data which is passed from external DLPack(DLManagedTensor)
  // that are not allocated inside of DGL.
  // This enables us to create NDArray from memory allocated by other
  // frameworks that are DLPack compatible
  static void DLPackDeleter(NDArray::Container* ptr) {
    // if the array is pinned by dgl, unpin it before freeing
    if (ptr->pinned_by_dgl_)
      UnpinContainer(ptr);
    DLManagedTensor* tensor = static_cast<DLManagedTensor*>(ptr->manager_ctx);
    if (tensor->deleter != nullptr) {
      (*tensor->deleter)(tensor);
    }
    delete ptr;
  }
  // Local create function which allocates tensor metadata
  // but does not allocate space for the data.
  static NDArray Create(std::vector<int64_t> shape,
                        DGLDataType dtype,
                        DGLContext ctx) {
    VerifyDataType(dtype);
    // critical zone
    NDArray::Container* data = new NDArray::Container();
    data->deleter = DefaultDeleter;
    NDArray ret(data);
    ret.data_ = data;
    // RAII now in effect
    // setup shape
    data->shape_ = std::move(shape);
    data->dl_tensor.shape = dmlc::BeginPtr(data->shape_);
    data->dl_tensor.ndim = static_cast<int>(data->shape_.size());
    // setup stride (this should be optional, but some framework
    //   does not support NULL stride and thus will crash the program).
    data->stride_.resize(data->dl_tensor.ndim, 1);
    for (int i = data->dl_tensor.ndim - 2; i >= 0; --i) {
      data->stride_[i] = data->shape_[i+1] * data->stride_[i+1];
    }
    data->dl_tensor.strides = dmlc::BeginPtr(data->stride_);
    // setup dtype
    data->dl_tensor.dtype = dtype;
    // setup ctx
    data->dl_tensor.ctx = ctx;
    return ret;
  }
  // Implementation of API function
  static DGLArray* MoveAsDGLArray(NDArray arr) {
    DGLArray* tensor = reinterpret_cast<DGLArray*>(arr.data_);
    CHECK(tensor == const_cast<DGLArray*>(arr.operator->()));
    arr.data_ = nullptr;
    return tensor;
  }
  // Container to DLManagedTensor
  static DLManagedTensor* ToDLPack(NDArray::Container* from) {
    CHECK(from != nullptr);
    DLManagedTensor* ret = new DLManagedTensor();
    ret->dl_tensor.data = from->dl_tensor.data;
    ret->dl_tensor.device = from->dl_tensor.ctx;
    ret->dl_tensor.ndim = from->dl_tensor.ndim;
    ret->dl_tensor.dtype = from->dl_tensor.dtype;
    ret->dl_tensor.shape = from->dl_tensor.shape;
    ret->dl_tensor.strides = from->dl_tensor.strides;
    ret->dl_tensor.byte_offset = from->dl_tensor.byte_offset;

    ret->manager_ctx = from;
    from->IncRef();
    ret->deleter = NDArrayDLPackDeleter;
    return ret;
  }
};

size_t NDArray::GetSize() const {
  return GetDataSize(data_->dl_tensor);
}

int64_t NDArray::NumElements() const {
  if (data_->dl_tensor.ndim == 0)
    return 0;
  int64_t size = 1;
  for (int i = 0; i < data_->dl_tensor.ndim; ++i) {
    size *= data_->dl_tensor.shape[i];
  }
  return size;
}

bool NDArray::IsContiguous() const {
  CHECK(data_ != nullptr);
  if (data_->dl_tensor.strides == nullptr)
    return true;

  // See https://github.com/dmlc/dgl/issues/2118 and PyTorch's compute_contiguous() implementation
  int64_t z = 1;
  for (int64_t i = data_->dl_tensor.ndim - 1; i >= 0; --i) {
    if (data_->dl_tensor.shape[i] != 1) {
      if (data_->dl_tensor.strides[i] == z)
        z *= data_->dl_tensor.shape[i];
      else
        return false;
    }
  }
  return true;
}

NDArray NDArray::CreateView(std::vector<int64_t> shape,
                            DGLDataType dtype,
                            int64_t offset) {
  CHECK(data_ != nullptr);
  CHECK(IsContiguous()) << "Can only create view for compact tensor";
  NDArray ret = Internal::Create(shape, dtype, data_->dl_tensor.ctx);
  ret.data_->dl_tensor.byte_offset =
      this->data_->dl_tensor.byte_offset;
  size_t curr_size = GetDataSize(this->data_->dl_tensor);
  size_t view_size = GetDataSize(ret.data_->dl_tensor);
  CHECK_LE(view_size, curr_size)
      << "Tries to create a view that has bigger memory than current one";
  // increase ref count
  this->data_->IncRef();
  ret.data_->manager_ctx = this->data_;
  ret.data_->dl_tensor.data =
    static_cast<char*>(this->data_->dl_tensor.data) + offset;
  return ret;
}

DLManagedTensor* NDArray::ToDLPack() const {
  return Internal::ToDLPack(data_);
}

NDArray NDArray::EmptyShared(const std::string &name,
                       std::vector<int64_t> shape,
                       DGLDataType dtype,
                       DGLContext ctx, bool is_create) {
  NDArray ret = Internal::Create(shape, dtype, ctx);
  // setup memory content
  size_t size = GetDataSize(ret.data_->dl_tensor);
  auto mem = std::make_shared<SharedMemory>(name);
  if (is_create) {
    ret.data_->dl_tensor.data = mem->CreateNew(size);
  } else {
    ret.data_->dl_tensor.data = mem->Open(size);
  }

  ret.data_->mem = mem;
  return ret;
}

NDArray NDArray::Empty(std::vector<int64_t> shape,
<<<<<<< HEAD
                       DGLDataType dtype,
                       DGLContext ctx) {
  TensorDispatcher* td = TensorDispatcher::Global();
  if (td->IsAvailable())
    return td->Empty(shape, dtype, ctx);

=======
                       DLDataType dtype,
                       DLContext ctx) {
>>>>>>> 2b766740
  NDArray ret = Internal::Create(shape, dtype, ctx);
  // setup memory content
  size_t size = GetDataSize(ret.data_->dl_tensor);
  size_t alignment = GetDataAlignment(ret.data_->dl_tensor);
  if (size > 0)
    ret.data_->dl_tensor.data =
        DeviceAPI::Get(ret->ctx)->AllocDataSpace(
            ret->ctx, size, alignment, ret->dtype);
  return ret;
}

NDArray NDArray::FromDLPack(DLManagedTensor* tensor) {
  NDArray::Container* data = new NDArray::Container();
  data->deleter = Internal::DLPackDeleter;
  data->manager_ctx = tensor;
  data->dl_tensor.data = tensor->dl_tensor.data;
  data->dl_tensor.ctx = tensor->dl_tensor.device;
  data->dl_tensor.ndim = tensor->dl_tensor.ndim;
  data->dl_tensor.dtype = tensor->dl_tensor.dtype;
  data->dl_tensor.shape = tensor->dl_tensor.shape;
  data->dl_tensor.strides = tensor->dl_tensor.strides;
  data->dl_tensor.byte_offset = tensor->dl_tensor.byte_offset;

  return NDArray(data);
}

void NDArray::CopyFromTo(DGLArray* from,
                         DGLArray* to,
                         DGLStreamHandle stream) {
  size_t from_size = GetDataSize(*from);
  size_t to_size = GetDataSize(*to);
  CHECK_EQ(from_size, to_size)
    << "DGLArrayCopyFromTo: The size must exactly match";

  CHECK(from->ctx.device_type == to->ctx.device_type
        || from->ctx.device_type == kDLCPU
        || to->ctx.device_type == kDLCPU)
    << "Can not copy across different ctx types directly";

  // Use the context that is *not* a cpu context to get the correct device
  // api manager.
  DGLContext ctx = from->ctx.device_type != kDLCPU ? from->ctx : to->ctx;

  DeviceAPI::Get(ctx)->CopyDataFromTo(
    from->data, static_cast<size_t>(from->byte_offset),
    to->data, static_cast<size_t>(to->byte_offset),
    from_size, from->ctx, to->ctx, from->dtype, stream);
}

void NDArray::PinContainer(NDArray::Container* ptr) {
  if (IsContainerPinned(ptr)) return;
  auto* tensor = &(ptr->dl_tensor);
  CHECK_EQ(tensor->ctx.device_type, kDLCPU)
    << "Only NDArray on CPU can be pinned";
  DeviceAPI::Get(kDLCUDA)->PinData(tensor->data, GetDataSize(*tensor));
  ptr->pinned_by_dgl_ = true;
}

void NDArray::UnpinContainer(NDArray::Container* ptr) {
  auto container_is_pinned = IsContainerPinned(ptr);
  // The tensor may be pinned outside of DGL via a different CUDA API,
  // so we cannot unpin it with cudaHostUnregister.
  CHECK(ptr->pinned_by_dgl_ || !container_is_pinned)
    << "Cannot unpin a tensor that is pinned outside of DGL.";
  // 1. not pinned, do nothing
  if (!container_is_pinned) return;
  // 2. pinned by DGL, unpin it
  DeviceAPI::Get(kDLCUDA)->UnpinData(ptr->dl_tensor.data);
  ptr->pinned_by_dgl_ = false;
}

template<typename T>
NDArray NDArray::FromVector(const std::vector<T>& vec, DGLContext ctx) {
  const DGLDataType dtype = DGLDataTypeTraits<T>::dtype;
  int64_t size = static_cast<int64_t>(vec.size());
  NDArray ret = NDArray::Empty({size}, dtype, ctx);
  DeviceAPI::Get(ctx)->CopyDataFromTo(
      vec.data(),
      0,
      static_cast<T*>(ret->data),
      0,
      size * sizeof(T),
      DGLContext{kDLCPU, 0},
      ctx,
      dtype,
      nullptr);
  return ret;
}

// export specializations
template NDArray NDArray::FromVector<int32_t>(const std::vector<int32_t>&, DGLContext);
template NDArray NDArray::FromVector<int64_t>(const std::vector<int64_t>&, DGLContext);
template NDArray NDArray::FromVector<uint32_t>(const std::vector<uint32_t>&, DGLContext);
template NDArray NDArray::FromVector<uint64_t>(const std::vector<uint64_t>&, DGLContext);
template NDArray NDArray::FromVector<float>(const std::vector<float>&, DGLContext);
template NDArray NDArray::FromVector<double>(const std::vector<double>&, DGLContext);

template<typename T>
std::vector<T> NDArray::ToVector() const {
  const DGLDataType dtype = DGLDataTypeTraits<T>::dtype;
  CHECK(data_->dl_tensor.ndim == 1) << "ToVector() only supported for 1D arrays";
  CHECK(data_->dl_tensor.dtype == dtype) << "dtype mismatch";

  int64_t size = data_->dl_tensor.shape[0];
  std::vector<T> vec(size);
  const DGLContext &ctx = data_->dl_tensor.ctx;
  DeviceAPI::Get(ctx)->CopyDataFromTo(
      static_cast<T*>(data_->dl_tensor.data),
      0,
      vec.data(),
      0,
      size * sizeof(T),
      ctx,
      DGLContext{kDLCPU, 0},
      dtype,
      nullptr);
  return vec;
}

template std::vector<int32_t> NDArray::ToVector<int32_t>() const;
template std::vector<int64_t> NDArray::ToVector<int64_t>() const;
template std::vector<uint32_t> NDArray::ToVector<uint32_t>() const;
template std::vector<uint64_t> NDArray::ToVector<uint64_t>() const;
template std::vector<float> NDArray::ToVector<float>() const;
template std::vector<double> NDArray::ToVector<double>() const;

std::shared_ptr<SharedMemory> NDArray::GetSharedMem() const {
  return this->data_->mem;
}

bool NDArray::IsContainerPinned(NDArray::Container* ptr) {
  if (ptr->pinned_by_dgl_)
    return true;
  auto* tensor = &(ptr->dl_tensor);
  // Can only be pinned if on CPU...
  if (tensor->ctx.device_type != kDLCPU)
    return false;
  // ... and CUDA device API is enabled, and the tensor is indeed in pinned memory.
  auto device = DeviceAPI::Get(kDLCUDA, true);
  return device && device->IsPinned(tensor->data);
}

void NDArray::Save(dmlc::Stream* strm) const {
  auto zc_strm = dynamic_cast<StreamWithBuffer*>(strm);
  if (zc_strm) {
    zc_strm->PushNDArray(*this);
    return;
  }
  SaveDGLArray(strm, const_cast<DGLArray*>(operator->()));
}

bool NDArray::Load(dmlc::Stream* strm) {
  auto zc_strm = dynamic_cast<StreamWithBuffer*>(strm);
  if (zc_strm) {
    *this = zc_strm->PopNDArray();
    return true;
  }
  uint64_t header, reserved;
  CHECK(strm->Read(&header))
      << "Invalid DGLArray file format";
  CHECK(strm->Read(&reserved))
      << "Invalid DGLArray file format";
  CHECK(header == kDGLNDArrayMagic)
      << "Invalid DGLArray file format";
  DGLContext ctx;
  int ndim;
  DGLDataType dtype;
  CHECK(strm->Read(&ctx))
      << "Invalid DGLArray file format";
  CHECK(strm->Read(&ndim))
      << "Invalid DGLArray file format";
  CHECK(strm->Read(&dtype))
      << "Invalid DGLArray file format";
  CHECK_EQ(ctx.device_type, kDLCPU)
      << "Invalid DGLArray context: can only save as CPU tensor";
  std::vector<int64_t> shape(ndim);
  if (ndim != 0) {
    CHECK(strm->ReadArray(&shape[0], ndim))
        << "Invalid DGLArray file format";
  }
  NDArray ret = NDArray::Empty(shape, dtype, ctx);
  int64_t num_elems = 1;
  int elem_bytes = (ret->dtype.bits + 7) / 8;
  for (int i = 0; i < ret->ndim; ++i) {
    num_elems *= ret->shape[i];
  }
  int64_t data_byte_size;
  CHECK(strm->Read(&data_byte_size))
      << "Invalid DGLArray file format";
  CHECK(data_byte_size == num_elems * elem_bytes)
      << "Invalid DGLArray file format";
  if (data_byte_size != 0)  {
    // strm->Read will return the total number of elements successfully read.
    // Therefore if data_byte_size is zero, the CHECK below would fail.
    CHECK(strm->Read(ret->data, data_byte_size))
        << "Invalid DGLArray file format";
  }
  if (!DMLC_IO_NO_ENDIAN_SWAP) {
    dmlc::ByteSwap(ret->data, elem_bytes, num_elems);
  }
  *this = ret;
  return true;
}


}  // namespace runtime
}  // namespace dgl

using namespace dgl::runtime;

void NDArrayDLPackDeleter(DLManagedTensor* tensor) {
  static_cast<NDArray::Container*>(tensor->manager_ctx)->DecRef();
  delete tensor;
}

int DGLArrayAlloc(const dgl_index_t* shape,
                  int ndim,
                  int dtype_code,
                  int dtype_bits,
                  int dtype_lanes,
                  int device_type,
                  int device_id,
                  DGLArrayHandle* out) {
  API_BEGIN();
  DGLDataType dtype;
  dtype.code = static_cast<uint8_t>(dtype_code);
  dtype.bits = static_cast<uint8_t>(dtype_bits);
  dtype.lanes = static_cast<uint16_t>(dtype_lanes);
  DGLContext ctx;
  ctx.device_type = static_cast<DLDeviceType>(device_type);
  ctx.device_id = device_id;
  *out = NDArray::Internal::MoveAsDGLArray(
      NDArray::Empty(std::vector<int64_t>(shape, shape + ndim), dtype, ctx));
  API_END();
}

int DGLArrayAllocSharedMem(const char *mem_name,
                           const dgl_index_t *shape,
                           int ndim,
                           int dtype_code,
                           int dtype_bits,
                           int dtype_lanes,
                           bool is_create,
                           DGLArrayHandle* out) {
  API_BEGIN();
  DGLDataType dtype;
  dtype.code = static_cast<uint8_t>(dtype_code);
  dtype.bits = static_cast<uint8_t>(dtype_bits);
  dtype.lanes = static_cast<uint16_t>(dtype_lanes);
  std::vector<int64_t> shape_vec(shape, shape + ndim);
  NDArray arr = NDArray::EmptyShared(mem_name, shape_vec, dtype,
                                     DGLContext{kDLCPU, 0}, is_create);
  *out = NDArray::Internal::MoveAsDGLArray(arr);
  API_END();
}

int DGLArrayFree(DGLArrayHandle handle) {
  API_BEGIN();
  reinterpret_cast<NDArray::Container*>(handle)->DecRef();
  API_END();
}

int DGLArrayCopyFromTo(DGLArrayHandle from,
                       DGLArrayHandle to,
                       DGLStreamHandle stream) {
  API_BEGIN();
  NDArray::CopyFromTo(from, to, stream);
  API_END();
}

int DGLArrayFromDLPack(DLManagedTensor* from,
                       DGLArrayHandle* out) {
  API_BEGIN();
  *out = NDArray::Internal::MoveAsDGLArray(NDArray::FromDLPack(from));
  API_END();
}

inline bool is_aligned(const void* ptr, std::uintptr_t alignment) noexcept {
  auto iptr = reinterpret_cast<std::uintptr_t>(ptr);
  return !(iptr % alignment);
}

int DGLArrayToDLPack(DGLArrayHandle from, DLManagedTensor** out,
                     int alignment) {
  API_BEGIN();
  auto* nd_container = reinterpret_cast<NDArray::Container*>(from);
  DGLArray* nd = &(nd_container->dl_tensor);
  if (alignment != 0 && !is_aligned(nd->data, alignment)) {
    std::vector<int64_t> shape_vec(nd->shape, nd->shape + nd->ndim);
    NDArray copy_ndarray = NDArray::Empty(shape_vec, nd->dtype, nd->ctx);
    copy_ndarray.CopyFrom(nd);
    *out = copy_ndarray.ToDLPack();
  } else {
    *out = NDArray::Internal::ToDLPack(nd_container);
  }
  API_END();
}

void DGLDLManagedTensorCallDeleter(DLManagedTensor* dltensor) {
  (*(dltensor->deleter))(dltensor);
}

int DGLArrayCopyFromBytes(DGLArrayHandle handle,
                          void* data,
                          size_t nbytes) {
  API_BEGIN();
  DGLContext cpu_ctx;
  cpu_ctx.device_type = kDLCPU;
  cpu_ctx.device_id = 0;
  size_t arr_size = GetDataSize(*handle);
  CHECK_EQ(arr_size, nbytes)
      << "DGLArrayCopyFromBytes: size mismatch";
  DeviceAPI::Get(handle->ctx)->CopyDataFromTo(
      data, 0,
      handle->data, static_cast<size_t>(handle->byte_offset),
      nbytes, cpu_ctx, handle->ctx, handle->dtype, nullptr);
  API_END();
}

int DGLArrayCopyToBytes(DGLArrayHandle handle,
                        void* data,
                        size_t nbytes) {
  API_BEGIN();
  DGLContext cpu_ctx;
  cpu_ctx.device_type = kDLCPU;
  cpu_ctx.device_id = 0;
  size_t arr_size = GetDataSize(*handle);
  CHECK_EQ(arr_size, nbytes)
      << "DGLArrayCopyToBytes: size mismatch";
  DeviceAPI::Get(handle->ctx)->CopyDataFromTo(
      handle->data, static_cast<size_t>(handle->byte_offset),
      data, 0,
      nbytes, handle->ctx, cpu_ctx, handle->dtype, nullptr);
  API_END();
}

int DGLArrayPinData(DGLArrayHandle handle,
                    DGLContext ctx) {
  API_BEGIN();
  auto* nd_container = reinterpret_cast<NDArray::Container*>(handle);
  NDArray::PinContainer(nd_container);
  API_END();
}

int DGLArrayUnpinData(DGLArrayHandle handle,
                      DGLContext ctx) {
  API_BEGIN();
  auto* nd_container = reinterpret_cast<NDArray::Container*>(handle);
  NDArray::UnpinContainer(nd_container);
  API_END();
}<|MERGE_RESOLUTION|>--- conflicted
+++ resolved
@@ -219,17 +219,8 @@
 }
 
 NDArray NDArray::Empty(std::vector<int64_t> shape,
-<<<<<<< HEAD
                        DGLDataType dtype,
                        DGLContext ctx) {
-  TensorDispatcher* td = TensorDispatcher::Global();
-  if (td->IsAvailable())
-    return td->Empty(shape, dtype, ctx);
-
-=======
-                       DLDataType dtype,
-                       DLContext ctx) {
->>>>>>> 2b766740
   NDArray ret = Internal::Create(shape, dtype, ctx);
   // setup memory content
   size_t size = GetDataSize(ret.data_->dl_tensor);
