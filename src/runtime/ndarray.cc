/*!
 *  Copyright (c) 2017 by Contributors
 * \file ndarray.cc
 * \brief NDArray container infratructure.
 */
#include <string.h>
#include <dmlc/logging.h>
#include <dgl/runtime/ndarray.h>
#include <dgl/runtime/c_runtime_api.h>
#include <dgl/runtime/device_api.h>
#include <dgl/runtime/shared_mem.h>
#include <dgl/zerocopy_serializer.h>
#include "runtime_base.h"

// deleter for arrays used by DLPack exporter
extern "C" void NDArrayDLPackDeleter(DLManagedTensor* tensor);

namespace dgl {
namespace runtime {

inline void VerifyDataType(DLDataType dtype) {
  CHECK_GE(dtype.lanes, 1);
  if (dtype.code == kDLFloat) {
    CHECK_EQ(dtype.bits % 8, 0);
  } else {
    CHECK_EQ(dtype.bits % 8, 0);
  }
  CHECK_EQ(dtype.bits & (dtype.bits - 1), 0);
}

inline size_t GetDataSize(const DLTensor& arr) {
  size_t size = 1;
  for (dgl_index_t i = 0; i < arr.ndim; ++i) {
    size *= arr.shape[i];
  }
  size *= (arr.dtype.bits * arr.dtype.lanes + 7) / 8;
  return size;
}

inline size_t GetDataAlignment(const DLTensor& arr) {
  size_t align = (arr.dtype.bits / 8) * arr.dtype.lanes;
  if (align < kAllocAlignment) return kAllocAlignment;
  return align;
}

struct NDArray::Internal {
  // Default deleter for the container
  static void DefaultDeleter(NDArray::Container* ptr) {
    using dgl::runtime::NDArray;
    if (ptr->manager_ctx != nullptr) {
      static_cast<NDArray::Container*>(ptr->manager_ctx)->DecRef();
#ifndef _WIN32
    } else if (ptr->mem) {
      ptr->mem = nullptr;
#endif  // _WIN32
    } else if (ptr->dl_tensor.data != nullptr) {
      dgl::runtime::DeviceAPI::Get(ptr->dl_tensor.ctx)->FreeDataSpace(
          ptr->dl_tensor.ctx, ptr->dl_tensor.data);
    }
    delete ptr;
  }
  // Deleter for NDArray converted from DLPack
  // This is used from data which is passed from external DLPack(DLManagedTensor)
  // that are not allocated inside of DGL.
  // This enables us to create NDArray from memory allocated by other
  // frameworks that are DLPack compatible
  static void DLPackDeleter(NDArray::Container* ptr) {
    DLManagedTensor* tensor = static_cast<DLManagedTensor*>(ptr->manager_ctx);
    if (tensor->deleter != nullptr) {
      (*tensor->deleter)(tensor);
    }
    delete ptr;
  }
  // Local create function which allocates tensor metadata
  // but does not allocate space for the data.
  static NDArray Create(std::vector<int64_t> shape,
                        DLDataType dtype,
                        DLContext ctx) {
    VerifyDataType(dtype);
    // critical zone
    NDArray::Container* data = new NDArray::Container();
    data->deleter = DefaultDeleter;
    NDArray ret(data);
    ret.data_ = data;
    // RAII now in effect
    // setup shape
    data->shape_ = std::move(shape);
    data->dl_tensor.shape = dmlc::BeginPtr(data->shape_);
    data->dl_tensor.ndim = static_cast<int>(data->shape_.size());
    // setup stride (this should be optional, but some framework
    //   does not support NULL stride and thus will crash the program).
    data->stride_.resize(data->dl_tensor.ndim, 1);
    for (int i = data->dl_tensor.ndim - 2; i >= 0; --i) {
      data->stride_[i] = data->shape_[i+1] * data->stride_[i+1];
    }
    data->dl_tensor.strides = dmlc::BeginPtr(data->stride_);
    // setup dtype
    data->dl_tensor.dtype = dtype;
    // setup ctx
    data->dl_tensor.ctx = ctx;
    return ret;
  }
  // Implementation of API function
  static DLTensor* MoveAsDLTensor(NDArray arr) {
    DLTensor* tensor = const_cast<DLTensor*>(arr.operator->());
    CHECK(reinterpret_cast<DLTensor*>(arr.data_) == tensor);
    arr.data_ = nullptr;
    return tensor;
  }
  // Container to DLManagedTensor
  static DLManagedTensor* ToDLPack(NDArray::Container* from) {
    CHECK(from != nullptr);
    DLManagedTensor* ret = new DLManagedTensor();
    ret->dl_tensor = from->dl_tensor;
    ret->manager_ctx = from;
    from->IncRef();
    ret->deleter = NDArrayDLPackDeleter;
    return ret;
  }
};

size_t NDArray::GetSize() const {
  return GetDataSize(data_->dl_tensor);
}

bool NDArray::IsContiguous() const {
  CHECK(data_ != nullptr);
  if (data_->dl_tensor.strides == nullptr)
    return true;
  for (int i = 0; i < data_->dl_tensor.ndim - 1; ++i) {
    if (data_->dl_tensor.strides[i] !=
        data_->dl_tensor.shape[i+1] * data_->dl_tensor.strides[i+1])
      return false;
  }
  return data_->dl_tensor.strides[data_->dl_tensor.ndim - 1] == 1;
}

NDArray NDArray::CreateView(std::vector<int64_t> shape,
                            DLDataType dtype,
                            int64_t offset) {
  CHECK(data_ != nullptr);
  CHECK(IsContiguous()) << "Can only create view for compact tensor";
  NDArray ret = Internal::Create(shape, dtype, data_->dl_tensor.ctx);
  ret.data_->dl_tensor.byte_offset =
      this->data_->dl_tensor.byte_offset;
  size_t curr_size = GetDataSize(this->data_->dl_tensor);
  size_t view_size = GetDataSize(ret.data_->dl_tensor);
  CHECK_LE(view_size, curr_size)
      << "Tries to create a view that has bigger memory than current one";
  // increase ref count
  this->data_->IncRef();
  ret.data_->manager_ctx = this->data_;
  ret.data_->dl_tensor.data =
    static_cast<char*>(this->data_->dl_tensor.data) + offset;
  return ret;
}

DLManagedTensor* NDArray::ToDLPack() const {
  return Internal::ToDLPack(data_);
}

NDArray NDArray::EmptyShared(const std::string &name,
                       std::vector<int64_t> shape,
                       DLDataType dtype,
                       DLContext ctx, bool is_create) {
  NDArray ret = Internal::Create(shape, dtype, ctx);
  // setup memory content
  size_t size = GetDataSize(ret.data_->dl_tensor);
#ifndef _WIN32
  auto mem = std::make_shared<SharedMemory>(name);
  if (is_create) {
    ret.data_->dl_tensor.data = mem->CreateNew(size);
  } else {
    ret.data_->dl_tensor.data = mem->Open(size);
  }

  ret.data_->mem = mem;
#else
  LOG(FATAL) << "Windows doesn't support NDArray with shared memory";
#endif  // _WIN32
  return ret;
}

NDArray NDArray::Empty(std::vector<int64_t> shape,
                       DLDataType dtype,
                       DLContext ctx) {
  NDArray ret = Internal::Create(shape, dtype, ctx);
  // setup memory content
  size_t size = GetDataSize(ret.data_->dl_tensor);
  size_t alignment = GetDataAlignment(ret.data_->dl_tensor);
  ret.data_->dl_tensor.data =
      DeviceAPI::Get(ret->ctx)->AllocDataSpace(
          ret->ctx, size, alignment, ret->dtype);
  return ret;
}

NDArray NDArray::FromDLPack(DLManagedTensor* tensor) {
  NDArray::Container* data = new NDArray::Container();
  data->deleter = Internal::DLPackDeleter;
  data->manager_ctx = tensor;
  data->dl_tensor = tensor->dl_tensor;
  return NDArray(data);
}

void NDArray::CopyFromTo(DLTensor* from,
                         DLTensor* to,
                         DGLStreamHandle stream) {
  size_t from_size = GetDataSize(*from);
  size_t to_size = GetDataSize(*to);
  CHECK_EQ(from_size, to_size)
    << "DGLArrayCopyFromTo: The size must exactly match";

  CHECK(from->ctx.device_type == to->ctx.device_type
        || from->ctx.device_type == kDLCPU
        || to->ctx.device_type == kDLCPU)
    << "Can not copy across different ctx types directly";

  // Use the context that is *not* a cpu context to get the correct device
  // api manager.
  DGLContext ctx = from->ctx.device_type != kDLCPU ? from->ctx : to->ctx;

  DeviceAPI::Get(ctx)->CopyDataFromTo(
    from->data, static_cast<size_t>(from->byte_offset),
    to->data, static_cast<size_t>(to->byte_offset),
    from_size, from->ctx, to->ctx, from->dtype, stream);
}

template<typename T>
NDArray NDArray::FromVector(const std::vector<T>& vec, DLContext ctx) {
  const DLDataType dtype = DLDataTypeTraits<T>::dtype;
  int64_t size = static_cast<int64_t>(vec.size());
  NDArray ret = NDArray::Empty({size}, dtype, DLContext{kDLCPU, 0});
  DeviceAPI::Get(ctx)->CopyDataFromTo(
      vec.data(),
      0,
      static_cast<T*>(ret->data),
      0,
      size * sizeof(T),
      DLContext{kDLCPU, 0},
      ctx,
      dtype,
      nullptr);
  return ret;
}

// export specializations
template NDArray NDArray::FromVector<int32_t>(const std::vector<int32_t>&, DLContext);
template NDArray NDArray::FromVector<int64_t>(const std::vector<int64_t>&, DLContext);
template NDArray NDArray::FromVector<uint32_t>(const std::vector<uint32_t>&, DLContext);
template NDArray NDArray::FromVector<uint64_t>(const std::vector<uint64_t>&, DLContext);
template NDArray NDArray::FromVector<float>(const std::vector<float>&, DLContext);
template NDArray NDArray::FromVector<double>(const std::vector<double>&, DLContext);

template<typename T>
std::vector<T> NDArray::ToVector() const {
  const DLDataType dtype = DLDataTypeTraits<T>::dtype;
  CHECK(data_->dl_tensor.ndim == 1) << "ToVector() only supported for 1D arrays";
  CHECK(data_->dl_tensor.dtype == dtype) << "dtype mismatch";

  int64_t size = data_->dl_tensor.shape[0];
  std::vector<T> vec(size);
  const DLContext &ctx = data_->dl_tensor.ctx;
  DeviceAPI::Get(ctx)->CopyDataFromTo(
      static_cast<T*>(data_->dl_tensor.data),
      0,
      vec.data(),
      0,
      size * sizeof(T),
      ctx,
      DLContext{kDLCPU, 0},
      dtype,
      nullptr);
  return vec;
}

template std::vector<int32_t> NDArray::ToVector<int32_t>() const;
template std::vector<int64_t> NDArray::ToVector<int64_t>() const;
template std::vector<uint32_t> NDArray::ToVector<uint32_t>() const;
template std::vector<uint64_t> NDArray::ToVector<uint64_t>() const;
template std::vector<float> NDArray::ToVector<float>() const;
template std::vector<double> NDArray::ToVector<double>() const;

#ifndef _WIN32
std::shared_ptr<SharedMemory> NDArray::GetSharedMem() const {
  return this->data_->mem;
}
#endif  // _WIN32


void NDArray::Save(dmlc::Stream* strm) const {
<<<<<<< HEAD
  auto zc_strm = dynamic_cast<StringStreamWithBuffer*>(strm);
=======
  auto zc_strm = dynamic_cast<StreamWithBuffer*>(strm);
>>>>>>> 4652c344
  if (zc_strm) {
    zc_strm->PushNDArray(*this);
    return;
  }
  SaveDLTensor(strm, const_cast<DLTensor*>(operator->()));
}

bool NDArray::Load(dmlc::Stream* strm) {
<<<<<<< HEAD
  auto zc_strm = dynamic_cast<StringStreamWithBuffer*>(strm);
=======
  auto zc_strm = dynamic_cast<StreamWithBuffer*>(strm);
>>>>>>> 4652c344
  if (zc_strm) {
    *this = zc_strm->PopNDArray();
    return true;
  }
  uint64_t header, reserved;
  CHECK(strm->Read(&header))
      << "Invalid DLTensor file format";
  CHECK(strm->Read(&reserved))
      << "Invalid DLTensor file format";
  CHECK(header == kDGLNDArrayMagic)
      << "Invalid DLTensor file format";
  DLContext ctx;
  int ndim;
  DLDataType dtype;
  CHECK(strm->Read(&ctx))
      << "Invalid DLTensor file format";
  CHECK(strm->Read(&ndim))
      << "Invalid DLTensor file format";
  CHECK(strm->Read(&dtype))
      << "Invalid DLTensor file format";
  CHECK_EQ(ctx.device_type, kDLCPU)
      << "Invalid DLTensor context: can only save as CPU tensor";
  std::vector<int64_t> shape(ndim);
  if (ndim != 0) {
    CHECK(strm->ReadArray(&shape[0], ndim))
        << "Invalid DLTensor file format";
  }
  NDArray ret = NDArray::Empty(shape, dtype, ctx);
  int64_t num_elems = 1;
  int elem_bytes = (ret->dtype.bits + 7) / 8;
  for (int i = 0; i < ret->ndim; ++i) {
    num_elems *= ret->shape[i];
  }
  int64_t data_byte_size;
  CHECK(strm->Read(&data_byte_size))
      << "Invalid DLTensor file format";
  CHECK(data_byte_size == num_elems * elem_bytes)
      << "Invalid DLTensor file format";
  if (data_byte_size != 0)  {
    // strm->Read will return the total number of elements successfully read.
    // Therefore if data_byte_size is zero, the CHECK below would fail.
    CHECK(strm->Read(ret->data, data_byte_size))
        << "Invalid DLTensor file format";
  }
  if (!DMLC_IO_NO_ENDIAN_SWAP) {
    dmlc::ByteSwap(ret->data, elem_bytes, num_elems);
  }
  *this = ret;
  return true;
}


}  // namespace runtime
}  // namespace dgl

using namespace dgl::runtime;

void NDArrayDLPackDeleter(DLManagedTensor* tensor) {
  static_cast<NDArray::Container*>(tensor->manager_ctx)->DecRef();
  delete tensor;
}

int DGLArrayAlloc(const dgl_index_t* shape,
                  int ndim,
                  int dtype_code,
                  int dtype_bits,
                  int dtype_lanes,
                  int device_type,
                  int device_id,
                  DGLArrayHandle* out) {
  API_BEGIN();
  DLDataType dtype;
  dtype.code = static_cast<uint8_t>(dtype_code);
  dtype.bits = static_cast<uint8_t>(dtype_bits);
  dtype.lanes = static_cast<uint16_t>(dtype_lanes);
  DLContext ctx;
  ctx.device_type = static_cast<DLDeviceType>(device_type);
  ctx.device_id = device_id;
  *out = NDArray::Internal::MoveAsDLTensor(
      NDArray::Empty(std::vector<int64_t>(shape, shape + ndim), dtype, ctx));
  API_END();
}

int DGLArrayAllocSharedMem(const char *mem_name,
                           const dgl_index_t *shape,
                           int ndim,
                           int dtype_code,
                           int dtype_bits,
                           int dtype_lanes,
                           bool is_create,
                           DGLArrayHandle* out) {
  API_BEGIN();
  DLDataType dtype;
  dtype.code = static_cast<uint8_t>(dtype_code);
  dtype.bits = static_cast<uint8_t>(dtype_bits);
  dtype.lanes = static_cast<uint16_t>(dtype_lanes);
  std::vector<int64_t> shape_vec(shape, shape + ndim);
  NDArray arr = NDArray::EmptyShared(mem_name, shape_vec, dtype,
                                     DLContext{kDLCPU, 0}, is_create);
  *out = NDArray::Internal::MoveAsDLTensor(arr);
  API_END();
}

int DGLArrayFree(DGLArrayHandle handle) {
  API_BEGIN();
  reinterpret_cast<NDArray::Container*>(handle)->DecRef();
  API_END();
}

int DGLArrayCopyFromTo(DGLArrayHandle from,
                       DGLArrayHandle to,
                       DGLStreamHandle stream) {
  API_BEGIN();
  NDArray::CopyFromTo(from, to, stream);
  API_END();
}

int DGLArrayFromDLPack(DLManagedTensor* from,
                       DGLArrayHandle* out) {
  API_BEGIN();
  *out = NDArray::Internal::MoveAsDLTensor(NDArray::FromDLPack(from));
  API_END();
}

inline bool is_aligned(const void* ptr, std::uintptr_t alignment) noexcept {
  auto iptr = reinterpret_cast<std::uintptr_t>(ptr);
  return !(iptr % alignment);
}

int DGLArrayToDLPack(DGLArrayHandle from, DLManagedTensor** out,
                     int alignment) {
  API_BEGIN();
  auto* nd_container = reinterpret_cast<NDArray::Container*>(from);
  DLTensor* nd = &(nd_container->dl_tensor);
  if (alignment != 0 && !is_aligned(nd->data, alignment)) {
    std::vector<int64_t> shape_vec(nd->shape, nd->shape + nd->ndim);
    NDArray copy_ndarray = NDArray::Empty(shape_vec, nd->dtype, nd->ctx);
    copy_ndarray.CopyFrom(nd);
    *out = copy_ndarray.ToDLPack();
  } else {
    *out = NDArray::Internal::ToDLPack(nd_container);
  }
  API_END();
}

void DGLDLManagedTensorCallDeleter(DLManagedTensor* dltensor) {
  (*(dltensor->deleter))(dltensor);
}

int DGLArrayCopyFromBytes(DGLArrayHandle handle,
                          void* data,
                          size_t nbytes) {
  API_BEGIN();
  DGLContext cpu_ctx;
  cpu_ctx.device_type = kDLCPU;
  cpu_ctx.device_id = 0;
  size_t arr_size = GetDataSize(*handle);
  CHECK_EQ(arr_size, nbytes)
      << "DGLArrayCopyFromBytes: size mismatch";
  DeviceAPI::Get(handle->ctx)->CopyDataFromTo(
      data, 0,
      handle->data, static_cast<size_t>(handle->byte_offset),
      nbytes, cpu_ctx, handle->ctx, handle->dtype, nullptr);
  API_END();
}

int DGLArrayCopyToBytes(DGLArrayHandle handle,
                        void* data,
                        size_t nbytes) {
  API_BEGIN();
  DGLContext cpu_ctx;
  cpu_ctx.device_type = kDLCPU;
  cpu_ctx.device_id = 0;
  size_t arr_size = GetDataSize(*handle);
  CHECK_EQ(arr_size, nbytes)
      << "DGLArrayCopyToBytes: size mismatch";
  DeviceAPI::Get(handle->ctx)->CopyDataFromTo(
      handle->data, static_cast<size_t>(handle->byte_offset),
      data, 0,
      nbytes, handle->ctx, cpu_ctx, handle->dtype, nullptr);
  API_END();
}<|MERGE_RESOLUTION|>--- conflicted
+++ resolved
@@ -288,11 +288,7 @@
 
 
 void NDArray::Save(dmlc::Stream* strm) const {
-<<<<<<< HEAD
-  auto zc_strm = dynamic_cast<StringStreamWithBuffer*>(strm);
-=======
   auto zc_strm = dynamic_cast<StreamWithBuffer*>(strm);
->>>>>>> 4652c344
   if (zc_strm) {
     zc_strm->PushNDArray(*this);
     return;
@@ -301,11 +297,7 @@
 }
 
 bool NDArray::Load(dmlc::Stream* strm) {
-<<<<<<< HEAD
-  auto zc_strm = dynamic_cast<StringStreamWithBuffer*>(strm);
-=======
   auto zc_strm = dynamic_cast<StreamWithBuffer*>(strm);
->>>>>>> 4652c344
   if (zc_strm) {
     *this = zc_strm->PopNDArray();
     return true;
