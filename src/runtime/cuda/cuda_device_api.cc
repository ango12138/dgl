--- conflicted
+++ resolved
@@ -106,18 +106,13 @@
   void* AllocDataSpace(DGLContext ctx,
                        size_t nbytes,
                        size_t alignment,
-<<<<<<< HEAD
                        DGLDataType type_hint) final {
-    CUDA_CALL(cudaSetDevice(ctx.device_id));
-=======
-                       DGLType type_hint) final {
     SetDevice(ctx);
     // Redirect to PyTorch's allocator when available.
     TensorDispatcher* td = TensorDispatcher::Global();
     if (td->IsAvailable())
       return td->CUDAAllocWorkspace(nbytes, CUDAThreadEntry::ThreadLocal()->stream);
 
->>>>>>> 2b766740
     CHECK_EQ(256 % alignment, 0U)
         << "CUDA space is aligned at 256 bytes";
     void *ret;
@@ -259,12 +254,7 @@
     return result;
   }
 
-<<<<<<< HEAD
   void* AllocWorkspace(DGLContext ctx, size_t size, DGLDataType type_hint) final {
-    // Redirect to PyTorch's allocator when available.
-=======
-  void* AllocWorkspace(DGLContext ctx, size_t size, DGLType type_hint) final {
->>>>>>> 2b766740
     SetDevice(ctx);
     // Redirect to PyTorch's allocator when available.
     TensorDispatcher* td = TensorDispatcher::Global();
