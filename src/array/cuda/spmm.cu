/*!
 *  Copyright (c) 2020 by Contributors
 * \file array/cuda/spmm.cu
 * \brief SPMM C APIs and definitions.
 */
#include <dgl/array.h>
#include "./spmm.cuh"
#include "./ge_spmm.cuh"
#include "./functor.cuh"
#include "../../runtime/cuda/cuda_common.h"

namespace dgl {

using namespace cuda;

namespace aten {
namespace {

/*! \brief Call cuBLAS geam API for transpose operation for float and double. */
template <typename DType>
cublasStatus_t Xgeam(cublasHandle_t handle, cublasOperation_t transa,
    cublasOperation_t transb, int m, int n,
    const DType* alpha, const DType* A, int lda,
    const DType* beta, const DType* B, int ldb,
    DType* C, int ldc) {
  LOG(INFO) << "Not supported dtype";
  return CUBLAS_STATUS_EXECUTION_FAILED;
}

template <>
cublasStatus_t Xgeam<float>(cublasHandle_t handle, cublasOperation_t transa,
    cublasOperation_t transb, int m, int n,
    const float* alpha, const float* A, int lda,
    const float* beta, const float* B, int ldb,
    float* C, int ldc) {
  return cublasSgeam(handle, transa, transb, m, n, alpha, A, lda,
      beta, B, ldb, C, ldc);
}

template <>
cublasStatus_t Xgeam<double>(cublasHandle_t handle, cublasOperation_t transa,
    cublasOperation_t transb, int m, int n,
    const double* alpha, const double* A, int lda,
    const double* beta, const double* B, int ldb,
    double* C, int ldc) {
  return cublasDgeam(handle, transa, transb, m, n, alpha, A, lda,
      beta, B, ldb, C, ldc);
}

/* \brief IndexSelect operator kernel implementation.
 * \note duplicate of IndexSelectKernel defined in array_index_select.cu
 */
template <typename DType, typename IdType>
__global__ void _IndexSelectKernel(
    const DType* __restrict__ in,
    const IdType* __restrict__ idx,
    DType* __restrict__ out,
    int n, int m) {
  int i = blockIdx.x;
  for (int j = threadIdx.x; j < m; j += blockDim.x)
    out[i * m + j] = in[idx[i] * m + j];
}

/* \brief Transpose operator kernel implementation.
 * \note not efficient but it's not a bottleneck, used for float16 dtype.
 */
template <typename DType>
__global__ void _TransposeKernel(
    const DType* __restrict__ in,
    DType* __restrict__ out,
    int n, int m) {
  int i = blockIdx.x;
  for (int j = threadIdx.x; j < m; j += blockDim.x)
    out[i * m + j] = in[j * n + i];
}

/*
 * \brief Tranpose the input matrix.
 * \param row number of rows of input matrix.
 * \param col number of columns of input matrix.
 */
template <typename DType>
void _Transpose(const DType* in, DType* out,
                int row, int col) {
  DType alpha = 1., beta = 0.;
  auto* thr_entry = runtime::CUDAThreadEntry::ThreadLocal();
  if (!thr_entry->cublas_handle)
    CUBLAS_CALL(cublasCreate(&(thr_entry->cublas_handle)));
  CUBLAS_CALL(cublasSetStream(thr_entry->cublas_handle, thr_entry->stream));
  CUBLAS_CALL(Xgeam<DType>(
      thr_entry->cublas_handle,
      CUBLAS_OP_T,
      CUBLAS_OP_N,
      row, col,
      &alpha, in, col,
      &beta, nullptr, row,
      out, row));
}

/*
 * \brief Tranpose the input matrix for data type half.
 * \note cuBLAS has no geam API for half data type, fallback to our kernel.
 */
template <>
void _Transpose<half>(const half* in, half* out,
                      int row, int col) {
  auto* thr_entry = runtime::CUDAThreadEntry::ThreadLocal();
  int nt = FindNumThreads(row);
  int nb = col;
  CUDA_KERNEL_CALL(_TransposeKernel, nb, nt, 0, thr_entry->stream, in, out, col, row);
}

/*
 * \brief
 */
template <typename DType, typename IdType>
__global__ void _IndexSelectKernel(const DType* array, const IdType* index,
                                   int64_t length, DType* out) {
  int tx = blockIdx.x * blockDim.x + threadIdx.x;
  int stride_x = gridDim.x * blockDim.x;
  while (tx < length) {
    out[tx] = array[index[tx]];
    tx += stride_x;
  }
}

/* \brief IndexSelect operator.
 * \note duplicate of IndexSelect defined in array_op.h but it can
 *    not be applied to float16 dtype.
 */
template<typename DType, typename IdType>
NDArray _IndexSelect(NDArray array, NDArray index) {
  auto* thr_entry = runtime::CUDAThreadEntry::ThreadLocal();
  const DType* array_data = static_cast<DType*>(array->data);
  const IdType* idx_data = static_cast<IdType*>(index->data);
  const int64_t arr_len = array->shape[0];
  const int64_t len = index->shape[0];
  NDArray ret = NDArray::Empty({len}, array->dtype, array->ctx);
  if (len == 0)
    return ret;
  DType* ret_data = static_cast<DType*>(ret->data);
  const int nt = FindNumThreads(len);
  const int nb = (len + nt - 1) / nt;
  CUDA_KERNEL_CALL(_IndexSelectKernel, nb, nt, 0, thr_entry->stream,
      array_data, idx_data, len, ret_data);
  return ret;
}

}  // namespace

namespace cusparse {

#if CUDART_VERSION < 11000
template <typename DType>
cusparseStatus_t Xcsrmm2(cusparseHandle_t handle, cusparseOperation_t transA,
    cusparseOperation_t transB, int m, int n, int k, int nnz,
    const DType* alpha, const cusparseMatDescr_t descrA,
    const DType* csrValA, const int* csrRowPtrA, const int* csrColIndA,
    const DType* B, int ldb, const DType* beta, DType* C, int ldc) {
  LOG(INFO) << "Not supported dtype";
  return CUSPARSE_STATUS_EXECUTION_FAILED;
}

template <>
cusparseStatus_t Xcsrmm2<float>(cusparseHandle_t handle, cusparseOperation_t transA,
    cusparseOperation_t transB, int m, int n, int k, int nnz,
    const float* alpha, const cusparseMatDescr_t descrA,
    const float* csrValA, const int* csrRowPtrA, const int* csrColIndA,
    const float* B, int ldb, const float* beta, float* C, int ldc) {
  return cusparseScsrmm2(handle, transA, transB, m, n, k, nnz,
      alpha, descrA, csrValA, csrRowPtrA, csrColIndA,
      B, ldb, beta, C, ldc);
}

template <>
cusparseStatus_t Xcsrmm2<double>(cusparseHandle_t handle, cusparseOperation_t transA,
    cusparseOperation_t transB, int m, int n, int k, int nnz,
    const double* alpha, const cusparseMatDescr_t descrA,
    const double* csrValA, const int* csrRowPtrA, const int* csrColIndA,
    const double* B, int ldb, const double* beta, double* C, int ldc) {
  return cusparseDcsrmm2(handle, transA, transB, m, n, k, nnz,
      alpha, descrA, csrValA, csrRowPtrA, csrColIndA,
      B, ldb, beta, C, ldc);
}
#endif

/*! Cusparse implementation of SpMM on Csr format. */
template <typename DType, typename IdType>
void CusparseCsrmm2(
    const DLContext& ctx,
    const CSRMatrix& csr,
    const DType* B_data, const DType* A_data,
    DType* C_data,
    int x_length) {
  // We use csrmm2 to perform following operation:
  // C = A x B, where A is a sparse matrix in csr format, B is the dense matrix for node
  // feature tensor. However, since cusparse only supports column-major, while our tensor
  // is stored in row-major, the actual computation is:
  // C = trans(A x trans(B)).
  // Currently, we use cublasXgeam to implement transposition and allocate intermediate
  // workspace memory for this.
  const int m = csr.num_rows;
  const int n = x_length;
  const int k = csr.num_cols;
  const int nnz = csr.indices->shape[0];
  const DType alpha = 1.0;
  const DType beta = 0.0;
  // device
  auto device = runtime::DeviceAPI::Get(ctx);
  auto* thr_entry = runtime::CUDAThreadEntry::ThreadLocal();
  // allocate cusparse handle if needed
  if (!thr_entry->cusparse_handle) {
    CUSPARSE_CALL(cusparseCreate(&(thr_entry->cusparse_handle)));
  }
  CUSPARSE_CALL(cusparseSetStream(thr_entry->cusparse_handle, thr_entry->stream));
  // all one data array
  DType* valptr = nullptr;
  if (!A_data) {
    valptr = static_cast<DType*>(device->AllocWorkspace(ctx, nnz * sizeof(DType)));
    _Fill(valptr, nnz, static_cast<DType>(1.));
  }
#if CUDART_VERSION >= 11000
  cusparseSpMatDescr_t matA;
  cusparseDnMatDescr_t matB, matC;
  constexpr auto dtype = cuda_dtype<DType>::value;
  constexpr auto idtype = cusparse_idtype<IdType>::value;
  CUSPARSE_CALL(cusparseCreateCsr(&matA,
      m, k, nnz,
      static_cast<IdType*>(csr.indptr->data),
      static_cast<IdType*>(csr.indices->data),
      const_cast<DType*>(valptr? valptr : A_data),
      idtype, idtype,
      CUSPARSE_INDEX_BASE_ZERO, dtype));
  CUSPARSE_CALL(cusparseCreateDnMat(&matB,
      k, n, n,
      const_cast<DType*>(B_data), dtype, CUSPARSE_ORDER_ROW));
  CUSPARSE_CALL(cusparseCreateDnMat(&matC,
      m, n, n,
      C_data, dtype, CUSPARSE_ORDER_ROW));

  auto transA = CUSPARSE_OPERATION_NON_TRANSPOSE;
  auto transB = CUSPARSE_OPERATION_NON_TRANSPOSE;
  size_t workspace_size;
  CUSPARSE_CALL(cusparseSpMM_bufferSize(
      thr_entry->cusparse_handle, transA, transB,
      &alpha, matA, matB, &beta, matC,
      dtype, CUSPARSE_SPMM_CSR_ALG2,
      &workspace_size));
  void* workspace = device->AllocWorkspace(ctx, workspace_size);
  CUSPARSE_CALL(cusparseSpMM(
      thr_entry->cusparse_handle, transA, transB,
      &alpha, matA, matB, &beta, matC,
      dtype, CUSPARSE_SPMM_CSR_ALG2,
      workspace));
  device->FreeWorkspace(ctx, workspace);

  CUSPARSE_CALL(cusparseDestroySpMat(matA));
  CUSPARSE_CALL(cusparseDestroyDnMat(matB));
  CUSPARSE_CALL(cusparseDestroyDnMat(matC));
#else
  // allocate matrix for temporary transposed output
  DType* trans_out = static_cast<DType*>(device->AllocWorkspace(ctx, m * n * sizeof(DType)));

  cusparseMatDescr_t descr;
  CUSPARSE_CALL(cusparseCreateMatDescr(&descr));
  CUSPARSE_CALL(cusparseSetMatType(descr, CUSPARSE_MATRIX_TYPE_GENERAL));
  CUSPARSE_CALL(cusparseSetMatIndexBase(descr, CUSPARSE_INDEX_BASE_ZERO));
  CUSPARSE_CALL(Xcsrmm2<DType>(
      thr_entry->cusparse_handle,
      CUSPARSE_OPERATION_NON_TRANSPOSE,
      CUSPARSE_OPERATION_TRANSPOSE,
      m, n, k, nnz, &alpha,
      descr, (valptr)? valptr : A_data,
      static_cast<int32_t*>(csr.indptr->data),
      static_cast<int32_t*>(csr.indices->data),
      B_data, n, &beta, trans_out, m));
  CUSPARSE_CALL(cusparseDestroyMatDescr(descr));
  // transpose the output matrix
  _Transpose(trans_out, C_data, n, m);
  device->FreeWorkspace(ctx, trans_out);
#endif
  if (valptr)
    device->FreeWorkspace(ctx, valptr);
}

/*! Cusparse implementation of SpMM on Csr format. */
template <typename DType, typename IdType>
void CusparseCsrmm2Hetero(
    const DLContext& ctx,
    const CSRMatrix& csr,
    const DType* B_data, const DType* A_data,
    DType* C_data,
    int64_t x_length,
    cudaStream_t strm_id) {
  // We use csrmm2 to perform following operation:
  // C = A x B, where A is a sparse matrix in csr format, B is the dense matrix for node
  // feature tensor. However, since cusparse only supports column-major, while our tensor
  // is stored in row-major, the actual computation is:
  // C = trans(A x trans(B)).
  // Currently, we use cublasXgeam to implement transposition and allocate intermediate
  // workspace memory for this.
  int int_maxlimit = std::numeric_limits<int>::max();
  CHECK_GE(int_maxlimit, (csr.num_rows));
  CHECK_GE(int_maxlimit, csr.num_cols);
  CHECK_GE(int_maxlimit, csr.indices->shape[0]);
  const int m = csr.num_rows;
  const int n = x_length;
  const int k = csr.num_cols;
  const int nnz = csr.indices->shape[0];
  const DType alpha = 1.0;
  const DType beta = 1.0;
  // device
  auto device = runtime::DeviceAPI::Get(ctx);
  auto* thr_entry = runtime::CUDAThreadEntry::ThreadLocal();
  // allocate cusparse handle if needed
  if (!thr_entry->cusparse_handle) {
    CUSPARSE_CALL(cusparseCreate(&(thr_entry->cusparse_handle)));
  }
  CUSPARSE_CALL(cusparseSetStream(thr_entry->cusparse_handle, strm_id));
  // all one data array
  DType* valptr = nullptr;
  if (!A_data) {
    valptr = static_cast<DType*>(device->AllocWorkspace(ctx, nnz * sizeof(DType)));
    _Fill(valptr, nnz, static_cast<DType>(1.));
  }
#if CUDART_VERSION >= 11000
  cusparseSpMatDescr_t matA;
  cusparseDnMatDescr_t matB, matC;
  constexpr auto dtype = cuda_dtype<DType>::value;
  constexpr auto idtype = cusparse_idtype<IdType>::value;
  CUSPARSE_CALL(cusparseCreateCsr(&matA,
      m, k, nnz,
      static_cast<IdType*>(csr.indptr->data),
      static_cast<IdType*>(csr.indices->data),
      const_cast<DType*>(valptr? valptr : A_data),
      idtype, idtype,
      CUSPARSE_INDEX_BASE_ZERO, dtype));
  CUSPARSE_CALL(cusparseCreateDnMat(&matB,
      k, n, n,
      const_cast<DType*>(B_data), dtype, CUSPARSE_ORDER_ROW));
  CUSPARSE_CALL(cusparseCreateDnMat(&matC,
      m, n, n,
      C_data, dtype, CUSPARSE_ORDER_ROW));

  auto transA = CUSPARSE_OPERATION_NON_TRANSPOSE;
  auto transB = CUSPARSE_OPERATION_NON_TRANSPOSE;
  size_t workspace_size;
  CUSPARSE_CALL(cusparseSpMM_bufferSize(
      thr_entry->cusparse_handle, transA, transB,
      &alpha, matA, matB, &beta, matC,
      dtype, CUSPARSE_SPMM_CSR_ALG2,
      &workspace_size));
  void* workspace = device->AllocWorkspace(ctx, workspace_size);
  CUSPARSE_CALL(cusparseSpMM(
      thr_entry->cusparse_handle, transA, transB,
      &alpha, matA, matB, &beta, matC,
      dtype, CUSPARSE_SPMM_CSR_ALG2,
      workspace));
  device->FreeWorkspace(ctx, workspace);

  CUSPARSE_CALL(cusparseDestroySpMat(matA));
  CUSPARSE_CALL(cusparseDestroyDnMat(matB));
  CUSPARSE_CALL(cusparseDestroyDnMat(matC));
#else
  cusparseMatDescr_t descr;
  CUSPARSE_CALL(cusparseCreateMatDescr(&descr));
  CUSPARSE_CALL(cusparseSetMatType(descr, CUSPARSE_MATRIX_TYPE_GENERAL));
  CUSPARSE_CALL(cusparseSetMatIndexBase(descr, CUSPARSE_INDEX_BASE_ZERO));
  CHECK_EQ(sizeof(IdType), sizeof(int32_t));
  CUSPARSE_CALL(Xcsrmm2<DType>(
      thr_entry->cusparse_handle,
      CUSPARSE_OPERATION_NON_TRANSPOSE,
      CUSPARSE_OPERATION_TRANSPOSE,
      m, n, k, nnz, &alpha,
      descr, (valptr)? valptr : A_data,
      static_cast<int32_t*>(csr.indptr->data),
      static_cast<int32_t*>(csr.indices->data),
      B_data, n, &beta, C_data, m));
  CUSPARSE_CALL(cusparseDestroyMatDescr(descr));
#endif
  if (valptr)
    device->FreeWorkspace(ctx, valptr);
}

}  // namespace cusparse

#define SWITCH_OP(op, Op, ...)                                      \
  do {                                                              \
    if ((op) == "add") {                                            \
      typedef cuda::binary::Add<DType> Op;                          \
      { __VA_ARGS__ }                                               \
    } else if ((op) == "sub") {                                     \
      typedef cuda::binary::Sub<DType> Op;                          \
      { __VA_ARGS__ }                                               \
    } else if ((op) == "mul") {                                     \
      typedef cuda::binary::Mul<DType> Op;                          \
      { __VA_ARGS__ }                                               \
    } else if ((op) == "div") {                                     \
      typedef cuda::binary::Div<DType> Op;                          \
      { __VA_ARGS__ }                                               \
    } else if ((op) == "copy_lhs") {                                \
      typedef cuda::binary::CopyLhs<DType> Op;                      \
      { __VA_ARGS__ }                                               \
    } else if ((op) == "copy_rhs") {                                \
      typedef cuda::binary::CopyRhs<DType> Op;                      \
      { __VA_ARGS__ }                                               \
    } else {                                                        \
      LOG(FATAL) << "Unsupported SpMM binary operator: " << op;     \
    }                                                               \
  } while (0)

/*!
 * \brief Determine whether cusparse SpMM function is applicable.
 */
template <int bits, typename IdType>
inline bool cusparse_available(bool more_nnz_than_matrix_size) {
#if CUDART_VERSION < 11000
  if (std::is_same<IdType, int>::value)
    if (bits > 16)
      return true;
  return false;
#else
  if (bits == 16)
    return false;  // cusparse's SpMM on fp16 is slow, temporally disabled.
  // If the CSR matrix has more NNZ than matrix size, we should not use cuSPARSE 11.1.
  return !more_nnz_than_matrix_size;
#endif
}

/*!
 * \brief CUDA implementation of g-SpMM on Csr format.
 * \note use cusparse if the reduce operator is `sum` and there is
 *       no broadcast, use dgl's kernel in other cases.
 */
template <int XPU, typename IdType, int bits>
void SpMMCsr(const std::string& op, const std::string& reduce,
             const BcastOff& bcast,
             const CSRMatrix& csr,
             NDArray ufeat,
             NDArray efeat,
             NDArray out,
             std::vector<NDArray> out_aux) {
  int64_t feat_len = bcast.out_len;
  bool is_scalar_efeat = efeat.NumElements() == csr.indices->shape[0];
  bool use_efeat = op != "copy_lhs";

  if (reduce == "sum") {
    bool more_nnz = (csr.indices->shape[0] > csr.num_rows * csr.num_cols);
    if (op == "copy_lhs" && cusparse_available<bits, IdType>(more_nnz)) {
      // cusparse
      int64_t x_length = 1;
      for (int i = 1; i < ufeat->ndim; ++i)
        x_length *= ufeat->shape[i];
      SWITCH_BITS(bits, DType, {
        cusparse::CusparseCsrmm2<DType, IdType>(
            ufeat->ctx, csr,
            static_cast<DType*>(ufeat->data),
            nullptr,
            static_cast<DType*>(out->data),
            x_length);
      });
    } else if (op == "mul" && is_scalar_efeat && cusparse_available<bits, IdType>(more_nnz)) {
      // cusparse
      int64_t x_length = 1;
      for (int i = 1; i < ufeat->ndim; ++i)
        x_length *= ufeat->shape[i];
      if (!IsNullArray(csr.data)) {
        SWITCH_BITS(bits, DType, {
          efeat = _IndexSelect<DType, IdType>(efeat, csr.data);
        });
      }
      SWITCH_BITS(bits, DType, {
        cusparse::CusparseCsrmm2<DType, IdType>(
            ufeat->ctx, csr,
            static_cast<DType*>(ufeat->data),
            static_cast<DType*>(efeat->data),
            static_cast<DType*>(out->data),
            x_length);
      });
    } else {  // general kernel
      SWITCH_BITS(bits, DType, {
        SWITCH_OP(op, Op, {
          cuda::SpMMCsr<IdType, DType, Op, cuda::reduce::Sum<IdType, DType> >(
              bcast, csr, ufeat, efeat, out, NullArray(), NullArray());
        });
      });
    }
  } else if (reduce == "max") {
    SWITCH_BITS(bits, DType, {
      SWITCH_OP(op, Op, {
        cuda::SpMMCsr<IdType, DType, Op, cuda::reduce::Max<IdType, DType> >(
            bcast, csr, ufeat, efeat, out, out_aux[0], out_aux[1]);
      });
    });
  } else if (reduce == "min") {
    SWITCH_BITS(bits, DType, {
      SWITCH_OP(op, Op, {
        cuda::SpMMCsr<IdType, DType, Op, cuda::reduce::Min<IdType, DType> >(
            bcast, csr, ufeat, efeat, out, out_aux[0], out_aux[1]);
      });
    });
  } else {
    LOG(FATAL) << "Not implemented";
  }
}

/*!
 * \brief CUDA implementation of g-SpMM on Csr format.
 * \note use cusparse if the reduce operator is `sum` and there is
 *       no broadcast, use dgl's kernel in other cases.
 */
template <int XPU, typename IdType, int bits>
void SpMMCsrHetero(const std::string& op, const std::string& reduce,
             const BcastOff& bcast,
             const std::vector<CSRMatrix>& vec_csr,
             const std::vector<NDArray>& vec_ufeat,
             const std::vector<NDArray>& vec_efeat,
             std::vector<NDArray> vec_out,
             const std::vector<std::vector<NDArray>>& out_aux,
             const std::vector<dgl_type_t>& ufeat_ntids,  // ufeat node type id
             const std::vector<dgl_type_t>& out_ntids) {  // output node type id
  bool is_scalar_efeat = vec_efeat[0].NumElements() == vec_csr[0].indices->shape[0];
  bool use_efeat = op != "copy_lhs";
  auto device = runtime::DeviceAPI::Get(vec_csr[0].indptr->ctx);
  SWITCH_BITS(bits, DType, {
    std::vector<DType*> trans_out(vec_out.size(), NULL);

    bool use_legacy_cusparsemm =
        (CUDART_VERSION < 11000) &&
        // legacy cuSPARSE does not care about NNZ, hence the argument "false".
        ((op == "copy_lhs" && cusparse_available<bits, IdType>(false)) ||
         (op == "mul" && is_scalar_efeat && cusparse_available<bits, IdType>(false)));
    // Create temporary output buffer to store non-transposed output
    if (use_legacy_cusparsemm) {
      for (dgl_type_t ntype = 0; ntype < vec_out.size(); ++ntype) {
        const int m = vec_out[ntype]->shape[0];
        const int n = vec_out[ntype]->shape[1];
        if (m == 0) continue;
        DType *out = static_cast<DType*>(device->AllocWorkspace(vec_csr[0].indptr->ctx,
          m * n * sizeof(DType)));
        CUDA_CALL(cudaMemset(out, 0, m * n * sizeof(DType)));
        trans_out[ntype] = out;
      }
    }

    // Check shape of ufeat for all relation type and compute feature size
    int64_t x_length = 1;
    for (dgl_type_t etype = 0; etype < (ufeat_ntids.size() - 1); ++etype) {
      NDArray ufeat = vec_ufeat[ufeat_ntids[etype]];
      NDArray next_ufeat = vec_ufeat[ufeat_ntids[etype + 1]];
      CHECK_EQ(ufeat->ndim, next_ufeat->ndim) << "Input features have different shapes";
      for (int i = 1; i < ufeat->ndim; ++i) {
        if (ufeat->shape[i] != next_ufeat->shape[i]) {
          if (ufeat->shape[i] == 1 || next_ufeat->shape[i] == 1)
            LOG(FATAL) <<
              "Homogenized message passing on heterogeneous graphs does not support " <<
              "automatic broadcasting.  Please manually broadcast it before calling " <<
              "message passing functions.";
          else
            LOG(FATAL) << "Input features have different shapes.";
          return;
        }

        if (etype == 0)
          x_length *= ufeat->shape[i];
      }
    }

    auto* thr_entry = runtime::CUDAThreadEntry::ThreadLocal();
    for (dgl_type_t etype = 0; etype < ufeat_ntids.size(); ++etype) {
      const dgl_type_t src_id = ufeat_ntids[etype];
      const dgl_type_t dst_id = out_ntids[etype];
      CSRMatrix csr = vec_csr[etype];
      if (reduce == "sum") {
        bool more_nnz = (csr.indices->shape[0] > csr.num_rows * csr.num_cols);
          /* Call  SpMM for each relation type */
        if (op == "copy_lhs" && cusparse_available<bits, IdType>(more_nnz)) {  // cusparse
          /* If CUDA is less than 11.0, put the output in trans_out for later transposition */
          DType *out = (CUDART_VERSION < 11000) ? trans_out[dst_id] :
            static_cast<DType*>(vec_out[dst_id]->data);
          cusparse::CusparseCsrmm2Hetero<DType, IdType>(
              csr.indptr->ctx, csr,
              static_cast<DType*>(vec_ufeat[src_id]->data),
              nullptr,
              out,
              x_length, thr_entry->stream);
        } else if (op == "mul" && is_scalar_efeat &&
            cusparse_available<bits, IdType>(more_nnz)) {  // cusparse
          NDArray efeat = vec_efeat[etype];
          if (!IsNullArray(csr.data))
            efeat = _IndexSelect<DType, IdType>(efeat, csr.data);
          cusparse::CusparseCsrmm2Hetero<DType, IdType>(
              csr.indptr->ctx, csr,
              static_cast<DType*>(vec_ufeat[src_id]->data),
              static_cast<DType*>(efeat->data),
              // TODO(Israt): Change vec_out to trans_out to support CUDA version < 11
              static_cast<DType*>(vec_out[dst_id]->data),
              x_length, thr_entry->stream);
        } else {  // general kernel
          NDArray ufeat = (vec_ufeat.size() == 0) ?
            NullArray() : vec_ufeat[src_id];
          NDArray efeat = (vec_efeat.size() == 0) ?
            NullArray() : vec_efeat[etype];
          SWITCH_OP(op, Op, {
            cuda::SpMMCsr<IdType, DType, Op, cuda::reduce::Sum<IdType, DType> >(
                bcast, csr, ufeat, efeat, vec_out[dst_id], NullArray(), NullArray());
          });
        }
      } else if (reduce == "max") {
          SWITCH_OP(op, Op, {
            NDArray ufeat = (vec_ufeat.size() == 0) ?
                NullArray() : vec_ufeat[src_id];
            NDArray efeat = (vec_efeat.size() == 0) ?
                NullArray() : vec_efeat[etype];
<<<<<<< HEAD
            cuda::SpMMCsrHetero<IdType, DType, Op, cuda::reduce::Max<IdType, DType> >(
                bcast, csr, ufeat, efeat, vec_out[dst_id],
                out_aux[0][src_id], out_aux[1][etype], thr_entry->stream);
=======
            cuda::SpMMCsr<IdType, DType, Op, cuda::reduce::Max<IdType, DType> >(
                bcast, csr, ufeat, efeat, vec_out[dst_id], out_aux[0], out_aux[1]);
>>>>>>> 7b4b8129
          });
      } else if (reduce == "min") {
          SWITCH_OP(op, Op, {
            NDArray ufeat = (vec_ufeat.size() == 0) ?
                NullArray() : vec_ufeat[src_id];
            NDArray efeat = (vec_efeat.size() == 0) ?
                NullArray() : vec_efeat[etype];
<<<<<<< HEAD
            cuda::SpMMCsrHetero<IdType, DType, Op, cuda::reduce::Min<IdType, DType> >(
                bcast, csr, ufeat, efeat, vec_out[dst_id],
                out_aux[0][src_id], out_aux[1][etype], thr_entry->stream);
          // });
=======
            cuda::SpMMCsr<IdType, DType, Op, cuda::reduce::Min<IdType, DType> >(
                bcast, csr, ufeat, efeat, vec_out[dst_id], out_aux[0], out_aux[1]);
>>>>>>> 7b4b8129
        });
      } else {
        LOG(FATAL) << "Not implemented";
      }
    }

    if (use_legacy_cusparsemm) {
      // transpose output
      for (dgl_type_t ntype = 0; ntype < vec_out.size(); ++ntype) {
        const int m = vec_out[ntype]->shape[0];
        const int n = vec_out[ntype]->shape[1];
        if (m == 0) continue;
        DType *C_data = static_cast<DType*>(vec_out[ntype]->data);
        _Transpose(trans_out[ntype], C_data, n, m);
        device->FreeWorkspace(vec_csr[0].indptr->ctx, trans_out[ntype]);
      }
    }
  });
}

/*!
 * \brief CUDA implementation of g-SpMM on Coo format.
 */
template <int XPU, typename IdType, int bits>
void SpMMCoo(const std::string& op, const std::string& reduce,
             const BcastOff& bcast,
             const COOMatrix& coo,
             NDArray ufeat,
             NDArray efeat,
             NDArray out,
             std::vector<NDArray> out_aux) {
  if (reduce == "sum") {
    SWITCH_BITS(bits, DType, {
      SWITCH_OP(op, Op, {
        cuda::SpMMCoo<IdType, DType, Op, cuda::reduce::Sum<IdType, DType, true> > (
            bcast, coo, ufeat, efeat, out, NullArray(), NullArray());
      });
    });
  } else if (reduce == "max") {
    SWITCH_BITS(bits, DType, {
      SWITCH_OP(op, Op, {
        cuda::SpMMCoo<IdType, DType, Op, cuda::reduce::Max<IdType, DType, true> > (
            bcast, coo, ufeat, efeat, out, out_aux[0], out_aux[1]);
      });
    });
  }  else if (reduce == "min") {
    SWITCH_BITS(bits, DType, {
      SWITCH_OP(op, Op, {
        cuda::SpMMCoo<IdType, DType, Op, cuda::reduce::Min<IdType, DType, true> > (
            bcast, coo, ufeat, efeat, out, out_aux[0], out_aux[1]);
      });
    });
  } else {
    LOG(FATAL) << "Not implemented";
  }
}

template void SpMMCsr<kDLGPU, int32_t, 16>(
    const std::string& op, const std::string& reduce,
    const BcastOff& bcast, const CSRMatrix& csr,
    NDArray ufeat, NDArray efeat, NDArray out, std::vector<NDArray> out_aux);
template void SpMMCsr<kDLGPU, int64_t, 16>(
    const std::string& op, const std::string& reduce,
    const BcastOff& bcast, const CSRMatrix& csr,
    NDArray ufeat, NDArray efeat, NDArray out, std::vector<NDArray> out_aux);
template void SpMMCsr<kDLGPU, int32_t, 32>(
    const std::string& op, const std::string& reduce,
    const BcastOff& bcast, const CSRMatrix& csr,
    NDArray ufeat, NDArray efeat, NDArray out, std::vector<NDArray> out_aux);
template void SpMMCsr<kDLGPU, int64_t, 32>(
    const std::string& op, const std::string& reduce,
    const BcastOff& bcast, const CSRMatrix& csr,
    NDArray ufeat, NDArray efeat, NDArray out, std::vector<NDArray> out_aux);
template void SpMMCsr<kDLGPU, int32_t, 64>(
    const std::string& op, const std::string& reduce,
    const BcastOff& bcast, const CSRMatrix& csr,
    NDArray ufeat, NDArray efeat, NDArray out, std::vector<NDArray> out_aux);
template void SpMMCsr<kDLGPU, int64_t, 64>(
    const std::string& op, const std::string& reduce,
    const BcastOff& bcast, const CSRMatrix& csr,
    NDArray ufeat, NDArray efeat, NDArray out, std::vector<NDArray> out_aux);

template void SpMMCsrHetero<kDLGPU, int32_t, 16>(
    const std::string& op, const std::string& reduce,
    const BcastOff& bcast, const std::vector<CSRMatrix>& csr,
    const std::vector<NDArray>& ufeat, const std::vector<NDArray>& efeat,
    std::vector<NDArray> out, const std::vector<std::vector<NDArray>>& out_aux,
    const std::vector<dgl_type_t>& ufeat_ntids, const std::vector<dgl_type_t>& out_ntids);
template void SpMMCsrHetero<kDLGPU, int64_t, 16>(
    const std::string& op, const std::string& reduce,
    const BcastOff& bcast, const std::vector<CSRMatrix>& csr,
    const std::vector<NDArray>& ufeat, const std::vector<NDArray>& efeat,
    std::vector<NDArray> out, const std::vector<std::vector<NDArray>>& out_aux,
    const std::vector<dgl_type_t>& ufeat_ntids, const std::vector<dgl_type_t>& out_ntids);
template void SpMMCsrHetero<kDLGPU, int32_t, 32>(
    const std::string& op, const std::string& reduce,
    const BcastOff& bcast, const std::vector<CSRMatrix>& csr,
    const std::vector<NDArray>& ufeat, const std::vector<NDArray>& efeat,
    std::vector<NDArray> out, const std::vector<std::vector<NDArray>>& out_aux,
    const std::vector<dgl_type_t>& ufeat_ntids, const std::vector<dgl_type_t>& out_ntids);
template void SpMMCsrHetero<kDLGPU, int64_t, 32>(
    const std::string& op, const std::string& reduce,
    const BcastOff& bcast, const std::vector<CSRMatrix>& csr,
    const std::vector<NDArray>& ufeat, const std::vector<NDArray>& efeat,
    std::vector<NDArray> out, const std::vector<std::vector<NDArray>>& out_aux,
    const std::vector<dgl_type_t>& ufeat_ntids, const std::vector<dgl_type_t>& out_ntids);
template void SpMMCsrHetero<kDLGPU, int32_t, 64>(
    const std::string& op, const std::string& reduce,
    const BcastOff& bcast, const std::vector<CSRMatrix>& csr,
    const std::vector<NDArray>& ufeat, const std::vector<NDArray>& efeat,
    std::vector<NDArray> out, const std::vector<std::vector<NDArray>>& out_aux,
    const std::vector<dgl_type_t>& ufeat_ntids, const std::vector<dgl_type_t>& out_ntids);
template void SpMMCsrHetero<kDLGPU, int64_t, 64>(
    const std::string& op, const std::string& reduce,
    const BcastOff& bcast, const std::vector<CSRMatrix>& csr,
    const std::vector<NDArray>& ufeat, const std::vector<NDArray>& efeat,
    std::vector<NDArray> out, const std::vector<std::vector<NDArray>>& out_aux,
    const std::vector<dgl_type_t>& ufeat_ntids, const std::vector<dgl_type_t>& out_ntids);

template void SpMMCoo<kDLGPU, int32_t, 16>(
    const std::string& op, const std::string& reduce,
    const BcastOff& bcast, const COOMatrix& coo,
    NDArray ufeat, NDArray efeat, NDArray out, std::vector<NDArray> out_aux);
template void SpMMCoo<kDLGPU, int64_t, 16>(
    const std::string& op, const std::string& reduce,
    const BcastOff& bcast, const COOMatrix& coo,
    NDArray ufeat, NDArray efeat, NDArray out, std::vector<NDArray> out_aux);
template void SpMMCoo<kDLGPU, int32_t, 32>(
    const std::string& op, const std::string& reduce,
    const BcastOff& bcast, const COOMatrix& coo,
    NDArray ufeat, NDArray efeat, NDArray out, std::vector<NDArray> out_aux);
template void SpMMCoo<kDLGPU, int64_t, 32>(
    const std::string& op, const std::string& reduce,
    const BcastOff& bcast, const COOMatrix& coo,
    NDArray ufeat, NDArray efeat, NDArray out, std::vector<NDArray> out_aux);
template void SpMMCoo<kDLGPU, int32_t, 64>(
    const std::string& op, const std::string& reduce,
    const BcastOff& bcast, const COOMatrix& coo,
    NDArray ufeat, NDArray efeat, NDArray out, std::vector<NDArray> out_aux);
template void SpMMCoo<kDLGPU, int64_t, 64>(
    const std::string& op, const std::string& reduce,
    const BcastOff& bcast, const COOMatrix& coo,
    NDArray ufeat, NDArray efeat, NDArray out, std::vector<NDArray> out_aux);


}  // namespace aten
}  // namespace dgl<|MERGE_RESOLUTION|>--- conflicted
+++ resolved
@@ -612,14 +612,8 @@
                 NullArray() : vec_ufeat[src_id];
             NDArray efeat = (vec_efeat.size() == 0) ?
                 NullArray() : vec_efeat[etype];
-<<<<<<< HEAD
-            cuda::SpMMCsrHetero<IdType, DType, Op, cuda::reduce::Max<IdType, DType> >(
-                bcast, csr, ufeat, efeat, vec_out[dst_id],
-                out_aux[0][src_id], out_aux[1][etype], thr_entry->stream);
-=======
             cuda::SpMMCsr<IdType, DType, Op, cuda::reduce::Max<IdType, DType> >(
                 bcast, csr, ufeat, efeat, vec_out[dst_id], out_aux[0], out_aux[1]);
->>>>>>> 7b4b8129
           });
       } else if (reduce == "min") {
           SWITCH_OP(op, Op, {
@@ -627,15 +621,8 @@
                 NullArray() : vec_ufeat[src_id];
             NDArray efeat = (vec_efeat.size() == 0) ?
                 NullArray() : vec_efeat[etype];
-<<<<<<< HEAD
-            cuda::SpMMCsrHetero<IdType, DType, Op, cuda::reduce::Min<IdType, DType> >(
-                bcast, csr, ufeat, efeat, vec_out[dst_id],
-                out_aux[0][src_id], out_aux[1][etype], thr_entry->stream);
-          // });
-=======
             cuda::SpMMCsr<IdType, DType, Op, cuda::reduce::Min<IdType, DType> >(
                 bcast, csr, ufeat, efeat, vec_out[dst_id], out_aux[0], out_aux[1]);
->>>>>>> 7b4b8129
         });
       } else {
         LOG(FATAL) << "Not implemented";
