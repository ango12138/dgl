/*!
 *  Copyright (c) 2020-2021 by Contributors
 * \file array/cuda/array_op_impl.cu
 * \brief Array operator GPU implementation
 */
#include <dgl/array.h>
#include "../../runtime/cuda/cuda_common.h"
#include "../../runtime/cuda/cuda_hashtable.cuh"
#include "./utils.h"
#include "../arith.h"

namespace dgl {
using runtime::NDArray;
using namespace runtime::cuda;
namespace aten {
namespace impl {

///////////////////////////// BinaryElewise /////////////////////////////

template <typename IdType, typename Op>
__global__ void _BinaryElewiseKernel(
    const IdType* lhs, const IdType* rhs, IdType* out, int64_t length) {
  int tx = blockIdx.x * blockDim.x + threadIdx.x;
  int stride_x = gridDim.x * blockDim.x;
  while (tx < length) {
    out[tx] = Op::Call(lhs[tx], rhs[tx]);
    tx += stride_x;
  }
}

template <DGLDeviceType XPU, typename IdType, typename Op>
IdArray BinaryElewise(IdArray lhs, IdArray rhs) {
  const int64_t len = lhs->shape[0];
  IdArray ret = NewIdArray(lhs->shape[0], lhs->ctx, lhs->dtype.bits);
  const IdType* lhs_data = static_cast<IdType*>(lhs->data);
  const IdType* rhs_data = static_cast<IdType*>(rhs->data);
  IdType* ret_data = static_cast<IdType*>(ret->data);
  auto* thr_entry = runtime::CUDAThreadEntry::ThreadLocal();
  int nt = cuda::FindNumThreads(len);
  int nb = (len + nt - 1) / nt;
  CUDA_KERNEL_CALL((_BinaryElewiseKernel<IdType, Op>),
      nb, nt, 0, thr_entry->stream,
      lhs_data, rhs_data, ret_data, len);
  return ret;
}

template IdArray BinaryElewise<kDGLCUDA, int32_t, arith::Add>(IdArray lhs, IdArray rhs);
template IdArray BinaryElewise<kDGLCUDA, int32_t, arith::Sub>(IdArray lhs, IdArray rhs);
template IdArray BinaryElewise<kDGLCUDA, int32_t, arith::Mul>(IdArray lhs, IdArray rhs);
template IdArray BinaryElewise<kDGLCUDA, int32_t, arith::Div>(IdArray lhs, IdArray rhs);
template IdArray BinaryElewise<kDGLCUDA, int32_t, arith::Mod>(IdArray lhs, IdArray rhs);
template IdArray BinaryElewise<kDGLCUDA, int32_t, arith::GT>(IdArray lhs, IdArray rhs);
template IdArray BinaryElewise<kDGLCUDA, int32_t, arith::LT>(IdArray lhs, IdArray rhs);
template IdArray BinaryElewise<kDGLCUDA, int32_t, arith::GE>(IdArray lhs, IdArray rhs);
template IdArray BinaryElewise<kDGLCUDA, int32_t, arith::LE>(IdArray lhs, IdArray rhs);
template IdArray BinaryElewise<kDGLCUDA, int32_t, arith::EQ>(IdArray lhs, IdArray rhs);
template IdArray BinaryElewise<kDGLCUDA, int32_t, arith::NE>(IdArray lhs, IdArray rhs);
template IdArray BinaryElewise<kDGLCUDA, int64_t, arith::Add>(IdArray lhs, IdArray rhs);
template IdArray BinaryElewise<kDGLCUDA, int64_t, arith::Sub>(IdArray lhs, IdArray rhs);
template IdArray BinaryElewise<kDGLCUDA, int64_t, arith::Mul>(IdArray lhs, IdArray rhs);
template IdArray BinaryElewise<kDGLCUDA, int64_t, arith::Div>(IdArray lhs, IdArray rhs);
template IdArray BinaryElewise<kDGLCUDA, int64_t, arith::Mod>(IdArray lhs, IdArray rhs);
template IdArray BinaryElewise<kDGLCUDA, int64_t, arith::GT>(IdArray lhs, IdArray rhs);
template IdArray BinaryElewise<kDGLCUDA, int64_t, arith::LT>(IdArray lhs, IdArray rhs);
template IdArray BinaryElewise<kDGLCUDA, int64_t, arith::GE>(IdArray lhs, IdArray rhs);
template IdArray BinaryElewise<kDGLCUDA, int64_t, arith::LE>(IdArray lhs, IdArray rhs);
template IdArray BinaryElewise<kDGLCUDA, int64_t, arith::EQ>(IdArray lhs, IdArray rhs);
template IdArray BinaryElewise<kDGLCUDA, int64_t, arith::NE>(IdArray lhs, IdArray rhs);


template <typename IdType, typename Op>
__global__ void _BinaryElewiseKernel(
    const IdType* lhs, IdType rhs, IdType* out, int64_t length) {
  int tx = blockIdx.x * blockDim.x + threadIdx.x;
  int stride_x = gridDim.x * blockDim.x;
  while (tx < length) {
    out[tx] = Op::Call(lhs[tx], rhs);
    tx += stride_x;
  }
}

template <DGLDeviceType XPU, typename IdType, typename Op>
IdArray BinaryElewise(IdArray lhs, IdType rhs) {
  const int64_t len = lhs->shape[0];
  IdArray ret = NewIdArray(lhs->shape[0], lhs->ctx, lhs->dtype.bits);
  const IdType* lhs_data = static_cast<IdType*>(lhs->data);
  IdType* ret_data = static_cast<IdType*>(ret->data);
  auto* thr_entry = runtime::CUDAThreadEntry::ThreadLocal();
  int nt = cuda::FindNumThreads(len);
  int nb = (len + nt - 1) / nt;
  CUDA_KERNEL_CALL((_BinaryElewiseKernel<IdType, Op>),
      nb, nt, 0, thr_entry->stream,
      lhs_data, rhs, ret_data, len);
  return ret;
}

template IdArray BinaryElewise<kDGLCUDA, int32_t, arith::Add>(IdArray lhs, int32_t rhs);
template IdArray BinaryElewise<kDGLCUDA, int32_t, arith::Sub>(IdArray lhs, int32_t rhs);
template IdArray BinaryElewise<kDGLCUDA, int32_t, arith::Mul>(IdArray lhs, int32_t rhs);
template IdArray BinaryElewise<kDGLCUDA, int32_t, arith::Div>(IdArray lhs, int32_t rhs);
template IdArray BinaryElewise<kDGLCUDA, int32_t, arith::Mod>(IdArray lhs, int32_t rhs);
template IdArray BinaryElewise<kDGLCUDA, int32_t, arith::GT>(IdArray lhs, int32_t rhs);
template IdArray BinaryElewise<kDGLCUDA, int32_t, arith::LT>(IdArray lhs, int32_t rhs);
template IdArray BinaryElewise<kDGLCUDA, int32_t, arith::GE>(IdArray lhs, int32_t rhs);
template IdArray BinaryElewise<kDGLCUDA, int32_t, arith::LE>(IdArray lhs, int32_t rhs);
template IdArray BinaryElewise<kDGLCUDA, int32_t, arith::EQ>(IdArray lhs, int32_t rhs);
template IdArray BinaryElewise<kDGLCUDA, int32_t, arith::NE>(IdArray lhs, int32_t rhs);
template IdArray BinaryElewise<kDGLCUDA, int64_t, arith::Add>(IdArray lhs, int64_t rhs);
template IdArray BinaryElewise<kDGLCUDA, int64_t, arith::Sub>(IdArray lhs, int64_t rhs);
template IdArray BinaryElewise<kDGLCUDA, int64_t, arith::Mul>(IdArray lhs, int64_t rhs);
template IdArray BinaryElewise<kDGLCUDA, int64_t, arith::Div>(IdArray lhs, int64_t rhs);
template IdArray BinaryElewise<kDGLCUDA, int64_t, arith::Mod>(IdArray lhs, int64_t rhs);
template IdArray BinaryElewise<kDGLCUDA, int64_t, arith::GT>(IdArray lhs, int64_t rhs);
template IdArray BinaryElewise<kDGLCUDA, int64_t, arith::LT>(IdArray lhs, int64_t rhs);
template IdArray BinaryElewise<kDGLCUDA, int64_t, arith::GE>(IdArray lhs, int64_t rhs);
template IdArray BinaryElewise<kDGLCUDA, int64_t, arith::LE>(IdArray lhs, int64_t rhs);
template IdArray BinaryElewise<kDGLCUDA, int64_t, arith::EQ>(IdArray lhs, int64_t rhs);
template IdArray BinaryElewise<kDGLCUDA, int64_t, arith::NE>(IdArray lhs, int64_t rhs);



template <typename IdType, typename Op>
__global__ void _BinaryElewiseKernel(
    IdType lhs, const IdType* rhs, IdType* out, int64_t length) {
  int tx = blockIdx.x * blockDim.x + threadIdx.x;
  int stride_x = gridDim.x * blockDim.x;
  while (tx < length) {
    out[tx] = Op::Call(lhs, rhs[tx]);
    tx += stride_x;
  }
}

template <DGLDeviceType XPU, typename IdType, typename Op>
IdArray BinaryElewise(IdType lhs, IdArray rhs) {
  const int64_t len = rhs->shape[0];
  IdArray ret = NewIdArray(rhs->shape[0], rhs->ctx, rhs->dtype.bits);
  const IdType* rhs_data = static_cast<IdType*>(rhs->data);
  IdType* ret_data = static_cast<IdType*>(ret->data);
  auto* thr_entry = runtime::CUDAThreadEntry::ThreadLocal();
  int nt = cuda::FindNumThreads(len);
  int nb = (len + nt - 1) / nt;
  CUDA_KERNEL_CALL((_BinaryElewiseKernel<IdType, Op>),
      nb, nt, 0, thr_entry->stream,
      lhs, rhs_data, ret_data, len);
  return ret;
}

template IdArray BinaryElewise<kDGLCUDA, int32_t, arith::Add>(int32_t lhs, IdArray rhs);
template IdArray BinaryElewise<kDGLCUDA, int32_t, arith::Sub>(int32_t lhs, IdArray rhs);
template IdArray BinaryElewise<kDGLCUDA, int32_t, arith::Mul>(int32_t lhs, IdArray rhs);
template IdArray BinaryElewise<kDGLCUDA, int32_t, arith::Div>(int32_t lhs, IdArray rhs);
template IdArray BinaryElewise<kDGLCUDA, int32_t, arith::Mod>(int32_t lhs, IdArray rhs);
template IdArray BinaryElewise<kDGLCUDA, int32_t, arith::GT>(int32_t lhs, IdArray rhs);
template IdArray BinaryElewise<kDGLCUDA, int32_t, arith::LT>(int32_t lhs, IdArray rhs);
template IdArray BinaryElewise<kDGLCUDA, int32_t, arith::GE>(int32_t lhs, IdArray rhs);
template IdArray BinaryElewise<kDGLCUDA, int32_t, arith::LE>(int32_t lhs, IdArray rhs);
template IdArray BinaryElewise<kDGLCUDA, int32_t, arith::EQ>(int32_t lhs, IdArray rhs);
template IdArray BinaryElewise<kDGLCUDA, int32_t, arith::NE>(int32_t lhs, IdArray rhs);
template IdArray BinaryElewise<kDGLCUDA, int64_t, arith::Add>(int64_t lhs, IdArray rhs);
template IdArray BinaryElewise<kDGLCUDA, int64_t, arith::Sub>(int64_t lhs, IdArray rhs);
template IdArray BinaryElewise<kDGLCUDA, int64_t, arith::Mul>(int64_t lhs, IdArray rhs);
template IdArray BinaryElewise<kDGLCUDA, int64_t, arith::Div>(int64_t lhs, IdArray rhs);
template IdArray BinaryElewise<kDGLCUDA, int64_t, arith::Mod>(int64_t lhs, IdArray rhs);
template IdArray BinaryElewise<kDGLCUDA, int64_t, arith::GT>(int64_t lhs, IdArray rhs);
template IdArray BinaryElewise<kDGLCUDA, int64_t, arith::LT>(int64_t lhs, IdArray rhs);
template IdArray BinaryElewise<kDGLCUDA, int64_t, arith::GE>(int64_t lhs, IdArray rhs);
template IdArray BinaryElewise<kDGLCUDA, int64_t, arith::LE>(int64_t lhs, IdArray rhs);
template IdArray BinaryElewise<kDGLCUDA, int64_t, arith::EQ>(int64_t lhs, IdArray rhs);
template IdArray BinaryElewise<kDGLCUDA, int64_t, arith::NE>(int64_t lhs, IdArray rhs);

template <typename IdType, typename Op>
__global__ void _UnaryElewiseKernel(
    const IdType* lhs, IdType* out, int64_t length) {
  int tx = blockIdx.x * blockDim.x + threadIdx.x;
  int stride_x = gridDim.x * blockDim.x;
  while (tx < length) {
    out[tx] = Op::Call(lhs[tx]);
    tx += stride_x;
  }
}

template <DGLDeviceType XPU, typename IdType, typename Op>
IdArray UnaryElewise(IdArray lhs) {
  const int64_t len = lhs->shape[0];
  IdArray ret = NewIdArray(lhs->shape[0], lhs->ctx, lhs->dtype.bits);
  const IdType* lhs_data = static_cast<IdType*>(lhs->data);
  IdType* ret_data = static_cast<IdType*>(ret->data);
  auto* thr_entry = runtime::CUDAThreadEntry::ThreadLocal();
  int nt = cuda::FindNumThreads(len);
  int nb = (len + nt - 1) / nt;
  CUDA_KERNEL_CALL((_UnaryElewiseKernel<IdType, Op>),
      nb, nt, 0, thr_entry->stream,
      lhs_data, ret_data, len);
  return ret;
}

template IdArray UnaryElewise<kDGLCUDA, int32_t, arith::Neg>(IdArray lhs);
template IdArray UnaryElewise<kDGLCUDA, int64_t, arith::Neg>(IdArray lhs);

///////////////////////////// Full /////////////////////////////

template <typename DType>
__global__ void _FullKernel(
    DType* out, int64_t length, DType val) {
  int tx = blockIdx.x * blockDim.x + threadIdx.x;
  int stride_x = gridDim.x * blockDim.x;
  while (tx < length) {
    out[tx] = val;
    tx += stride_x;
  }
}

template <DGLDeviceType XPU, typename DType>
NDArray Full(DType val, int64_t length, DGLContext ctx) {
  NDArray ret = NDArray::Empty({length}, DGLDataTypeTraits<DType>::dtype, ctx);
  DType* ret_data = static_cast<DType*>(ret->data);
  auto* thr_entry = runtime::CUDAThreadEntry::ThreadLocal();
  int nt = cuda::FindNumThreads(length);
  int nb = (length + nt - 1) / nt;
  CUDA_KERNEL_CALL((_FullKernel<DType>), nb, nt, 0, thr_entry->stream,
      ret_data, length, val);
  return ret;
}

template IdArray Full<kDGLCUDA, int32_t>(int32_t val, int64_t length, DGLContext ctx);
template IdArray Full<kDGLCUDA, int64_t>(int64_t val, int64_t length, DGLContext ctx);
#ifdef USE_FP16
template IdArray Full<kDGLCUDA, __half>(__half val, int64_t length, DGLContext ctx);
#endif
template IdArray Full<kDGLCUDA, float>(float val, int64_t length, DGLContext ctx);
template IdArray Full<kDGLCUDA, double>(double val, int64_t length, DGLContext ctx);


///////////////////////////// Range /////////////////////////////

template <typename IdType>
__global__ void _RangeKernel(IdType* out, IdType low, IdType length) {
  int tx = blockIdx.x * blockDim.x + threadIdx.x;
  int stride_x = gridDim.x * blockDim.x;
  while (tx < length) {
    out[tx] = low + tx;
    tx += stride_x;
  }
}

template <DGLDeviceType XPU, typename IdType>
IdArray Range(IdType low, IdType high, DGLContext ctx) {
  CHECK(high >= low) << "high must be bigger than low";
  const IdType length = high - low;
  IdArray ret = NewIdArray(length, ctx, sizeof(IdType) * 8);
  if (length == 0)
    return ret;
  IdType* ret_data = static_cast<IdType*>(ret->data);
  auto* thr_entry = runtime::CUDAThreadEntry::ThreadLocal();
  int nt = cuda::FindNumThreads(length);
  int nb = (length + nt - 1) / nt;
  CUDA_KERNEL_CALL((_RangeKernel<IdType>),
      nb, nt, 0, thr_entry->stream,
      ret_data, low, length);
  return ret;
}

template IdArray Range<kDGLCUDA, int32_t>(int32_t, int32_t, DGLContext);
template IdArray Range<kDGLCUDA, int64_t>(int64_t, int64_t, DGLContext);

///////////////////////////// Relabel_ //////////////////////////////

template <typename IdType>
__global__ void _RelabelKernel(
    IdType* out, int64_t length, DeviceOrderedHashTable<IdType> table) {

  int tx = blockIdx.x * blockDim.x + threadIdx.x;
  int stride_x = gridDim.x * blockDim.x;

  while (tx < length) {
    out[tx] = table.Search(out[tx])->local;
    tx += stride_x;
  }
}

template <DGLDeviceType XPU, typename IdType>
IdArray Relabel_(const std::vector<IdArray>& arrays) {
  IdArray all_nodes = Concat(arrays);
  const int64_t total_length = all_nodes->shape[0];

  if (total_length == 0) {
    return all_nodes;
  }

  const auto& ctx = arrays[0]->ctx;
  auto device = runtime::DeviceAPI::Get(ctx);
  auto* thr_entry = runtime::CUDAThreadEntry::ThreadLocal();

  // build node maps and get the induced nodes
  OrderedHashTable<IdType> node_map(total_length, ctx, thr_entry->stream);
  int64_t num_induced = 0;
  int64_t * num_induced_device = static_cast<int64_t*>(
      device->AllocWorkspace(ctx, sizeof(int64_t)));
  IdArray induced_nodes = NewIdArray(total_length, ctx, sizeof(IdType)*8);

  CUDA_CALL(cudaMemsetAsync(
    num_induced_device,
    0,
    sizeof(*num_induced_device),
    thr_entry->stream));

  node_map.FillWithDuplicates(
    all_nodes.Ptr<IdType>(),
    all_nodes->shape[0],
    induced_nodes.Ptr<IdType>(),
    num_induced_device,
    thr_entry->stream);
  // copy using the internal stream: thr_entry->stream
  device->CopyDataFromTo(
    num_induced_device, 0,
    &num_induced, 0,
    sizeof(num_induced),
    ctx,
<<<<<<< HEAD
    DGLContext{kDGLCPU, 0},
    DGLDataType{kDGLInt, 64, 1},
    thr_entry->stream);
=======
    DGLContext{kDLCPU, 0},
    DGLType{kDLInt, 64, 1});

>>>>>>> 1c9d2a03
  device->StreamSync(ctx, thr_entry->stream);
  device->FreeWorkspace(ctx, num_induced_device);

  // resize the induced nodes
  induced_nodes->shape[0] = num_induced;

  // relabel
  const int nt = 128;
  for (IdArray arr : arrays) {
    const int64_t length = arr->shape[0];
    int nb = (length + nt - 1) / nt;
    CUDA_KERNEL_CALL((_RelabelKernel<IdType>),
      nb, nt, 0, thr_entry->stream,
      arr.Ptr<IdType>(), length, node_map.DeviceHandle());
  }

  return induced_nodes;
}

template IdArray Relabel_<kDGLCUDA, int32_t>(const std::vector<IdArray>& arrays);
template IdArray Relabel_<kDGLCUDA, int64_t>(const std::vector<IdArray>& arrays);

///////////////////////////// AsNumBits /////////////////////////////

template <typename InType, typename OutType>
__global__ void _CastKernel(const InType* in, OutType* out, size_t length) {
  int tx = blockIdx.x * blockDim.x + threadIdx.x;
  int stride_x = gridDim.x * blockDim.x;
  while (tx < length) {
    out[tx] = in[tx];
    tx += stride_x;
  }
}

template <DGLDeviceType XPU, typename IdType>
IdArray AsNumBits(IdArray arr, uint8_t bits) {
  const std::vector<int64_t> shape(arr->shape, arr->shape + arr->ndim);
  IdArray ret = IdArray::Empty(shape, DGLDataType{kDGLInt, bits, 1}, arr->ctx);
  const int64_t length = ret.NumElements();
  auto* thr_entry = runtime::CUDAThreadEntry::ThreadLocal();
  int nt = cuda::FindNumThreads(length);
  int nb = (length + nt - 1) / nt;
  if (bits == 32) {
    CUDA_KERNEL_CALL((_CastKernel<IdType, int32_t>),
        nb, nt, 0, thr_entry->stream,
        static_cast<IdType*>(arr->data), static_cast<int32_t*>(ret->data), length);
  } else {
    CUDA_KERNEL_CALL((_CastKernel<IdType, int64_t>),
        nb, nt, 0, thr_entry->stream,
        static_cast<IdType*>(arr->data), static_cast<int64_t*>(ret->data), length);
  }
  return ret;
}


template IdArray AsNumBits<kDGLCUDA, int32_t>(IdArray arr, uint8_t bits);
template IdArray AsNumBits<kDGLCUDA, int64_t>(IdArray arr, uint8_t bits);

}  // namespace impl
}  // namespace aten
}  // namespace dgl<|MERGE_RESOLUTION|>--- conflicted
+++ resolved
@@ -316,15 +316,9 @@
     &num_induced, 0,
     sizeof(num_induced),
     ctx,
-<<<<<<< HEAD
     DGLContext{kDGLCPU, 0},
-    DGLDataType{kDGLInt, 64, 1},
-    thr_entry->stream);
-=======
-    DGLContext{kDLCPU, 0},
-    DGLType{kDLInt, 64, 1});
-
->>>>>>> 1c9d2a03
+    DGLDataType{kDGLInt, 64, 1});
+
   device->StreamSync(ctx, thr_entry->stream);
   device->FreeWorkspace(ctx, num_induced_device);
 
