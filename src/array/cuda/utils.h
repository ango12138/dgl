/*!
 *  Copyright (c) 2020 by Contributors
 * \file array/cuda/utils.h
 * \brief Utilities for CUDA kernels.
 */
#ifndef DGL_ARRAY_CUDA_UTILS_H_
#define DGL_ARRAY_CUDA_UTILS_H_

#include <dmlc/logging.h>
#include <dgl/runtime/c_runtime_api.h>
#include <dgl/runtime/device_api.h>
#include <dgl/runtime/ndarray.h>
#include "../../runtime/cuda/cuda_common.h"

namespace dgl {
namespace cuda {

#define CUDA_MAX_NUM_BLOCKS_X 0x7FFFFFFF
#define CUDA_MAX_NUM_BLOCKS_Y 0xFFFF
#define CUDA_MAX_NUM_BLOCKS_Z 0xFFFF
// The max number of threads per block
#define CUDA_MAX_NUM_THREADS 256

#ifdef USE_FP16
#define SWITCH_BITS(bits, DType, ...)                           \
  do {                                                          \
    if ((bits) == 16) {                                         \
      typedef half DType;                                       \
      { __VA_ARGS__ }                                           \
    } else if ((bits) == 32) {                                  \
      typedef float DType;                                      \
      { __VA_ARGS__ }                                           \
    } else if ((bits) == 64) {                                  \
      typedef double DType;                                     \
      { __VA_ARGS__ }                                           \
    } else {                                                    \
      LOG(FATAL) << "Data type not recognized with bits " << bits; \
    }                                                           \
  } while (0)
#else  // USE_FP16
#define SWITCH_BITS(bits, DType, ...)                           \
  do {                                                          \
    if ((bits) == 32) {                                         \
      typedef float DType;                                      \
      { __VA_ARGS__ }                                           \
    } else if ((bits) == 64) {                                  \
      typedef double DType;                                     \
      { __VA_ARGS__ }                                           \
    } else {                                                    \
      LOG(FATAL) << "Data type not recognized with bits " << bits; \
    }                                                           \
  } while (0)
#endif  // USE_FP16

/*! \brief Calculate the number of threads needed given the dimension length.
 *
 * It finds the biggest number that is smaller than min(dim, max_nthrs)
 * and is also power of two.
 */
inline int FindNumThreads(int dim, int max_nthrs = CUDA_MAX_NUM_THREADS) {
  CHECK_GE(dim, 0);
  if (dim == 0)
    return 1;
  int ret = max_nthrs;
  while (ret > dim) {
    ret = ret >> 1;
  }
  return ret;
}

/*
 * !\brief Find number of blocks is smaller than nblks and max_nblks
 * on the given axis ('x', 'y' or 'z').
 */
template <char axis>
inline int FindNumBlocks(int nblks, int max_nblks = -1) {
  int default_max_nblks = -1;
  switch (axis) {
    case 'x':
      default_max_nblks = CUDA_MAX_NUM_BLOCKS_X;
      break;
    case 'y':
      default_max_nblks = CUDA_MAX_NUM_BLOCKS_Y;
      break;
    case 'z':
      default_max_nblks = CUDA_MAX_NUM_BLOCKS_Z;
      break;
    default:
      LOG(FATAL) << "Axis " << axis << " not recognized";
      break;
  }
  if (max_nblks == -1)
    max_nblks = default_max_nblks;
  CHECK_NE(nblks, 0);
  if (nblks < max_nblks)
    return nblks;
  return max_nblks;
}

template <typename T>
__device__ __forceinline__ T _ldg(T* addr) {
#if __CUDA_ARCH__ >= 350
  return __ldg(addr);
#else
  return *addr;
#endif
}

/*!
 * \brief Return true if the given bool flag array is all true.
 * The input bool array is in int8_t type so it is aligned with byte address.
 *
 * \param flags The bool array.
 * \param length The length.
 * \param ctx Device context.
 * \return True if all the flags are true.
 */
bool AllTrue(int8_t* flags, int64_t length, const DGLContext& ctx);

/*!
 * \brief CUDA Kernel of filling the vector started from ptr of size length
 *        with val.
 * \note internal use only.
 */
template <typename DType>
__global__ void _FillKernel(DType* ptr, size_t length, DType val) {
  int tx = blockIdx.x * blockDim.x + threadIdx.x;
  int stride_x = gridDim.x * blockDim.x;
  while (tx < length) {
    ptr[tx] = val;
    tx += stride_x;
  }
}

/*! \brief Fill the vector started from ptr of size length with val */
template <typename DType>
void _Fill(DType* ptr, size_t length, DType val) {
  auto* thr_entry = runtime::CUDAThreadEntry::ThreadLocal();
  int nt = FindNumThreads(length);
  int nb = (length + nt - 1) / nt;  // on x-axis, no need to worry about upperbound.
  CUDA_KERNEL_CALL(cuda::_FillKernel, nb, nt, 0, thr_entry->stream, ptr, length, val);
}

/*!
 * \brief Search adjacency list linearly for each (row, col) pair and
 * write the data under the matched position in the indices array to the output.
 *
 * If there is no match, the value in \c filler is written.
 * If there are multiple matches, only the first match is written.
 * If the given data array is null, write the matched position to the output.
 */
template <typename IdType, typename DType>
__global__ void _LinearSearchKernel(
    const IdType* indptr, const IdType* indices, const IdType* data,
    const IdType* row, const IdType* col,
    int64_t row_stride, int64_t col_stride,
    int64_t length, const DType* weights, DType filler, DType* out) {
  int tx = blockIdx.x * blockDim.x + threadIdx.x;
  const int stride_x = gridDim.x * blockDim.x;
  while (tx < length) {
    int rpos = tx * row_stride, cpos = tx * col_stride;
    IdType v = -1;
    const IdType r = row[rpos], c = col[cpos];
    for (IdType i = indptr[r]; i < indptr[r + 1]; ++i) {
      if (indices[i] == c) {
        v = data ? data[i] : i;
        break;
      }
    }
    if (v == -1) {
      out[tx] = filler;
    } else {
      // The casts here are to be able to handle DType being __half.
      // GCC treats int64_t as a distinct type from long long, so
      // without the explcit cast to long long, it errors out saying
      // that the implicit cast results in an ambiguous choice of
      // constructor for __half.
      // The using statement is to avoid a linter error about using
      // long or long long.
      using LongLong = long long; // NOLINT
      out[tx] = weights ? weights[v] : DType(LongLong(v));
    }
    tx += stride_x;
  }
}

template <typename DType>
inline DType GetCUDAScalar(
    runtime::DeviceAPI* device_api,
<<<<<<< HEAD
    DGLContext ctx,
    const DType* cuda_ptr,
    cudaStream_t stream) {
=======
    DLContext ctx,
    const DType* cuda_ptr) {
>>>>>>> 1c9d2a03
  DType result;
  device_api->CopyDataFromTo(
      cuda_ptr, 0,
      &result, 0,
      sizeof(result),
      ctx,
<<<<<<< HEAD
      DGLContext{kDGLCPU, 0},
      DGLDataTypeTraits<DType>::dtype,
      stream);
=======
      DLContext{kDLCPU, 0},
      DLDataTypeTraits<DType>::dtype);
>>>>>>> 1c9d2a03
  return result;
}

/*!
 * \brief Given a sorted array and a value this function returns the index
 * of the first element which compares greater than value.
 *
 * This function assumes 0-based index
 * @param A: ascending sorted array
 * @param n: size of the A
 * @param x: value to search in A
 * @return index, i, of the first element st. A[i]>x. If x>=A[n-1] returns n.
 * if x<A[0] then it returns 0.
 */
template <typename IdType>
__device__ IdType _UpperBound(const IdType *A, int64_t n, IdType x) {
  IdType l = 0, r = n, m = 0;
  while (l < r) {
    m = l + (r-l)/2;
    if (x >= A[m]) {
      l = m+1;
    } else {
      r = m;
    }
  }
  return l;
}

/*!
 * \brief Given a sorted array and a value this function returns the index
 * of the element who is equal to val. If not exist returns n+1
 *
 * This function assumes 0-based index
 * @param A: ascending sorted array
 * @param n: size of the A
 * @param x: value to search in A
 * @return index, i, st. A[i]==x. If such an index not exists returns 'n'.
 */
template <typename IdType>
__device__ IdType _BinarySearch(const IdType *A, int64_t n, IdType x) {
  IdType l = 0, r = n-1, m = 0;
  while (l <= r) {
    m = l + (r-l)/2;
    if (A[m] == x) {
      return m;
    }
    if (A[m] < x) {
      l = m+1;
    } else {
      r = m-1;
    }
  }
  return n;  // not found
}

}  // namespace cuda
}  // namespace dgl

#endif  // DGL_ARRAY_CUDA_UTILS_H_<|MERGE_RESOLUTION|>--- conflicted
+++ resolved
@@ -187,28 +187,16 @@
 template <typename DType>
 inline DType GetCUDAScalar(
     runtime::DeviceAPI* device_api,
-<<<<<<< HEAD
     DGLContext ctx,
-    const DType* cuda_ptr,
-    cudaStream_t stream) {
-=======
-    DLContext ctx,
     const DType* cuda_ptr) {
->>>>>>> 1c9d2a03
   DType result;
   device_api->CopyDataFromTo(
       cuda_ptr, 0,
       &result, 0,
       sizeof(result),
       ctx,
-<<<<<<< HEAD
       DGLContext{kDGLCPU, 0},
-      DGLDataTypeTraits<DType>::dtype,
-      stream);
-=======
-      DLContext{kDLCPU, 0},
-      DLDataTypeTraits<DType>::dtype);
->>>>>>> 1c9d2a03
+      DGLDataTypeTraits<DType>::dtype);
   return result;
 }
 
