--- conflicted
+++ resolved
@@ -427,15 +427,9 @@
   return ret;
 }
 
-<<<<<<< HEAD
-void CSRSort(CSRMatrix* csr) {
-  ATEN_CSR_SWITCH(*csr, XPU, IdType, DType, {
-    impl::CSRSort<XPU, IdType, DType>(csr);
-=======
 void CSRSort_(CSRMatrix* csr) {
   ATEN_CSR_SWITCH(*csr, XPU, IdType, {
     impl::CSRSort_<XPU, IdType>(csr);
->>>>>>> 97e79265
   });
 }
 
@@ -456,11 +450,11 @@
 }
 
 COOMatrix CSRRowWiseTopk(
-    CSRMatrix mat, IdArray rows, int64_t k, FloatArray weight, bool ascending) {
+    CSRMatrix mat, IdArray rows, int64_t k, NDArray weight, bool ascending) {
   COOMatrix ret;
   ATEN_CSR_SWITCH(mat, XPU, IdType, {
-    ATEN_FLOAT_TYPE_SWITCH(weight->dtype, FloatType, "weight", {
-      ret = impl::CSRRowWiseTopk<XPU, IdType, FloatType>(
+    ATEN_DTYPE_SWITCH(weight->dtype, DType, "weight", {
+      ret = impl::CSRRowWiseTopk<XPU, IdType, DType>(
           mat, rows, k, weight, ascending);
     });
   });
@@ -610,33 +604,10 @@
   return ret;
 }
 
-COOMatrix COOSort(COOMatrix coo) {
-  COOMatrix ret;
-  ATEN_COO_SWITCH(coo, XPU, IdType, DType, {
-    ret = impl::COOSort<XPU, IdType, DType>(coo);
-  });
-  return ret;
-}
-
 COOMatrix COOCoalesce(COOMatrix coo) {
   COOMatrix ret;
-  ATEN_COO_SWITCH(coo, XPU, IdType, DType, {
-    ret = impl::COOCoalesce<XPU, IdType, DType>(coo);
-  });
-  return ret;
-}
-
-std::pair<COOMatrix, NDArray> COORowwiseTopKNonZero(
-    COOMatrix coo,
-    int64_t K,
-    NDArray weights,
-    bool smallest) {
-  std::pair<COOMatrix, NDArray> ret;
-  ATEN_COO_SWITCH(coo, XPU, IdType, DType, {
-    ATEN_DTYPE_SWITCH(weights->dtype, WType, "weights", {
-      ret = impl::COORowwiseTopKNonZero<XPU, IdType, DType, WType>(
-          coo, K, weights, smallest);
-    });
+  ATEN_COO_SWITCH(coo, XPU, IdType, {
+    ret = impl::COOCoalesce<XPU, IdType>(coo);
   });
   return ret;
 }
