--- conflicted
+++ resolved
@@ -88,44 +88,16 @@
   const int64_t num_rows = rows->shape[0];
   const auto& ctx = mat.indptr->ctx;
 
-<<<<<<< HEAD
   IdArray picked_row_indptr = NDArray::Empty({num_rows + 1},
-                                              DLDataTypeTraits<IdxType>::dtype,
+                                              DGLDataTypeTraits<IdxType>::dtype,
                                               ctx);
   IdArray picked_col = NDArray::Empty({num_rows * max_num_picks},
-                                      DLDataTypeTraits<IdxType>::dtype,
+                                      DGLDataTypeTraits<IdxType>::dtype,
                                       ctx);
   IdArray picked_idx = NDArray::Empty({num_rows * max_num_picks},
-                                      DLDataTypeTraits<IdxType>::dtype,
+                                      DGLDataTypeTraits<IdxType>::dtype,
                                       ctx);
   IdxType* picked_row_indptr_data = static_cast<IdxType*>(picked_row_indptr->data);
-=======
-  // To leverage OMP parallelization, we create two arrays to store
-  // picked src and dst indices. Each array is of length num_rows * num_picks.
-  // For rows whose nnz < num_picks, the indices are padded with -1.
-  //
-  // We check whether all the given rows
-  // have at least num_picks number of nnz when replace is false.
-  //
-  // If the check holds, remove -1 elements by remove_if operation, which simply
-  // moves valid elements to the head of arrays and create a view of the original
-  // array. The implementation consumes a little extra memory than the actual requirement.
-  //
-  // Otherwise, directly use the row and col arrays to construct the result COO matrix.
-  //
-  // [02/29/2020 update]: OMP is disabled for now since batch-wise parallelism is more
-  //   significant. (minjie)
-  IdArray picked_row = NDArray::Empty({num_rows * num_picks},
-                                      DGLDataType{kDGLInt, 8*sizeof(IdxType), 1},
-                                      ctx);
-  IdArray picked_col = NDArray::Empty({num_rows * num_picks},
-                                      DGLDataType{kDGLInt, 8*sizeof(IdxType), 1},
-                                      ctx);
-  IdArray picked_idx = NDArray::Empty({num_rows * num_picks},
-                                      DGLDataType{kDGLInt, 8*sizeof(IdxType), 1},
-                                      ctx);
-  IdxType* picked_rdata = static_cast<IdxType*>(picked_row->data);
->>>>>>> 166b273b
   IdxType* picked_cdata = static_cast<IdxType*>(picked_col->data);
   IdxType* picked_idata = static_cast<IdxType*>(picked_idx->data);
 
