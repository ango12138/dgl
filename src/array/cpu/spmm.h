--- conflicted
+++ resolved
@@ -22,7 +22,6 @@
 #include "intel/cpu_support.h"
 #ifdef USE_LIBXSMM
 #include "spmm_blocking_libxsmm.h"
-#include "../config.h"
 #endif  // USE_LIBXSMM
 #endif  // USE_AVX
 #endif  // _WIN32
@@ -146,11 +145,7 @@
   const bool no_libxsmm =
        bcast.use_bcast ||
        std::is_same<DType, double>::value ||
-<<<<<<< HEAD
-       !Config::Global()->isLibxsmmAvailable();
-=======
        !dgl::runtime::Config::Global()->isLibxsmmAvailable();
->>>>>>> 18d16392
   if (!no_libxsmm) {
     SpMMSumCsrLibxsmm<IdType, DType, Op>(bcast, csr, ufeat, efeat, out);
   } else {
@@ -279,11 +274,7 @@
   const bool no_libxsmm =
        bcast.use_bcast ||
        std::is_same<DType, double>::value ||
-<<<<<<< HEAD
-       !Config::Global()->isLibxsmmAvailable();
-=======
        !dgl::runtime::Config::Global()->isLibxsmmAvailable();
->>>>>>> 18d16392
   if (!no_libxsmm) {
     SpMMCmpCsrLibxsmm<IdType, DType, Op, Cmp>(bcast, csr, ufeat, efeat, out, argu, arge);
   } else {
