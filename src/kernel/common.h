--- conflicted
+++ resolved
@@ -81,12 +81,6 @@
   }
 #endif
 
-<<<<<<< HEAD
-inline bool IsValidCsr(runtime::NDArray indptr, runtime::NDArray indices) {
-  return (indptr->ndim == 1) && (indptr->dtype.code == kDLInt) && (indptr->dtype.bits == 32)
-    && (indices->ndim == 1) && (indices->dtype.code == kDLInt) && (indices->dtype.bits == 32);
-}
-=======
 #define DGL_IDX_TYPE_SWITCH(bits, Idx, ...)            \
   if (bits == 32) {                                    \
     typedef int32_t Idx;                               \
@@ -97,7 +91,6 @@
   } else {                                             \
     LOG(FATAL) << "Unsupported idx bits: " << bits;    \
   }
->>>>>>> 3b815923
 
 }  // namespace kernel
 }  // namespace dgl
