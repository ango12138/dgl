/*!
 *  Copyright (c) 2019 by Contributors
 * \file graph/unit_graph.h
 * \brief UnitGraph graph
 */

#ifndef DGL_GRAPH_UNIT_GRAPH_H_
#define DGL_GRAPH_UNIT_GRAPH_H_

#include <dgl/base_heterograph.h>
#include <dgl/lazy.h>
#include <dgl/array.h>
#include <dmlc/io.h>
#include <dmlc/type_traits.h>
#include <utility>
#include <string>
#include <vector>
#include <memory>

#include "../c_api_common.h"

namespace dgl {

class HeteroGraph;
class UnitGraph;
typedef std::shared_ptr<UnitGraph> UnitGraphPtr;

/*!
 * \brief UnitGraph graph
 *
 * UnitGraph graph is a special type of heterograph which
 * (1) Have two types of nodes: "Src" and "Dst". All the edges are
 *     from "Src" type nodes to "Dst" type nodes, so there is no edge among
 *     nodes of the same type. Thus, its metagraph has two nodes and one edge
 *     between them.
 * (2) Have only one type of nodes and edges. Thus, its metagraph has one node
 *     and one self-loop edge.
 */
class UnitGraph : public BaseHeteroGraph {
 public:
  // internal data structure
  class COO;
  class CSR;
  typedef std::shared_ptr<COO> COOPtr;
  typedef std::shared_ptr<CSR> CSRPtr;

  inline dgl_type_t SrcType() const {
    return 0;
  }

  inline dgl_type_t DstType() const {
    return NumVertexTypes() == 1? 0 : 1;
  }

  inline dgl_type_t EdgeType() const {
    return 0;
  }

  HeteroGraphPtr GetRelationGraph(dgl_type_t etype) const override {
    LOG(FATAL) << "The method shouldn't be called for UnitGraph graph. "
      << "The relation graph is simply this graph itself.";
    return {};
  }

  void AddVertices(dgl_type_t vtype, uint64_t num_vertices) override {
    LOG(FATAL) << "UnitGraph graph is not mutable.";
  }

  void AddEdge(dgl_type_t etype, dgl_id_t src, dgl_id_t dst) override {
    LOG(FATAL) << "UnitGraph graph is not mutable.";
  }

  void AddEdges(dgl_type_t etype, IdArray src_ids, IdArray dst_ids) override {
    LOG(FATAL) << "UnitGraph graph is not mutable.";
  }

  void Clear() override {
    LOG(FATAL) << "UnitGraph graph is not mutable.";
  }

  DLDataType DataType() const override;

  DLContext Context() const override;

  uint8_t NumBits() const override;

  bool IsMultigraph() const override;

  bool IsReadonly() const override {
    return true;
  }

  uint64_t NumVertices(dgl_type_t vtype) const override;

  inline std::vector<int64_t> NumVerticesPerType() const override {
    std::vector<int64_t> num_nodes_per_type;
    for (dgl_type_t vtype = 0; vtype < NumVertexTypes(); ++vtype)
      num_nodes_per_type.push_back(NumVertices(vtype));
    return num_nodes_per_type;
  }

  uint64_t NumEdges(dgl_type_t etype) const override;

  bool HasVertex(dgl_type_t vtype, dgl_id_t vid) const override;

  BoolArray HasVertices(dgl_type_t vtype, IdArray vids) const override;

  bool HasEdgeBetween(dgl_type_t etype, dgl_id_t src, dgl_id_t dst) const override;

  BoolArray HasEdgesBetween(dgl_type_t etype, IdArray src_ids, IdArray dst_ids) const override;

  IdArray Predecessors(dgl_type_t etype, dgl_id_t dst) const override;

  IdArray Successors(dgl_type_t etype, dgl_id_t src) const override;

  IdArray EdgeId(dgl_type_t etype, dgl_id_t src, dgl_id_t dst) const override;

  EdgeArray EdgeIds(dgl_type_t etype, IdArray src, IdArray dst) const override;

  std::pair<dgl_id_t, dgl_id_t> FindEdge(dgl_type_t etype, dgl_id_t eid) const override;

  EdgeArray FindEdges(dgl_type_t etype, IdArray eids) const override;

  EdgeArray InEdges(dgl_type_t etype, dgl_id_t vid) const override;

  EdgeArray InEdges(dgl_type_t etype, IdArray vids) const override;

  EdgeArray OutEdges(dgl_type_t etype, dgl_id_t vid) const override;

  EdgeArray OutEdges(dgl_type_t etype, IdArray vids) const override;

  EdgeArray Edges(dgl_type_t etype, const std::string &order = "") const override;

  uint64_t InDegree(dgl_type_t etype, dgl_id_t vid) const override;

  DegreeArray InDegrees(dgl_type_t etype, IdArray vids) const override;

  uint64_t OutDegree(dgl_type_t etype, dgl_id_t vid) const override;

  DegreeArray OutDegrees(dgl_type_t etype, IdArray vids) const override;

  DGLIdIters SuccVec(dgl_type_t etype, dgl_id_t vid) const override;

  // 32bit version functions, patch for SuccVec
  DGLIdIters32 SuccVec32(dgl_type_t etype, dgl_id_t vid) const;

  DGLIdIters OutEdgeVec(dgl_type_t etype, dgl_id_t vid) const override;

  DGLIdIters PredVec(dgl_type_t etype, dgl_id_t vid) const override;

  DGLIdIters InEdgeVec(dgl_type_t etype, dgl_id_t vid) const override;

  std::vector<IdArray> GetAdj(
      dgl_type_t etype, bool transpose, const std::string &fmt) const override;

  HeteroSubgraph VertexSubgraph(const std::vector<IdArray>& vids) const override;

  HeteroSubgraph EdgeSubgraph(
      const std::vector<IdArray>& eids, bool preserve_nodes = false) const override;

  // creators
  /*! \brief Create a graph with no edges */
  static HeteroGraphPtr Empty(
      int64_t num_vtypes, int64_t num_src, int64_t num_dst,
      DLDataType dtype, DLContext ctx) {
    IdArray row = IdArray::Empty({0}, dtype, ctx);
    IdArray col = IdArray::Empty({0}, dtype, ctx);
    return CreateFromCOO(num_vtypes, num_src, num_dst, row, col);
  }

  /*! \brief Create a graph from COO arrays */
  static HeteroGraphPtr CreateFromCOO(
      int64_t num_vtypes, int64_t num_src, int64_t num_dst,
      IdArray row, IdArray col, SparseFormat restrict_format = SparseFormat::kAuto);

  static HeteroGraphPtr CreateFromCOO(
      int64_t num_vtypes, const aten::COOMatrix& mat,
      SparseFormat restrict_format = SparseFormat::kAuto);

  /*! \brief Create a graph from (out) CSR arrays */
  static HeteroGraphPtr CreateFromCSR(
      int64_t num_vtypes, int64_t num_src, int64_t num_dst,
      IdArray indptr, IdArray indices, IdArray edge_ids,
      SparseFormat restrict_format = SparseFormat::kAuto);

  static HeteroGraphPtr CreateFromCSR(
      int64_t num_vtypes, const aten::CSRMatrix& mat,
      SparseFormat restrict_format = SparseFormat::kAuto);

  /*! \brief Create a graph from (in) CSC arrays */
  static HeteroGraphPtr CreateFromCSC(
      int64_t num_vtypes, int64_t num_src, int64_t num_dst,
      IdArray indptr, IdArray indices, IdArray edge_ids,
      SparseFormat restrict_format = SparseFormat::kAuto);

  static HeteroGraphPtr CreateFromCSC(
      int64_t num_vtypes, const aten::CSRMatrix& mat,
      SparseFormat restrict_format = SparseFormat::kAuto);

  /*! \brief Convert the graph to use the given number of bits for storage */
  static HeteroGraphPtr AsNumBits(HeteroGraphPtr g, uint8_t bits);

  /*! \brief Copy the data to another context */
  static HeteroGraphPtr CopyTo(HeteroGraphPtr g, const DLContext& ctx);

  /*! 
   * \brief Create in-edge CSR format of the unit graph.
   * \param inplace if true and the in-edge CSR format does not exist, the created
   *                format will be cached in this object unless the format is restricted.
   * \return Return the in-edge CSR format. Create from other format if not exist.
   */
  CSRPtr GetInCSR(bool inplace = true) const;

  /*! 
   * \brief Create out-edge CSR format of the unit graph.
   * \param inplace if true and the out-edge CSR format does not exist, the created
   *                format will be cached in this object unless the format is restricted.
   * \return Return the out-edge CSR format. Create from other format if not exist.
   */
  CSRPtr GetOutCSR(bool inplace = true) const;

  /*!
   * \brief Create COO format of the unit graph.
   * \param inplace if true and the COO format does not exist, the created
   *                format will be cached in this object unless the format is restricted.
   * \return Return the COO format. Create from other format if not exist.
   */
  COOPtr GetCOO(bool inplace = true) const;

  /*! \return Return the COO matrix form */
  aten::COOMatrix GetCOOMatrix(dgl_type_t etype) const override;

  /*! \return Return the in-edge CSC in the matrix form */
  aten::CSRMatrix GetCSCMatrix(dgl_type_t etype) const override;

  /*! \return Return the out-edge CSR in the matrix form */
  aten::CSRMatrix GetCSRMatrix(dgl_type_t etype) const override;

  /*! \brief some heuristic rules to determine the restrict format. */
  SparseFormat AutoDetectFormat(
    CSRPtr in_csr, CSRPtr out_csr, COOPtr coo, SparseFormat restrict_format) const;

  SparseFormat SelectFormat(dgl_type_t etype, SparseFormat preferred_format) const override {
    return SelectFormat(preferred_format);
  }

  std::string GetRestrictFormat() const override {
    return ToStringSparseFormat(this->restrict_format_);
  }

  /*!
   * \brief Return the graph in the given format. Perform format conversion if the
   * requested format does not exist.
   *
   * \return A graph in the requested format.
   */
  HeteroGraphPtr GetFormat(SparseFormat format) const;

  dgl_format_code_t GetFormatInUse() const override;

  HeteroGraphPtr GetGraphInFormat(SparseFormat restrict_format) const override;

  /*! \return Load UnitGraph from stream, using CSRMatrix*/
  bool Load(dmlc::Stream* fs);

  /*! \return Save UnitGraph to stream, using CSRMatrix */
  void Save(dmlc::Stream* fs) const;

<<<<<<< HEAD
  /*! \brief Creat a LineGraph of self */
  HeteroGraphPtr LineGraph(bool backtracking) const override;
=======
  /*! \return the reversed graph */
  UnitGraphPtr Reverse() const;
>>>>>>> feabcabd

 private:
  friend class Serializer;
  friend class HeteroGraph;
  friend class ImmutableGraph;

  // private empty constructor
  UnitGraph() {}

  /*!
   * \brief constructor
   * \param metagraph metagraph
   * \param in_csr in edge csr
   * \param out_csr out edge csr
   * \param coo coo
   */
  UnitGraph(GraphPtr metagraph, CSRPtr in_csr, CSRPtr out_csr, COOPtr coo,
            SparseFormat restrict_format = SparseFormat::kAuto);

  /*!
   * \brief constructor
   * \param metagraph metagraph
   * \param in_csr in edge csr
   * \param out_csr out edge csr
   * \param coo coo
   * \param has_in_csr whether in_csr is valid
   * \param has_out_csr whether out_csr is valid
   * \param has_coo whether coo is valid
   */
  static HeteroGraphPtr CreateHomographFrom(
      const aten::CSRMatrix &in_csr,
      const aten::CSRMatrix &out_csr,
      const aten::COOMatrix &coo,
      bool has_in_csr,
      bool has_out_csr,
      bool has_coo,
      SparseFormat restrict_format = SparseFormat::kAuto);

  /*! \return Return any existing format. */
  HeteroGraphPtr GetAny() const;

  /*!
   * \brief Determine which format to use with a preference.
   *
   * If the storage of unit graph is "locked", i.e. no conversion is allowed, then
   * it will return the locked format.
   *
   * Otherwise, it will return whatever DGL thinks is the most appropriate given
   * the arguments.
   */
  SparseFormat SelectFormat(SparseFormat preferred_format) const;

  /*! \return Whether the graph is hypersparse */
  bool IsHypersparse() const;

  GraphPtr AsImmutableGraph() const override;

  // Graph stored in different format. We use an on-demand strategy: the format is
  // only materialized if the operation that suitable for it is invoked.
  /*! \brief CSR graph that stores reverse edges */
  CSRPtr in_csr_;
  /*! \brief CSR representation */
  CSRPtr out_csr_;
  /*! \brief COO representation */
  COOPtr coo_;
  /*!
   * \brief Storage format restriction.
   * If it is not ANY, then conversion is not allowed for graph queries.
   *
   * Note that GetInCSR/GetOutCSR/GetCOO() can still be called and the conversion will
   * still be done if requested explicitly (e.g. in message passing).
   */
  SparseFormat restrict_format_;
};

};  // namespace dgl

namespace dmlc {
DMLC_DECLARE_TRAITS(has_saveload, dgl::UnitGraph, true);
DMLC_DECLARE_TRAITS(has_saveload, dgl::UnitGraph::CSR, true);
DMLC_DECLARE_TRAITS(has_saveload, dgl::UnitGraph::COO, true);
}  // namespace dmlc

#endif  // DGL_GRAPH_UNIT_GRAPH_H_<|MERGE_RESOLUTION|>--- conflicted
+++ resolved
@@ -266,13 +266,11 @@
   /*! \return Save UnitGraph to stream, using CSRMatrix */
   void Save(dmlc::Stream* fs) const;
 
-<<<<<<< HEAD
   /*! \brief Creat a LineGraph of self */
   HeteroGraphPtr LineGraph(bool backtracking) const override;
-=======
+
   /*! \return the reversed graph */
   UnitGraphPtr Reverse() const;
->>>>>>> feabcabd
 
  private:
   friend class Serializer;
