--- conflicted
+++ resolved
@@ -229,11 +229,10 @@
   CSRPtr out_csr_;
   /*! \brief COO representation */
   COOPtr coo_;
-<<<<<<< HEAD
 
   /*! \brief Mutex for lazy initialization */
   mutable std::mutex lazy_mutex_;
-=======
+
   /*!
    * \brief Storage format restriction.
    * If it is not ANY, then conversion is not allowed for graph queries.
@@ -242,7 +241,6 @@
    * still be done if requested explicitly (e.g. in message passing).
    */
   SparseFormat restrict_format_;
->>>>>>> eeeb52f4
 };
 
 };  // namespace dgl
