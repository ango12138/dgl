--- conflicted
+++ resolved
@@ -15,13 +15,7 @@
 #include <utility>
 #include "../c_api_common.h"
 #include "./unit_graph.h"
-<<<<<<< HEAD
-=======
 #include "graph_serializer.h"
-// TODO(BarclayII): currently CompactGraphs depend on IdHashMap implementation which
-// only works on CPU.  Should fix later to make it device agnostic.
-#include "../array/cpu/array_utils.h"
->>>>>>> 49fe5b3c
 
 using namespace dgl::runtime;
 
@@ -434,17 +428,6 @@
   return HeteroGraphPtr(new HeteroGraph(meta_graph, rel_graphs));
 }
 
-<<<<<<< HEAD
-=======
-std::pair<std::vector<HeteroGraphPtr>, std::vector<IdArray>>
-CompactGraphs(const std::vector<HeteroGraphPtr> &graphs) {
-  std::pair<std::vector<HeteroGraphPtr>, std::vector<IdArray>> result;
-  ATEN_ID_TYPE_SWITCH(graphs[0]->DataType(), IdType, {
-    result = CompactGraphs<IdType>(graphs);
-  });
-  return result;
-}
-
 constexpr uint64_t kDGLSerialize_HeteroGraph = 0xDD589FBE35224ABF;
 
 bool HeteroGraph::Load(dmlc::Stream* fs) {
@@ -478,7 +461,6 @@
   }
 }
 
->>>>>>> 49fe5b3c
 ///////////////////////// C APIs /////////////////////////
 
 DGL_REGISTER_GLOBAL("heterograph_index._CAPI_DGLHeteroCreateUnitGraphFromCOO")
