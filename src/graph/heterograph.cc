--- conflicted
+++ resolved
@@ -112,71 +112,6 @@
   return ret;
 }
 
-<<<<<<< HEAD
-template<typename IdType>
-std::pair<std::vector<HeteroGraphPtr>, std::vector<IdArray>>
-CompactGraphs(const std::vector<HeteroGraphPtr> &graphs) {
-  // TODO(BarclayII): check whether the node space and metagraph of each graph is the same.
-  // Step 1: Collect the nodes that has connections for each type.
-  std::vector<aten::IdHashMap<IdType>> hashmaps(graphs[0]->NumVertexTypes());
-  std::vector<std::vector<EdgeArray>> all_edges(graphs.size());   // all_edges[i][etype]
-
-  for (size_t i = 0; i < graphs.size(); ++i) {
-    const HeteroGraphPtr curr_graph = graphs[i];
-    const int64_t num_etypes = curr_graph->NumEdgeTypes();
-
-    for (IdType etype = 0; etype < num_etypes; ++etype) {
-      IdType srctype, dsttype;
-      std::tie(srctype, dsttype) = curr_graph->GetEndpointTypes(etype);
-
-      const EdgeArray edges = curr_graph->Edges(etype, "eid");
-
-      hashmaps[srctype].Update(edges.src);
-      hashmaps[dsttype].Update(edges.dst);
-
-      all_edges[i].push_back(edges);
-    }
-  }
-
-  // Step 2: Relabel the nodes for each type to a smaller ID space and save the mapping.
-  std::vector<IdArray> induced_nodes;
-  for (auto &hashmap : hashmaps)
-    induced_nodes.push_back(hashmap.Values());
-
-  // Step 3: Remap the edges of each graph.
-  std::vector<HeteroGraphPtr> new_graphs;
-  for (size_t i = 0; i < graphs.size(); ++i) {
-    std::vector<HeteroGraphPtr> rel_graphs;
-    const HeteroGraphPtr curr_graph = graphs[i];
-    const auto meta_graph = curr_graph->meta_graph();
-    const int64_t num_etypes = curr_graph->NumEdgeTypes();
-
-    for (IdType etype = 0; etype < num_etypes; ++etype) {
-      IdType srctype, dsttype;
-      std::tie(srctype, dsttype) = curr_graph->GetEndpointTypes(etype);
-      const EdgeArray &edges = all_edges[i][etype];
-
-      //const IdArray mapped_rows = hashmaps[srctype].Map(edges.src, -1);
-      //const IdArray mapped_cols = hashmaps[dsttype].Map(edges.dst, -1);
-      const IdArray mapped_rows = edges.src;
-      const IdArray mapped_cols = edges.dst;
-
-      rel_graphs.push_back(UnitGraph::CreateFromCOO(
-          srctype == dsttype ? 1 : 2,
-          induced_nodes[srctype]->shape[0],
-          induced_nodes[dsttype]->shape[0],
-          mapped_rows,
-          mapped_cols));
-    }
-
-    new_graphs.push_back(CreateHeteroGraph(meta_graph, rel_graphs));
-  }
-
-  return std::make_pair(new_graphs, induced_nodes);
-}
-
-=======
->>>>>>> c3a33407
 }  // namespace
 
 HeteroGraph::HeteroGraph(GraphPtr meta_graph, const std::vector<HeteroGraphPtr>& rel_graphs)
