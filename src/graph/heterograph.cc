--- conflicted
+++ resolved
@@ -264,8 +264,6 @@
                                         hgindex->num_verts_per_type_));
 }
 
-<<<<<<< HEAD
-=======
 std::string HeteroGraph::SharedMemName() const {
   return shared_mem_ ? shared_mem_->GetName() : "";
 }
@@ -376,7 +374,6 @@
   return std::make_tuple(ret, ntypes, etypes);
 }
 
->>>>>>> 451ed6d8
 HeteroGraphPtr HeteroGraph::GetGraphInFormat(dgl_format_code_t formats) const {
   std::vector<HeteroGraphPtr> format_rels(NumEdgeTypes());
   for (dgl_type_t etype = 0; etype < NumEdgeTypes(); ++etype) {
