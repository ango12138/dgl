/*!
 *  Copyright (c) 2018 by Contributors
 * \file graph/immutable_graph.cc
 * \brief DGL immutable graph index implementation
 */

#include <dgl/packed_func_ext.h>
#include <dgl/immutable_graph.h>
#include <string.h>
#include <bitset>
#include <numeric>
#include <tuple>

#include "../c_api_common.h"

using namespace dgl::runtime;

namespace dgl {
namespace {
inline std::string GetSharedMemName(const std::string &name, const std::string &edge_dir) {
  return name + "_" + edge_dir;
}

std::tuple<IdArray, IdArray, IdArray> MapFromSharedMemory(
  const std::string &shared_mem_name, int64_t num_verts, int64_t num_edges, bool is_create) {
#ifndef _WIN32
  const int64_t file_size = (num_verts + 1 + num_edges * 2) * sizeof(dgl_id_t);

  IdArray sm_array = IdArray::EmptyShared(
      shared_mem_name, {file_size}, DLDataType{kDLInt, 8, 1}, DLContext{kDLCPU, 0}, is_create);
  // Create views from the shared memory array. Note that we don't need to save
  //   the sm_array because the refcount is maintained by the view arrays.
  IdArray indptr = sm_array.CreateView({num_verts + 1}, DLDataType{kDLInt, 64, 1});
  IdArray indices = sm_array.CreateView({num_edges}, DLDataType{kDLInt, 64, 1},
      (num_verts + 1) * sizeof(dgl_id_t));
  IdArray edge_ids = sm_array.CreateView({num_edges}, DLDataType{kDLInt, 64, 1},
      (num_verts + 1 + num_edges) * sizeof(dgl_id_t));
  return std::make_tuple(indptr, indices, edge_ids);
#else
  LOG(FATAL) << "CSR graph doesn't support shared memory in Windows yet";
  return {};
#endif  // _WIN32
}
}  // namespace

//////////////////////////////////////////////////////////
//
// CSR graph implementation
//
//////////////////////////////////////////////////////////

CSR::CSR(int64_t num_vertices, int64_t num_edges, bool is_multigraph)
  : is_multigraph_(is_multigraph) {
  CHECK(!(num_vertices == 0 && num_edges != 0));
  adj_ = aten::CSRMatrix{num_vertices, num_vertices,
                         aten::NewIdArray(num_vertices + 1),
                         aten::NewIdArray(num_edges),
                         aten::NewIdArray(num_edges)};
}

CSR::CSR(IdArray indptr, IdArray indices, IdArray edge_ids) {
  CHECK(IsValidIdArray(indptr));
  CHECK(IsValidIdArray(indices));
  CHECK(IsValidIdArray(edge_ids));
  CHECK_EQ(indices->shape[0], edge_ids->shape[0]);
  const int64_t N = indptr->shape[0] - 1;
  adj_ = aten::CSRMatrix{N, N, indptr, indices, edge_ids};
}

CSR::CSR(IdArray indptr, IdArray indices, IdArray edge_ids, bool is_multigraph)
  : is_multigraph_(is_multigraph) {
  CHECK(IsValidIdArray(indptr));
  CHECK(IsValidIdArray(indices));
  CHECK(IsValidIdArray(edge_ids));
  CHECK_EQ(indices->shape[0], edge_ids->shape[0]);
  const int64_t N = indptr->shape[0] - 1;
  adj_ = aten::CSRMatrix{N, N, indptr, indices, edge_ids};
}

CSR::CSR(IdArray indptr, IdArray indices, IdArray edge_ids,
         const std::string &shared_mem_name): shared_mem_name_(shared_mem_name) {
  CHECK(IsValidIdArray(indptr));
  CHECK(IsValidIdArray(indices));
  CHECK(IsValidIdArray(edge_ids));
  CHECK_EQ(indices->shape[0], edge_ids->shape[0]);
  const int64_t num_verts = indptr->shape[0] - 1;
  const int64_t num_edges = indices->shape[0];
  adj_.num_rows = num_verts;
  adj_.num_cols = num_verts;
  std::tie(adj_.indptr, adj_.indices, adj_.data) = MapFromSharedMemory(
      shared_mem_name, num_verts, num_edges, true);
  // copy the given data into the shared memory arrays
  adj_.indptr.CopyFrom(indptr);
  adj_.indices.CopyFrom(indices);
  adj_.data.CopyFrom(edge_ids);
}

CSR::CSR(IdArray indptr, IdArray indices, IdArray edge_ids, bool is_multigraph,
         const std::string &shared_mem_name): is_multigraph_(is_multigraph),
         shared_mem_name_(shared_mem_name) {
  CHECK(IsValidIdArray(indptr));
  CHECK(IsValidIdArray(indices));
  CHECK(IsValidIdArray(edge_ids));
  CHECK_EQ(indices->shape[0], edge_ids->shape[0]);
  const int64_t num_verts = indptr->shape[0] - 1;
  const int64_t num_edges = indices->shape[0];
  adj_.num_rows = num_verts;
  adj_.num_cols = num_verts;
  std::tie(adj_.indptr, adj_.indices, adj_.data) = MapFromSharedMemory(
      shared_mem_name, num_verts, num_edges, true);
  // copy the given data into the shared memory arrays
  adj_.indptr.CopyFrom(indptr);
  adj_.indices.CopyFrom(indices);
  adj_.data.CopyFrom(edge_ids);
}

CSR::CSR(const std::string &shared_mem_name,
         int64_t num_verts, int64_t num_edges, bool is_multigraph)
  : is_multigraph_(is_multigraph), shared_mem_name_(shared_mem_name) {
  CHECK(!(num_verts == 0 && num_edges != 0));
  adj_.num_rows = num_verts;
  adj_.num_cols = num_verts;
  std::tie(adj_.indptr, adj_.indices, adj_.data) = MapFromSharedMemory(
      shared_mem_name, num_verts, num_edges, false);
}

bool CSR::IsMultigraph() const {
  // The lambda will be called the first time to initialize the is_multigraph flag.
  return const_cast<CSR*>(this)->is_multigraph_.Get([this] () {
      return aten::CSRHasDuplicate(adj_);
    });
}

EdgeArray CSR::OutEdges(dgl_id_t vid) const {
  CHECK(HasVertex(vid)) << "invalid vertex: " << vid;
  IdArray ret_dst = aten::CSRGetRowColumnIndices(adj_, vid);
  IdArray ret_eid = aten::CSRGetRowData(adj_, vid);
  IdArray ret_src = aten::Full(vid, ret_dst->shape[0], NumBits(), ret_dst->ctx);
  return EdgeArray{ret_src, ret_dst, ret_eid};
}

EdgeArray CSR::OutEdges(IdArray vids) const {
  CHECK(IsValidIdArray(vids)) << "Invalid vertex id array.";
  auto csrsubmat = aten::CSRSliceRows(adj_, vids);
  auto coosubmat = aten::CSRToCOO(csrsubmat, false);
  // Note that the row id in the csr submat is relabled, so
  // we need to recover it using an index select.
  auto row = aten::IndexSelect(vids, coosubmat.row);
  return EdgeArray{row, coosubmat.col, coosubmat.data};
}

DegreeArray CSR::OutDegrees(IdArray vids) const {
  CHECK(IsValidIdArray(vids)) << "Invalid vertex id array.";
  return aten::CSRGetRowNNZ(adj_, vids);
}

bool CSR::HasEdgeBetween(dgl_id_t src, dgl_id_t dst) const {
  CHECK(HasVertex(src)) << "Invalid vertex id: " << src;
  CHECK(HasVertex(dst)) << "Invalid vertex id: " << dst;
  return aten::CSRIsNonZero(adj_, src, dst);
}

BoolArray CSR::HasEdgesBetween(IdArray src_ids, IdArray dst_ids) const {
  CHECK(IsValidIdArray(src_ids)) << "Invalid vertex id array.";
  CHECK(IsValidIdArray(dst_ids)) << "Invalid vertex id array.";
  return aten::CSRIsNonZero(adj_, src_ids, dst_ids);
}

IdArray CSR::Successors(dgl_id_t vid, uint64_t radius) const {
  CHECK(HasVertex(vid)) << "invalid vertex: " << vid;
  CHECK(radius == 1) << "invalid radius: " << radius;
  return aten::CSRGetRowColumnIndices(adj_, vid);
}

IdArray CSR::EdgeId(dgl_id_t src, dgl_id_t dst) const {
  CHECK(HasVertex(src)) << "invalid vertex: " << src;
  CHECK(HasVertex(dst)) << "invalid vertex: " << dst;
  return aten::CSRGetData(adj_, src, dst);
}

EdgeArray CSR::EdgeIds(IdArray src_ids, IdArray dst_ids) const {
  const auto& arrs = aten::CSRGetDataAndIndices(adj_, src_ids, dst_ids);
  return EdgeArray{arrs[0], arrs[1], arrs[2]};
}

EdgeArray CSR::Edges(const std::string &order) const {
  CHECK(order.empty() || order == std::string("srcdst"))
    << "CSR only support Edges of order \"srcdst\","
    << " but got \"" << order << "\".";
  const auto& coo = aten::CSRToCOO(adj_, false);
  return EdgeArray{coo.row, coo.col, coo.data};
}

Subgraph CSR::VertexSubgraph(IdArray vids) const {
  CHECK(IsValidIdArray(vids)) << "Invalid vertex id array.";
  const auto& submat = aten::CSRSliceMatrix(adj_, vids, vids);
  IdArray sub_eids = aten::Range(0, submat.data->shape[0], NumBits(), Context());
  CSRPtr subcsr(new CSR(submat.indptr, submat.indices, sub_eids));
  return Subgraph{subcsr, vids, submat.data};
}

CSRPtr CSR::Transpose() const {
  const auto& trans = aten::CSRTranspose(adj_);
  return CSRPtr(new CSR(trans.indptr, trans.indices, trans.data));
}

COOPtr CSR::ToCOO() const {
  const auto& coo = aten::CSRToCOO(adj_, true);
  return COOPtr(new COO(NumVertices(), coo.row, coo.col));
}

CSR CSR::CopyTo(const DLContext& ctx) const {
  if (Context() == ctx) {
    return *this;
  } else {
    CSR ret(adj_.indptr.CopyTo(ctx),
            adj_.indices.CopyTo(ctx),
            adj_.data.CopyTo(ctx));
    ret.is_multigraph_ = is_multigraph_;
    return ret;
  }
}

CSR CSR::CopyToSharedMem(const std::string &name) const {
  if (IsSharedMem()) {
    CHECK(name == shared_mem_name_);
    return *this;
  } else {
    return CSR(adj_.indptr, adj_.indices, adj_.data, name);
  }
}

CSR CSR::AsNumBits(uint8_t bits) const {
  if (NumBits() == bits) {
    return *this;
  } else {
    CSR ret(aten::AsNumBits(adj_.indptr, bits),
            aten::AsNumBits(adj_.indices, bits),
            aten::AsNumBits(adj_.data, bits));
    ret.is_multigraph_ = is_multigraph_;
    return ret;
  }
}

DGLIdIters CSR::SuccVec(dgl_id_t vid) const {
  // TODO(minjie): This still assumes the data type and device context
  //   of this graph. Should fix later.
  const dgl_id_t* indptr_data = static_cast<dgl_id_t*>(adj_.indptr->data);
  const dgl_id_t* indices_data = static_cast<dgl_id_t*>(adj_.indices->data);
  const dgl_id_t start = indptr_data[vid];
  const dgl_id_t end = indptr_data[vid + 1];
  return DGLIdIters(indices_data + start, indices_data + end);
}

DGLIdIters CSR::OutEdgeVec(dgl_id_t vid) const {
  // TODO(minjie): This still assumes the data type and device context
  //   of this graph. Should fix later.
  const dgl_id_t* indptr_data = static_cast<dgl_id_t*>(adj_.indptr->data);
  const dgl_id_t* eid_data = static_cast<dgl_id_t*>(adj_.data->data);
  const dgl_id_t start = indptr_data[vid];
  const dgl_id_t end = indptr_data[vid + 1];
  return DGLIdIters(eid_data + start, eid_data + end);
}

//////////////////////////////////////////////////////////
//
// COO graph implementation
//
//////////////////////////////////////////////////////////
COO::COO(int64_t num_vertices, IdArray src, IdArray dst) {
  CHECK(IsValidIdArray(src));
  CHECK(IsValidIdArray(dst));
  CHECK_EQ(src->shape[0], dst->shape[0]);
  adj_ = aten::COOMatrix{num_vertices, num_vertices, src, dst};
}

COO::COO(int64_t num_vertices, IdArray src, IdArray dst, bool is_multigraph)
  : is_multigraph_(is_multigraph) {
  CHECK(IsValidIdArray(src));
  CHECK(IsValidIdArray(dst));
  CHECK_EQ(src->shape[0], dst->shape[0]);
  adj_ = aten::COOMatrix{num_vertices, num_vertices, src, dst};
}

bool COO::IsMultigraph() const {
  // The lambda will be called the first time to initialize the is_multigraph flag.
  return const_cast<COO*>(this)->is_multigraph_.Get([this] () {
      return aten::COOHasDuplicate(adj_);
    });
}

std::pair<dgl_id_t, dgl_id_t> COO::FindEdge(dgl_id_t eid) const {
  CHECK(eid < NumEdges()) << "Invalid edge id: " << eid;
  const auto src = aten::IndexSelect(adj_.row, eid);
  const auto dst = aten::IndexSelect(adj_.col, eid);
  return std::pair<dgl_id_t, dgl_id_t>(src, dst);
}

EdgeArray COO::FindEdges(IdArray eids) const {
  CHECK(IsValidIdArray(eids)) << "Invalid edge id array";
  return EdgeArray{aten::IndexSelect(adj_.row, eids),
                   aten::IndexSelect(adj_.col, eids),
                   eids};
}

EdgeArray COO::Edges(const std::string &order) const {
  CHECK(order.empty() || order == std::string("eid"))
    << "COO only support Edges of order \"eid\", but got \""
    << order << "\".";
  IdArray rst_eid = aten::Range(0, NumEdges(), NumBits(), Context());
  return EdgeArray{adj_.row, adj_.col, rst_eid};
}

Subgraph COO::EdgeSubgraph(IdArray eids, bool preserve_nodes) const {
  CHECK(IsValidIdArray(eids)) << "Invalid edge id array.";
  if (!preserve_nodes) {
    IdArray new_src = aten::IndexSelect(adj_.row, eids);
    IdArray new_dst = aten::IndexSelect(adj_.col, eids);
    IdArray induced_nodes = aten::Relabel_({new_src, new_dst});
    const auto new_nnodes = induced_nodes->shape[0];
    COOPtr subcoo(new COO(new_nnodes, new_src, new_dst));
    return Subgraph{subcoo, induced_nodes, eids};
  } else {
    IdArray new_src = aten::IndexSelect(adj_.row, eids);
    IdArray new_dst = aten::IndexSelect(adj_.col, eids);
    IdArray induced_nodes = aten::Range(0, NumVertices(), NumBits(), Context());
    COOPtr subcoo(new COO(NumVertices(), new_src, new_dst));
    return Subgraph{subcoo, induced_nodes, eids};
  }
}

CSRPtr COO::ToCSR() const {
  const auto& csr = aten::COOToCSR(adj_);
  return CSRPtr(new CSR(csr.indptr, csr.indices, csr.data));
}

COO COO::CopyTo(const DLContext& ctx) const {
  if (Context() == ctx) {
    return *this;
  } else {
    COO ret(NumVertices(),
            adj_.row.CopyTo(ctx),
            adj_.col.CopyTo(ctx));
    ret.is_multigraph_ = is_multigraph_;
    return ret;
  }
}

COO COO::CopyToSharedMem(const std::string &name) const {
  LOG(FATAL) << "COO doesn't supprt shared memory yet";
  return COO();
}

COO COO::AsNumBits(uint8_t bits) const {
  if (NumBits() == bits) {
    return *this;
  } else {
    COO ret(NumVertices(),
            aten::AsNumBits(adj_.row, bits),
            aten::AsNumBits(adj_.col, bits));
    ret.is_multigraph_ = is_multigraph_;
    return ret;
  }
}

//////////////////////////////////////////////////////////
//
// immutable graph implementation
//
//////////////////////////////////////////////////////////

BoolArray ImmutableGraph::HasVertices(IdArray vids) const {
  CHECK(IsValidIdArray(vids)) << "Invalid id array input";
  return aten::LT(vids, NumVertices());
}

CSRPtr ImmutableGraph::GetInCSR() const {
  if (!in_csr_) {
    if (out_csr_) {
      const_cast<ImmutableGraph*>(this)->in_csr_ = out_csr_->Transpose();
      if (out_csr_->IsSharedMem())
        LOG(WARNING) << "We just construct an in-CSR from a shared-memory out CSR. "
                     << "It may dramatically increase memory consumption.";
    } else {
      CHECK(coo_) << "None of CSR, COO exist";
      const_cast<ImmutableGraph*>(this)->in_csr_ = coo_->Transpose()->ToCSR();
    }
  }
  return in_csr_;
}

/* !\brief Return out csr. If not exist, transpose the other one.*/
CSRPtr ImmutableGraph::GetOutCSR() const {
  if (!out_csr_) {
    if (in_csr_) {
      const_cast<ImmutableGraph*>(this)->out_csr_ = in_csr_->Transpose();
      if (in_csr_->IsSharedMem())
        LOG(WARNING) << "We just construct an out-CSR from a shared-memory in CSR. "
                     << "It may dramatically increase memory consumption.";
    } else {
      CHECK(coo_) << "None of CSR, COO exist";
      const_cast<ImmutableGraph*>(this)->out_csr_ = coo_->ToCSR();
    }
  }
  return out_csr_;
}

/* !\brief Return coo. If not exist, create from csr.*/
COOPtr ImmutableGraph::GetCOO() const {
  if (!coo_) {
    if (in_csr_) {
      const_cast<ImmutableGraph*>(this)->coo_ = in_csr_->ToCOO()->Transpose();
    } else {
      CHECK(out_csr_) << "Both CSR are missing.";
      const_cast<ImmutableGraph*>(this)->coo_ = out_csr_->ToCOO();
    }
  }
  return coo_;
}

EdgeArray ImmutableGraph::Edges(const std::string &order) const {
  if (order.empty()) {
    // arbitrary order
    if (in_csr_) {
      // transpose
      const auto& edges = in_csr_->Edges(order);
      return EdgeArray{edges.dst, edges.src, edges.id};
    } else {
      return AnyGraph()->Edges(order);
    }
  } else if (order == std::string("srcdst")) {
    // TODO(minjie): CSR only guarantees "src" to be sorted.
    //   Maybe we should relax this requirement?
    return GetOutCSR()->Edges(order);
  } else if (order == std::string("eid")) {
    return GetCOO()->Edges(order);
  } else {
    LOG(FATAL) << "Unsupported order request: " << order;
  }
  return {};
}

Subgraph ImmutableGraph::VertexSubgraph(IdArray vids) const {
  // We prefer to generate a subgraph from out-csr.
  auto sg = GetOutCSR()->VertexSubgraph(vids);
  CSRPtr subcsr = std::dynamic_pointer_cast<CSR>(sg.graph);
  return Subgraph{GraphPtr(new ImmutableGraph(subcsr)),
                  sg.induced_vertices, sg.induced_edges};
}

Subgraph ImmutableGraph::EdgeSubgraph(IdArray eids, bool preserve_nodes) const {
  // We prefer to generate a subgraph from out-csr.
  auto sg = GetCOO()->EdgeSubgraph(eids, preserve_nodes);
  COOPtr subcoo = std::dynamic_pointer_cast<COO>(sg.graph);
  return Subgraph{GraphPtr(new ImmutableGraph(subcoo)),
                  sg.induced_vertices, sg.induced_edges};
}

std::vector<IdArray> ImmutableGraph::GetAdj(bool transpose, const std::string &fmt) const {
  // TODO(minjie): Our current semantics of adjacency matrix is row for dst nodes and col for
  //   src nodes. Therefore, we need to flip the transpose flag. For example, transpose=False
  //   is equal to in edge CSR.
  //   We have this behavior because previously we use framework's SPMM and we don't cache
  //   reverse adj. This is not intuitive and also not consistent with networkx's
  //   to_scipy_sparse_matrix. With the upcoming custom kernel change, we should change the
  //   behavior and make row for src and col for dst.
  if (fmt == std::string("csr")) {
    return transpose? GetOutCSR()->GetAdj(false, "csr") : GetInCSR()->GetAdj(false, "csr");
  } else if (fmt == std::string("coo")) {
    return GetCOO()->GetAdj(!transpose, fmt);
  } else {
    LOG(FATAL) << "unsupported adjacency matrix format: " << fmt;
    return {};
  }
}

<<<<<<< HEAD
ImGraphPtr ImmutableGraph::CreateFromCSR(
    IdArray indptr, IdArray indices, IdArray edge_ids, const std::string &edge_dir) {
    CSRPtr csr(new CSR(indptr, indices, edge_ids));
  if (edge_dir == "in") {
    return ImGraphPtr(new ImmutableGraph(csr, nullptr));
  } else if (edge_dir == "out") {
    return ImGraphPtr(new ImmutableGraph(nullptr, csr));
  } else {
    LOG(FATAL) << "Unknown edge direction: " << edge_dir;
    return ImGraphPtr();
  }
}

ImGraphPtr ImmutableGraph::CreateFromCSR(
=======
ImmutableGraphPtr ImmutableGraph::CreateFromCSR(
    IdArray indptr, IdArray indices, IdArray edge_ids, const std::string &edge_dir) {
    CSRPtr csr(new CSR(indptr, indices, edge_ids));
  if (edge_dir == "in") {
    return ImmutableGraphPtr(new ImmutableGraph(csr, nullptr));
  } else if (edge_dir == "out") {
    return ImmutableGraphPtr(new ImmutableGraph(nullptr, csr));
  } else {
    LOG(FATAL) << "Unknown edge direction: " << edge_dir;
    return ImmutableGraphPtr();
  }
}

ImmutableGraphPtr ImmutableGraph::CreateFromCSR(
>>>>>>> 6c77f264
    IdArray indptr, IdArray indices, IdArray edge_ids,
    bool multigraph, const std::string &edge_dir) {
  CSRPtr csr(new CSR(indptr, indices, edge_ids, multigraph));
  if (edge_dir == "in") {
<<<<<<< HEAD
    return ImGraphPtr(new ImmutableGraph(csr, nullptr));
  } else if (edge_dir == "out") {
    return ImGraphPtr(new ImmutableGraph(nullptr, csr));
  } else {
    LOG(FATAL) << "Unknown edge direction: " << edge_dir;
    return ImGraphPtr();
  }
}

ImGraphPtr ImmutableGraph::CreateFromCSR(
=======
    return ImmutableGraphPtr(new ImmutableGraph(csr, nullptr));
  } else if (edge_dir == "out") {
    return ImmutableGraphPtr(new ImmutableGraph(nullptr, csr));
  } else {
    LOG(FATAL) << "Unknown edge direction: " << edge_dir;
    return ImmutableGraphPtr();
  }
}

ImmutableGraphPtr ImmutableGraph::CreateFromCSR(
>>>>>>> 6c77f264
    IdArray indptr, IdArray indices, IdArray edge_ids,
    const std::string &edge_dir,
    const std::string &shared_mem_name) {
  CSRPtr csr(new CSR(indptr, indices, edge_ids, GetSharedMemName(shared_mem_name, edge_dir)));
  if (edge_dir == "in") {
<<<<<<< HEAD
    return ImGraphPtr(new ImmutableGraph(csr, nullptr, shared_mem_name));
  } else if (edge_dir == "out") {
    return ImGraphPtr(new ImmutableGraph(nullptr, csr, shared_mem_name));
  } else {
    LOG(FATAL) << "Unknown edge direction: " << edge_dir;
    return ImGraphPtr();
  }
}

ImGraphPtr ImmutableGraph::CreateFromCSR(
=======
    return ImmutableGraphPtr(new ImmutableGraph(csr, nullptr, shared_mem_name));
  } else if (edge_dir == "out") {
    return ImmutableGraphPtr(new ImmutableGraph(nullptr, csr, shared_mem_name));
  } else {
    LOG(FATAL) << "Unknown edge direction: " << edge_dir;
    return ImmutableGraphPtr();
  }
}

ImmutableGraphPtr ImmutableGraph::CreateFromCSR(
>>>>>>> 6c77f264
    IdArray indptr, IdArray indices, IdArray edge_ids,
    bool multigraph, const std::string &edge_dir,
    const std::string &shared_mem_name) {
  CSRPtr csr(new CSR(indptr, indices, edge_ids, multigraph,
                     GetSharedMemName(shared_mem_name, edge_dir)));
  if (edge_dir == "in") {
<<<<<<< HEAD
    return ImGraphPtr(new ImmutableGraph(csr, nullptr, shared_mem_name));
  } else if (edge_dir == "out") {
    return ImGraphPtr(new ImmutableGraph(nullptr, csr, shared_mem_name));
  } else {
    LOG(FATAL) << "Unknown edge direction: " << edge_dir;
    return ImGraphPtr();
  }
}

ImGraphPtr ImmutableGraph::CreateFromCSR(
=======
    return ImmutableGraphPtr(new ImmutableGraph(csr, nullptr, shared_mem_name));
  } else if (edge_dir == "out") {
    return ImmutableGraphPtr(new ImmutableGraph(nullptr, csr, shared_mem_name));
  } else {
    LOG(FATAL) << "Unknown edge direction: " << edge_dir;
    return ImmutableGraphPtr();
  }
}

ImmutableGraphPtr ImmutableGraph::CreateFromCSR(
>>>>>>> 6c77f264
    const std::string &shared_mem_name, size_t num_vertices,
    size_t num_edges, bool multigraph,
    const std::string &edge_dir) {
  CSRPtr csr(new CSR(GetSharedMemName(shared_mem_name, edge_dir), num_vertices, num_edges,
                     multigraph));
  if (edge_dir == "in") {
<<<<<<< HEAD
    return ImGraphPtr(new ImmutableGraph(csr, nullptr, shared_mem_name));
  } else if (edge_dir == "out") {
    return ImGraphPtr(new ImmutableGraph(nullptr, csr, shared_mem_name));
  } else {
    LOG(FATAL) << "Unknown edge direction: " << edge_dir;
    return ImGraphPtr();
  }
}

ImGraphPtr ImmutableGraph::CreateFromCOO(
=======
    return ImmutableGraphPtr(new ImmutableGraph(csr, nullptr, shared_mem_name));
  } else if (edge_dir == "out") {
    return ImmutableGraphPtr(new ImmutableGraph(nullptr, csr, shared_mem_name));
  } else {
    LOG(FATAL) << "Unknown edge direction: " << edge_dir;
    return ImmutableGraphPtr();
  }
}

ImmutableGraphPtr ImmutableGraph::CreateFromCOO(
>>>>>>> 6c77f264
    int64_t num_vertices, IdArray src, IdArray dst) {
  COOPtr coo(new COO(num_vertices, src, dst));
  return std::make_shared<ImmutableGraph>(coo);
}

<<<<<<< HEAD
ImGraphPtr ImmutableGraph::CreateFromCOO(
=======
ImmutableGraphPtr ImmutableGraph::CreateFromCOO(
>>>>>>> 6c77f264
    int64_t num_vertices, IdArray src, IdArray dst, bool multigraph) {
  COOPtr coo(new COO(num_vertices, src, dst, multigraph));
  return std::make_shared<ImmutableGraph>(coo);
}

<<<<<<< HEAD
ImGraphPtr ImmutableGraph::ToImmutable(GraphPtr graph) {
  ImGraphPtr ig = std::dynamic_pointer_cast<ImmutableGraph>(graph);
=======
ImmutableGraphPtr ImmutableGraph::ToImmutable(GraphPtr graph) {
  ImmutableGraphPtr ig = std::dynamic_pointer_cast<ImmutableGraph>(graph);
>>>>>>> 6c77f264
  if (ig) {
    return ig;
  } else {
    const auto& adj = graph->GetAdj(true, "csr");
    CSRPtr csr(new CSR(adj[0], adj[1], adj[2]));
    return ImmutableGraph::CreateFromCSR(adj[0], adj[1], adj[2], "out");
  }
}

<<<<<<< HEAD
ImGraphPtr ImmutableGraph::CopyTo(ImGraphPtr g, const DLContext& ctx) {
=======
ImmutableGraphPtr ImmutableGraph::CopyTo(ImmutableGraphPtr g, const DLContext& ctx) {
>>>>>>> 6c77f264
  if (ctx == g->Context()) {
    return g;
  }
  // TODO(minjie): since we don't have GPU implementation of COO<->CSR,
  //   we make sure that this graph (on CPU) has materialized CSR,
  //   and then copy them to other context (usually GPU). This should
  //   be fixed later.
  CSRPtr new_incsr = CSRPtr(new CSR(g->GetInCSR()->CopyTo(ctx)));
  CSRPtr new_outcsr = CSRPtr(new CSR(g->GetOutCSR()->CopyTo(ctx)));
<<<<<<< HEAD
  return ImGraphPtr(new ImmutableGraph(new_incsr, new_outcsr));
}

ImGraphPtr ImmutableGraph::CopyToSharedMem(ImGraphPtr g,
=======
  return ImmutableGraphPtr(new ImmutableGraph(new_incsr, new_outcsr));
}

ImmutableGraphPtr ImmutableGraph::CopyToSharedMem(ImmutableGraphPtr g,
>>>>>>> 6c77f264
    const std::string &edge_dir, const std::string &name) {
  CSRPtr new_incsr, new_outcsr;
  std::string shared_mem_name = GetSharedMemName(name, edge_dir);
  if (edge_dir == std::string("in"))
    new_incsr = CSRPtr(new CSR(g->GetInCSR()->CopyToSharedMem(shared_mem_name)));
  else if (edge_dir == std::string("out"))
    new_outcsr = CSRPtr(new CSR(g->GetOutCSR()->CopyToSharedMem(shared_mem_name)));
<<<<<<< HEAD
  return ImGraphPtr(new ImmutableGraph(new_incsr, new_outcsr, name));
}

ImGraphPtr ImmutableGraph::AsNumBits(ImGraphPtr g, uint8_t bits) {
=======
  return ImmutableGraphPtr(new ImmutableGraph(new_incsr, new_outcsr, name));
}

ImmutableGraphPtr ImmutableGraph::AsNumBits(ImmutableGraphPtr g, uint8_t bits) {
>>>>>>> 6c77f264
  if (g->NumBits() == bits) {
    return g;
  } else {
    // TODO(minjie): since we don't have int32 operations,
    //   we make sure that this graph (on CPU) has materialized CSR,
    //   and then copy them to other context (usually GPU). This should
    //   be fixed later.
    CSRPtr new_incsr = CSRPtr(new CSR(g->GetInCSR()->AsNumBits(bits)));
    CSRPtr new_outcsr = CSRPtr(new CSR(g->GetOutCSR()->AsNumBits(bits)));
<<<<<<< HEAD
    return ImGraphPtr(new ImmutableGraph(new_incsr, new_outcsr));
  }
}

ImGraphPtr ImmutableGraph::Reverse() const {
  if (coo_) {
    return ImGraphPtr(new ImmutableGraph(
          out_csr_, in_csr_, coo_->Transpose()));
  } else {
    return ImGraphPtr(new ImmutableGraph(out_csr_, in_csr_));
=======
    return ImmutableGraphPtr(new ImmutableGraph(new_incsr, new_outcsr));
  }
}

ImmutableGraphPtr ImmutableGraph::Reverse() const {
  if (coo_) {
    return ImmutableGraphPtr(new ImmutableGraph(
          out_csr_, in_csr_, coo_->Transpose()));
  } else {
    return ImmutableGraphPtr(new ImmutableGraph(out_csr_, in_csr_));
>>>>>>> 6c77f264
  }
}

DGL_REGISTER_GLOBAL("graph_index._CAPI_DGLImmutableGraphCopyTo")
.set_body([] (DGLArgs args, DGLRetValue* rv) {
    GraphRef g = args[0];
    const int device_type = args[1];
    const int device_id = args[2];
    DLContext ctx;
    ctx.device_type = static_cast<DLDeviceType>(device_type);
    ctx.device_id = device_id;
<<<<<<< HEAD
    ImGraphPtr ig = CHECK_NOTNULL(std::dynamic_pointer_cast<ImmutableGraph>(g.sptr()));
=======
    ImmutableGraphPtr ig = CHECK_NOTNULL(std::dynamic_pointer_cast<ImmutableGraph>(g.sptr()));
>>>>>>> 6c77f264
    *rv = ImmutableGraph::CopyTo(ig, ctx);
  });

DGL_REGISTER_GLOBAL("graph_index._CAPI_DGLImmutableGraphCopyToSharedMem")
.set_body([] (DGLArgs args, DGLRetValue* rv) {
    GraphRef g = args[0];
    std::string edge_dir = args[1];
    std::string name = args[2];
<<<<<<< HEAD
    ImGraphPtr ig = CHECK_NOTNULL(std::dynamic_pointer_cast<ImmutableGraph>(g.sptr()));
=======
    ImmutableGraphPtr ig = CHECK_NOTNULL(std::dynamic_pointer_cast<ImmutableGraph>(g.sptr()));
>>>>>>> 6c77f264
    *rv = ImmutableGraph::CopyToSharedMem(ig, edge_dir, name);
  });

DGL_REGISTER_GLOBAL("graph_index._CAPI_DGLImmutableGraphAsNumBits")
.set_body([] (DGLArgs args, DGLRetValue* rv) {
    GraphRef g = args[0];
    int bits = args[1];
<<<<<<< HEAD
    ImGraphPtr ig = CHECK_NOTNULL(std::dynamic_pointer_cast<ImmutableGraph>(g.sptr()));
=======
    ImmutableGraphPtr ig = CHECK_NOTNULL(std::dynamic_pointer_cast<ImmutableGraph>(g.sptr()));
>>>>>>> 6c77f264
    *rv = ImmutableGraph::AsNumBits(ig, bits);
  });

}  // namespace dgl<|MERGE_RESOLUTION|>--- conflicted
+++ resolved
@@ -474,22 +474,6 @@
   }
 }
 
-<<<<<<< HEAD
-ImGraphPtr ImmutableGraph::CreateFromCSR(
-    IdArray indptr, IdArray indices, IdArray edge_ids, const std::string &edge_dir) {
-    CSRPtr csr(new CSR(indptr, indices, edge_ids));
-  if (edge_dir == "in") {
-    return ImGraphPtr(new ImmutableGraph(csr, nullptr));
-  } else if (edge_dir == "out") {
-    return ImGraphPtr(new ImmutableGraph(nullptr, csr));
-  } else {
-    LOG(FATAL) << "Unknown edge direction: " << edge_dir;
-    return ImGraphPtr();
-  }
-}
-
-ImGraphPtr ImmutableGraph::CreateFromCSR(
-=======
 ImmutableGraphPtr ImmutableGraph::CreateFromCSR(
     IdArray indptr, IdArray indices, IdArray edge_ids, const std::string &edge_dir) {
     CSRPtr csr(new CSR(indptr, indices, edge_ids));
@@ -504,23 +488,10 @@
 }
 
 ImmutableGraphPtr ImmutableGraph::CreateFromCSR(
->>>>>>> 6c77f264
     IdArray indptr, IdArray indices, IdArray edge_ids,
     bool multigraph, const std::string &edge_dir) {
   CSRPtr csr(new CSR(indptr, indices, edge_ids, multigraph));
   if (edge_dir == "in") {
-<<<<<<< HEAD
-    return ImGraphPtr(new ImmutableGraph(csr, nullptr));
-  } else if (edge_dir == "out") {
-    return ImGraphPtr(new ImmutableGraph(nullptr, csr));
-  } else {
-    LOG(FATAL) << "Unknown edge direction: " << edge_dir;
-    return ImGraphPtr();
-  }
-}
-
-ImGraphPtr ImmutableGraph::CreateFromCSR(
-=======
     return ImmutableGraphPtr(new ImmutableGraph(csr, nullptr));
   } else if (edge_dir == "out") {
     return ImmutableGraphPtr(new ImmutableGraph(nullptr, csr));
@@ -531,24 +502,11 @@
 }
 
 ImmutableGraphPtr ImmutableGraph::CreateFromCSR(
->>>>>>> 6c77f264
     IdArray indptr, IdArray indices, IdArray edge_ids,
     const std::string &edge_dir,
     const std::string &shared_mem_name) {
   CSRPtr csr(new CSR(indptr, indices, edge_ids, GetSharedMemName(shared_mem_name, edge_dir)));
   if (edge_dir == "in") {
-<<<<<<< HEAD
-    return ImGraphPtr(new ImmutableGraph(csr, nullptr, shared_mem_name));
-  } else if (edge_dir == "out") {
-    return ImGraphPtr(new ImmutableGraph(nullptr, csr, shared_mem_name));
-  } else {
-    LOG(FATAL) << "Unknown edge direction: " << edge_dir;
-    return ImGraphPtr();
-  }
-}
-
-ImGraphPtr ImmutableGraph::CreateFromCSR(
-=======
     return ImmutableGraphPtr(new ImmutableGraph(csr, nullptr, shared_mem_name));
   } else if (edge_dir == "out") {
     return ImmutableGraphPtr(new ImmutableGraph(nullptr, csr, shared_mem_name));
@@ -559,25 +517,12 @@
 }
 
 ImmutableGraphPtr ImmutableGraph::CreateFromCSR(
->>>>>>> 6c77f264
     IdArray indptr, IdArray indices, IdArray edge_ids,
     bool multigraph, const std::string &edge_dir,
     const std::string &shared_mem_name) {
   CSRPtr csr(new CSR(indptr, indices, edge_ids, multigraph,
                      GetSharedMemName(shared_mem_name, edge_dir)));
   if (edge_dir == "in") {
-<<<<<<< HEAD
-    return ImGraphPtr(new ImmutableGraph(csr, nullptr, shared_mem_name));
-  } else if (edge_dir == "out") {
-    return ImGraphPtr(new ImmutableGraph(nullptr, csr, shared_mem_name));
-  } else {
-    LOG(FATAL) << "Unknown edge direction: " << edge_dir;
-    return ImGraphPtr();
-  }
-}
-
-ImGraphPtr ImmutableGraph::CreateFromCSR(
-=======
     return ImmutableGraphPtr(new ImmutableGraph(csr, nullptr, shared_mem_name));
   } else if (edge_dir == "out") {
     return ImmutableGraphPtr(new ImmutableGraph(nullptr, csr, shared_mem_name));
@@ -588,25 +533,12 @@
 }
 
 ImmutableGraphPtr ImmutableGraph::CreateFromCSR(
->>>>>>> 6c77f264
     const std::string &shared_mem_name, size_t num_vertices,
     size_t num_edges, bool multigraph,
     const std::string &edge_dir) {
   CSRPtr csr(new CSR(GetSharedMemName(shared_mem_name, edge_dir), num_vertices, num_edges,
                      multigraph));
   if (edge_dir == "in") {
-<<<<<<< HEAD
-    return ImGraphPtr(new ImmutableGraph(csr, nullptr, shared_mem_name));
-  } else if (edge_dir == "out") {
-    return ImGraphPtr(new ImmutableGraph(nullptr, csr, shared_mem_name));
-  } else {
-    LOG(FATAL) << "Unknown edge direction: " << edge_dir;
-    return ImGraphPtr();
-  }
-}
-
-ImGraphPtr ImmutableGraph::CreateFromCOO(
-=======
     return ImmutableGraphPtr(new ImmutableGraph(csr, nullptr, shared_mem_name));
   } else if (edge_dir == "out") {
     return ImmutableGraphPtr(new ImmutableGraph(nullptr, csr, shared_mem_name));
@@ -617,29 +549,19 @@
 }
 
 ImmutableGraphPtr ImmutableGraph::CreateFromCOO(
->>>>>>> 6c77f264
     int64_t num_vertices, IdArray src, IdArray dst) {
   COOPtr coo(new COO(num_vertices, src, dst));
   return std::make_shared<ImmutableGraph>(coo);
 }
 
-<<<<<<< HEAD
-ImGraphPtr ImmutableGraph::CreateFromCOO(
-=======
 ImmutableGraphPtr ImmutableGraph::CreateFromCOO(
->>>>>>> 6c77f264
     int64_t num_vertices, IdArray src, IdArray dst, bool multigraph) {
   COOPtr coo(new COO(num_vertices, src, dst, multigraph));
   return std::make_shared<ImmutableGraph>(coo);
 }
 
-<<<<<<< HEAD
-ImGraphPtr ImmutableGraph::ToImmutable(GraphPtr graph) {
-  ImGraphPtr ig = std::dynamic_pointer_cast<ImmutableGraph>(graph);
-=======
 ImmutableGraphPtr ImmutableGraph::ToImmutable(GraphPtr graph) {
   ImmutableGraphPtr ig = std::dynamic_pointer_cast<ImmutableGraph>(graph);
->>>>>>> 6c77f264
   if (ig) {
     return ig;
   } else {
@@ -649,11 +571,7 @@
   }
 }
 
-<<<<<<< HEAD
-ImGraphPtr ImmutableGraph::CopyTo(ImGraphPtr g, const DLContext& ctx) {
-=======
 ImmutableGraphPtr ImmutableGraph::CopyTo(ImmutableGraphPtr g, const DLContext& ctx) {
->>>>>>> 6c77f264
   if (ctx == g->Context()) {
     return g;
   }
@@ -663,17 +581,10 @@
   //   be fixed later.
   CSRPtr new_incsr = CSRPtr(new CSR(g->GetInCSR()->CopyTo(ctx)));
   CSRPtr new_outcsr = CSRPtr(new CSR(g->GetOutCSR()->CopyTo(ctx)));
-<<<<<<< HEAD
-  return ImGraphPtr(new ImmutableGraph(new_incsr, new_outcsr));
-}
-
-ImGraphPtr ImmutableGraph::CopyToSharedMem(ImGraphPtr g,
-=======
   return ImmutableGraphPtr(new ImmutableGraph(new_incsr, new_outcsr));
 }
 
 ImmutableGraphPtr ImmutableGraph::CopyToSharedMem(ImmutableGraphPtr g,
->>>>>>> 6c77f264
     const std::string &edge_dir, const std::string &name) {
   CSRPtr new_incsr, new_outcsr;
   std::string shared_mem_name = GetSharedMemName(name, edge_dir);
@@ -681,17 +592,10 @@
     new_incsr = CSRPtr(new CSR(g->GetInCSR()->CopyToSharedMem(shared_mem_name)));
   else if (edge_dir == std::string("out"))
     new_outcsr = CSRPtr(new CSR(g->GetOutCSR()->CopyToSharedMem(shared_mem_name)));
-<<<<<<< HEAD
-  return ImGraphPtr(new ImmutableGraph(new_incsr, new_outcsr, name));
-}
-
-ImGraphPtr ImmutableGraph::AsNumBits(ImGraphPtr g, uint8_t bits) {
-=======
   return ImmutableGraphPtr(new ImmutableGraph(new_incsr, new_outcsr, name));
 }
 
 ImmutableGraphPtr ImmutableGraph::AsNumBits(ImmutableGraphPtr g, uint8_t bits) {
->>>>>>> 6c77f264
   if (g->NumBits() == bits) {
     return g;
   } else {
@@ -701,18 +605,6 @@
     //   be fixed later.
     CSRPtr new_incsr = CSRPtr(new CSR(g->GetInCSR()->AsNumBits(bits)));
     CSRPtr new_outcsr = CSRPtr(new CSR(g->GetOutCSR()->AsNumBits(bits)));
-<<<<<<< HEAD
-    return ImGraphPtr(new ImmutableGraph(new_incsr, new_outcsr));
-  }
-}
-
-ImGraphPtr ImmutableGraph::Reverse() const {
-  if (coo_) {
-    return ImGraphPtr(new ImmutableGraph(
-          out_csr_, in_csr_, coo_->Transpose()));
-  } else {
-    return ImGraphPtr(new ImmutableGraph(out_csr_, in_csr_));
-=======
     return ImmutableGraphPtr(new ImmutableGraph(new_incsr, new_outcsr));
   }
 }
@@ -723,7 +615,6 @@
           out_csr_, in_csr_, coo_->Transpose()));
   } else {
     return ImmutableGraphPtr(new ImmutableGraph(out_csr_, in_csr_));
->>>>>>> 6c77f264
   }
 }
 
@@ -735,11 +626,7 @@
     DLContext ctx;
     ctx.device_type = static_cast<DLDeviceType>(device_type);
     ctx.device_id = device_id;
-<<<<<<< HEAD
-    ImGraphPtr ig = CHECK_NOTNULL(std::dynamic_pointer_cast<ImmutableGraph>(g.sptr()));
-=======
     ImmutableGraphPtr ig = CHECK_NOTNULL(std::dynamic_pointer_cast<ImmutableGraph>(g.sptr()));
->>>>>>> 6c77f264
     *rv = ImmutableGraph::CopyTo(ig, ctx);
   });
 
@@ -748,11 +635,7 @@
     GraphRef g = args[0];
     std::string edge_dir = args[1];
     std::string name = args[2];
-<<<<<<< HEAD
-    ImGraphPtr ig = CHECK_NOTNULL(std::dynamic_pointer_cast<ImmutableGraph>(g.sptr()));
-=======
     ImmutableGraphPtr ig = CHECK_NOTNULL(std::dynamic_pointer_cast<ImmutableGraph>(g.sptr()));
->>>>>>> 6c77f264
     *rv = ImmutableGraph::CopyToSharedMem(ig, edge_dir, name);
   });
 
@@ -760,11 +643,7 @@
 .set_body([] (DGLArgs args, DGLRetValue* rv) {
     GraphRef g = args[0];
     int bits = args[1];
-<<<<<<< HEAD
-    ImGraphPtr ig = CHECK_NOTNULL(std::dynamic_pointer_cast<ImmutableGraph>(g.sptr()));
-=======
     ImmutableGraphPtr ig = CHECK_NOTNULL(std::dynamic_pointer_cast<ImmutableGraph>(g.sptr()));
->>>>>>> 6c77f264
     *rv = ImmutableGraph::AsNumBits(ig, bits);
   });
 
