/**
 *  Copyright 2020-2021 Contributors
 *
 *  Licensed under the Apache License, Version 2.0 (the "License");
 *  you may not use this file except in compliance with the License.
 *  You may obtain a copy of the License at
 *
 *      http://www.apache.org/licenses/LICENSE-2.0
 *
 *  Unless required by applicable law or agreed to in writing, software
 *  distributed under the License is distributed on an "AS IS" BASIS,
 *  WITHOUT WARRANTIES OR CONDITIONS OF ANY KIND, either express or implied.
 *  See the License for the specific language governing permissions and
 *  limitations under the License.
 *
 * @file graph/transform/cuda/cuda_to_block.cu
 * @brief Functions to convert a set of edges into a graph block with local
 * ids.
 *
 * Tested via python wrapper: python/dgl/path/to/to_block.py
 */

#include <cuda_runtime.h>
#include <dgl/immutable_graph.h>
#include <dgl/runtime/device_api.h>

#include <algorithm>
#include <memory>
#include <utility>

#include "../../../runtime/cuda/cuda_common.h"
#include "../../heterograph.h"
#include "../to_block.h"
#include "cuda_map_edges.cuh"

using namespace dgl::aten;
using namespace dgl::runtime::cuda;
using namespace dgl::transform::cuda;

namespace dgl {
namespace transform {

namespace {

template <typename IdType>
class DeviceNodeMapMaker {
 public:
  explicit DeviceNodeMapMaker(const std::vector<int64_t>& maxNodesPerType)
      : max_num_nodes_(0) {
    max_num_nodes_ =
        *std::max_element(maxNodesPerType.begin(), maxNodesPerType.end());
  }

  /**
   * @brief This function builds node maps for each node type, preserving the
   * order of the input nodes. Here it is assumed the lhs_nodes are not unique,
   * and thus a unique list is generated.
   *
   * @param lhs_nodes The set of source input nodes.
   * @param rhs_nodes The set of destination input nodes.
   * @param node_maps The node maps to be constructed.
   * @param count_lhs_device The number of unique source nodes (on the GPU).
   * @param lhs_device The unique source nodes (on the GPU).
   * @param stream The stream to operate on.
   */
  void Make(
      const std::vector<IdArray>& lhs_nodes,
      const std::vector<IdArray>& rhs_nodes,
      DeviceNodeMap<IdType>* const node_maps, int64_t* const count_lhs_device,
      std::vector<IdArray>* const lhs_device, cudaStream_t stream) {
    const int64_t num_ntypes = lhs_nodes.size() + rhs_nodes.size();

    CUDA_CALL(cudaMemsetAsync(
        count_lhs_device, 0, num_ntypes * sizeof(*count_lhs_device), stream));

    // possibly dublicate lhs nodes
    const int64_t lhs_num_ntypes = static_cast<int64_t>(lhs_nodes.size());
    for (int64_t ntype = 0; ntype < lhs_num_ntypes; ++ntype) {
      const IdArray& nodes = lhs_nodes[ntype];
      if (nodes->shape[0] > 0) {
        CHECK_EQ(nodes->ctx.device_type, kDGLCUDA);
        node_maps->LhsHashTable(ntype).FillWithDuplicates(
            nodes.Ptr<IdType>(), nodes->shape[0],
            (*lhs_device)[ntype].Ptr<IdType>(), count_lhs_device + ntype,
            stream);
      }
    }

    // unique rhs nodes
    const int64_t rhs_num_ntypes = static_cast<int64_t>(rhs_nodes.size());
    for (int64_t ntype = 0; ntype < rhs_num_ntypes; ++ntype) {
      const IdArray& nodes = rhs_nodes[ntype];
      if (nodes->shape[0] > 0) {
        node_maps->RhsHashTable(ntype).FillWithUnique(
            nodes.Ptr<IdType>(), nodes->shape[0], stream);
      }
    }
  }

  /**
   * @brief This function builds node maps for each node type, preserving the
   * order of the input nodes. Here it is assumed both lhs_nodes and rhs_nodes
   * are unique.
   *
   * @param lhs_nodes The set of source input nodes.
   * @param rhs_nodes The set of destination input nodes.
   * @param node_maps The node maps to be constructed.
   * @param stream The stream to operate on.
   */
  void Make(
      const std::vector<IdArray>& lhs_nodes,
      const std::vector<IdArray>& rhs_nodes,
      DeviceNodeMap<IdType>* const node_maps, cudaStream_t stream) {
    const int64_t num_ntypes = lhs_nodes.size() + rhs_nodes.size();

    // unique lhs nodes
    const int64_t lhs_num_ntypes = static_cast<int64_t>(lhs_nodes.size());
    for (int64_t ntype = 0; ntype < lhs_num_ntypes; ++ntype) {
      const IdArray& nodes = lhs_nodes[ntype];
      if (nodes->shape[0] > 0) {
        CHECK_EQ(nodes->ctx.device_type, kDGLCUDA);
        node_maps->LhsHashTable(ntype).FillWithUnique(
            nodes.Ptr<IdType>(), nodes->shape[0], stream);
      }
    }

    // unique rhs nodes
    const int64_t rhs_num_ntypes = static_cast<int64_t>(rhs_nodes.size());
    for (int64_t ntype = 0; ntype < rhs_num_ntypes; ++ntype) {
      const IdArray& nodes = rhs_nodes[ntype];
      if (nodes->shape[0] > 0) {
        node_maps->RhsHashTable(ntype).FillWithUnique(
            nodes.Ptr<IdType>(), nodes->shape[0], stream);
      }
    }
  }

 private:
  IdType max_num_nodes_;
};

template <typename IdType>
<<<<<<< HEAD
struct GetMappingIdsGPU {
=======
struct CUDAIdsMapper {
>>>>>>> 11d12f3c
  std::tuple<std::vector<IdArray>, std::vector<IdArray>> operator()(
      const HeteroGraphPtr& graph, bool include_rhs_in_lhs, int64_t num_ntypes,
      const DGLContext& ctx, const std::vector<int64_t>& maxNodesPerType,
      const std::vector<EdgeArray>& edge_arrays,
      const std::vector<IdArray>& src_nodes,
      const std::vector<IdArray>& rhs_nodes,
      std::vector<IdArray>* const lhs_nodes_ptr,
      std::vector<int64_t>* const num_nodes_per_type_ptr) {
    std::vector<IdArray>& lhs_nodes = *lhs_nodes_ptr;
    std::vector<int64_t>& num_nodes_per_type = *num_nodes_per_type_ptr;
    const bool generate_lhs_nodes = lhs_nodes.empty();
    auto device = runtime::DeviceAPI::Get(ctx);
    cudaStream_t stream = runtime::getCurrentCUDAStream();

<<<<<<< HEAD
    // allocate space for map creation process
=======
    // Allocate space for map creation process.
>>>>>>> 11d12f3c
    DeviceNodeMapMaker<IdType> maker(maxNodesPerType);
    DeviceNodeMap<IdType> node_maps(maxNodesPerType, num_ntypes, ctx, stream);
    if (generate_lhs_nodes) {
      lhs_nodes.reserve(num_ntypes);
      for (int64_t ntype = 0; ntype < num_ntypes; ++ntype) {
        lhs_nodes.emplace_back(
            NewIdArray(maxNodesPerType[ntype], ctx, sizeof(IdType) * 8));
      }
    }
<<<<<<< HEAD
    // populate the mappings
=======
    // Populate the mappings.
>>>>>>> 11d12f3c
    if (generate_lhs_nodes) {
      int64_t* count_lhs_device = static_cast<int64_t*>(
          device->AllocWorkspace(ctx, sizeof(int64_t) * num_ntypes * 2));

      maker.Make(
          src_nodes, rhs_nodes, &node_maps, count_lhs_device, &lhs_nodes,
          stream);

      device->CopyDataFromTo(
          count_lhs_device, 0, num_nodes_per_type.data(), 0,
          sizeof(*num_nodes_per_type.data()) * num_ntypes, ctx,
          DGLContext{kDGLCPU, 0}, DGLDataType{kDGLInt, 64, 1});
      device->StreamSync(ctx, stream);

<<<<<<< HEAD
      // wait for the node counts to finish transferring
=======
      // Wait for the node counts to finish transferring.
>>>>>>> 11d12f3c
      device->FreeWorkspace(ctx, count_lhs_device);
    } else {
      maker.Make(lhs_nodes, rhs_nodes, &node_maps, stream);

      for (int64_t ntype = 0; ntype < num_ntypes; ++ntype) {
        num_nodes_per_type[ntype] = lhs_nodes[ntype]->shape[0];
      }
    }
<<<<<<< HEAD
    // resize lhs nodes
=======
    // Resize lhs nodes.
>>>>>>> 11d12f3c
    if (generate_lhs_nodes) {
      for (int64_t ntype = 0; ntype < num_ntypes; ++ntype) {
        lhs_nodes[ntype]->shape[0] = num_nodes_per_type[ntype];
      }
    }
<<<<<<< HEAD
    // map node numberings from global to local, and build pointer for CSR
=======
    // Map node numberings from global to local, and build pointer for CSR.
>>>>>>> 11d12f3c
    return MapEdges(graph, edge_arrays, node_maps, stream);
  }
};

template <typename IdType>
std::tuple<HeteroGraphPtr, std::vector<IdArray>> ToBlockGPU(
    HeteroGraphPtr graph, const std::vector<IdArray>& rhs_nodes,
    bool include_rhs_in_lhs, std::vector<IdArray>* const lhs_nodes_ptr) {
<<<<<<< HEAD
  return dgl::transform::ToBlockProcess<IdType>(
      graph, rhs_nodes, include_rhs_in_lhs, lhs_nodes_ptr,
      GetMappingIdsGPU<IdType>());
=======
  return dgl::transform::ProcessToBlock<IdType>(
      graph, rhs_nodes, include_rhs_in_lhs, lhs_nodes_ptr,
      CUDAIdsMapper<IdType>());
>>>>>>> 11d12f3c
}

}  // namespace

// Use explicit names to get around MSVC's broken mangling that thinks the
// following two functions are the same. Using template<> fails to export the
// symbols.
std::tuple<HeteroGraphPtr, std::vector<IdArray>>
// ToBlock<kDGLCUDA, int32_t>
ToBlockGPU32(
    HeteroGraphPtr graph, const std::vector<IdArray>& rhs_nodes,
    bool include_rhs_in_lhs, std::vector<IdArray>* const lhs_nodes) {
  return ToBlockGPU<int32_t>(graph, rhs_nodes, include_rhs_in_lhs, lhs_nodes);
}

std::tuple<HeteroGraphPtr, std::vector<IdArray>>
// ToBlock<kDGLCUDA, int64_t>
ToBlockGPU64(
    HeteroGraphPtr graph, const std::vector<IdArray>& rhs_nodes,
    bool include_rhs_in_lhs, std::vector<IdArray>* const lhs_nodes) {
  return ToBlockGPU<int64_t>(graph, rhs_nodes, include_rhs_in_lhs, lhs_nodes);
}

}  // namespace transform
}  // namespace dgl<|MERGE_RESOLUTION|>--- conflicted
+++ resolved
@@ -140,11 +140,7 @@
 };
 
 template <typename IdType>
-<<<<<<< HEAD
-struct GetMappingIdsGPU {
-=======
 struct CUDAIdsMapper {
->>>>>>> 11d12f3c
   std::tuple<std::vector<IdArray>, std::vector<IdArray>> operator()(
       const HeteroGraphPtr& graph, bool include_rhs_in_lhs, int64_t num_ntypes,
       const DGLContext& ctx, const std::vector<int64_t>& maxNodesPerType,
@@ -159,11 +155,7 @@
     auto device = runtime::DeviceAPI::Get(ctx);
     cudaStream_t stream = runtime::getCurrentCUDAStream();
 
-<<<<<<< HEAD
-    // allocate space for map creation process
-=======
     // Allocate space for map creation process.
->>>>>>> 11d12f3c
     DeviceNodeMapMaker<IdType> maker(maxNodesPerType);
     DeviceNodeMap<IdType> node_maps(maxNodesPerType, num_ntypes, ctx, stream);
     if (generate_lhs_nodes) {
@@ -173,11 +165,7 @@
             NewIdArray(maxNodesPerType[ntype], ctx, sizeof(IdType) * 8));
       }
     }
-<<<<<<< HEAD
-    // populate the mappings
-=======
     // Populate the mappings.
->>>>>>> 11d12f3c
     if (generate_lhs_nodes) {
       int64_t* count_lhs_device = static_cast<int64_t*>(
           device->AllocWorkspace(ctx, sizeof(int64_t) * num_ntypes * 2));
@@ -192,11 +180,7 @@
           DGLContext{kDGLCPU, 0}, DGLDataType{kDGLInt, 64, 1});
       device->StreamSync(ctx, stream);
 
-<<<<<<< HEAD
-      // wait for the node counts to finish transferring
-=======
       // Wait for the node counts to finish transferring.
->>>>>>> 11d12f3c
       device->FreeWorkspace(ctx, count_lhs_device);
     } else {
       maker.Make(lhs_nodes, rhs_nodes, &node_maps, stream);
@@ -205,21 +189,13 @@
         num_nodes_per_type[ntype] = lhs_nodes[ntype]->shape[0];
       }
     }
-<<<<<<< HEAD
-    // resize lhs nodes
-=======
     // Resize lhs nodes.
->>>>>>> 11d12f3c
     if (generate_lhs_nodes) {
       for (int64_t ntype = 0; ntype < num_ntypes; ++ntype) {
         lhs_nodes[ntype]->shape[0] = num_nodes_per_type[ntype];
       }
     }
-<<<<<<< HEAD
-    // map node numberings from global to local, and build pointer for CSR
-=======
     // Map node numberings from global to local, and build pointer for CSR.
->>>>>>> 11d12f3c
     return MapEdges(graph, edge_arrays, node_maps, stream);
   }
 };
@@ -228,15 +204,9 @@
 std::tuple<HeteroGraphPtr, std::vector<IdArray>> ToBlockGPU(
     HeteroGraphPtr graph, const std::vector<IdArray>& rhs_nodes,
     bool include_rhs_in_lhs, std::vector<IdArray>* const lhs_nodes_ptr) {
-<<<<<<< HEAD
-  return dgl::transform::ToBlockProcess<IdType>(
-      graph, rhs_nodes, include_rhs_in_lhs, lhs_nodes_ptr,
-      GetMappingIdsGPU<IdType>());
-=======
   return dgl::transform::ProcessToBlock<IdType>(
       graph, rhs_nodes, include_rhs_in_lhs, lhs_nodes_ptr,
       CUDAIdsMapper<IdType>());
->>>>>>> 11d12f3c
 }
 
 }  // namespace
