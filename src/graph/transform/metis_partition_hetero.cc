/*!
 *  Copyright (c) 2020 by Contributors
 * \file graph/metis_partition.cc
 * \brief Call Metis partitioning
 */

#include <dgl/base_heterograph.h>
#include <dgl/packed_func_ext.h>
#include <metis.h>

#include "../heterograph.h"
#include "../unit_graph.h"

using namespace dgl::runtime;

namespace dgl {

namespace transform {

#if !defined(_WIN32)

<<<<<<< HEAD
IdArray MetisPartition(UnitGraphPtr g, int k, NDArray vwgt_arr, bool obj_cut) {
=======
IdArray MetisPartition(UnitGraphPtr g, int k, NDArray vwgt_arr, const std::string &mode) {
  // Mode can only be "k-way" or "recursive"
  CHECK(mode == "k-way" || mode == "recursive")
    << "mode can only be \"k-way\" or \"recursive\"";
>>>>>>> 5798ee8d
  // The index type of Metis needs to be compatible with DGL index type.
  CHECK_EQ(sizeof(idx_t), sizeof(int64_t))
    << "Metis only supports int64 graph for now";
  // This is a symmetric graph, so in-csr and out-csr are the same.
  const auto mat = g->GetCSCMatrix(0);
  //   const auto mat = g->GetInCSR()->ToCSRMatrix();

  idx_t nvtxs = g->NumVertices(0);
  idx_t ncon = 1;  // # balacing constraints.
  idx_t *xadj = static_cast<idx_t *>(mat.indptr->data);
  idx_t *adjncy = static_cast<idx_t *>(mat.indices->data);
  idx_t nparts = k;
  IdArray part_arr = aten::NewIdArray(nvtxs);
  idx_t objval = 0;
  idx_t *part = static_cast<idx_t *>(part_arr->data);

  int64_t vwgt_len = vwgt_arr->shape[0];
  CHECK_EQ(sizeof(idx_t), vwgt_arr->dtype.bits / 8)
    << "The vertex weight array doesn't have right type";
  CHECK(vwgt_len % g->NumVertices(0) == 0)
    << "The vertex weight array doesn't have right number of elements";
  idx_t *vwgt = NULL;
  if (vwgt_len > 0) {
    ncon = vwgt_len / g->NumVertices(0);
    vwgt = static_cast<idx_t *>(vwgt_arr->data);
  }

  auto partition_func = (mode == "k-way") ? METIS_PartGraphKway : METIS_PartGraphRecursive;

  idx_t options[METIS_NOPTIONS];
  METIS_SetDefaultOptions(options);
  options[METIS_OPTION_ONDISK] = 1;
  options[METIS_OPTION_NITER] = 1;
  options[METIS_OPTION_NIPARTS] = 1;
  options[METIS_OPTION_DROPEDGES] = 1;

<<<<<<< HEAD
  if (obj_cut) {
    options[METIS_OPTION_OBJTYPE] = METIS_OBJTYPE_CUT;
  } else {
    options[METIS_OPTION_OBJTYPE] = METIS_OBJTYPE_VOL;
  }

  int ret = METIS_PartGraphKway(
=======
  int ret = partition_func(
>>>>>>> 5798ee8d
    &nvtxs,  // The number of vertices
    &ncon,   // The number of balancing constraints.
    xadj,    // indptr
    adjncy,  // indices
    vwgt,    // the weights of the vertices
    NULL,    // The size of the vertices for computing
    // the total communication volume
    NULL,     // The weights of the edges
    &nparts,  // The number of partitions.
    NULL,     // the desired weight for each partition and constraint
    NULL,     // the allowed load imbalance tolerance
    options,  // the array of options
    &objval,  // the edge-cut or the total communication volume of
    // the partitioning solution
    part);

  if (obj_cut) {
    LOG(INFO) << "Partition a graph with " << g->NumVertices(0) << " nodes and "
              << g->NumEdges(0) << " edges into " << k << " parts and "
              << "get " << objval << " edge cuts";
  } else {
    LOG(INFO) << "Partition a graph with " << g->NumVertices(0) << " nodes and "
              << g->NumEdges(0) << " edges into " << k << " parts and "
              << "the communication volume is " << objval;
  }
  
  switch (ret) {
    case METIS_OK:
      return part_arr;
    case METIS_ERROR_INPUT:
      LOG(FATAL) << "Error in Metis partitioning: input error";
    case METIS_ERROR_MEMORY:
      LOG(FATAL) << "Error in Metis partitioning: cannot allocate memory";
    default:
      LOG(FATAL) << "Error in Metis partitioning: other errors";
  }
  // return an array of 0 elements to indicate the error.
  return aten::NullArray();
}

#endif  // !defined(_WIN32)

DGL_REGISTER_GLOBAL("partition._CAPI_DGLMetisPartition_Hetero")
  .set_body([](DGLArgs args, DGLRetValue *rv) {
    HeteroGraphRef g = args[0];
    auto hgptr = std::dynamic_pointer_cast<HeteroGraph>(g.sptr());
    CHECK(hgptr) << "Invalid HeteroGraph object";
    CHECK_EQ(hgptr->relation_graphs().size(), 1)
      << "Metis partition only supports HomoGraph";
    auto ugptr = hgptr->relation_graphs()[0];
    int k = args[1];
    NDArray vwgt = args[2];
<<<<<<< HEAD
    bool obj_cut = args[3];
#if !defined(_WIN32)
    *rv = MetisPartition(ugptr, k, vwgt, obj_cut);
=======
    std::string mode = args[3];
#if !defined(_WIN32)
    *rv = MetisPartition(ugptr, k, vwgt, mode);
>>>>>>> 5798ee8d
#else
    LOG(FATAL) << "Metis partition does not support Windows.";
#endif  // !defined(_WIN32)
  });
}  // namespace transform
}  // namespace dgl<|MERGE_RESOLUTION|>--- conflicted
+++ resolved
@@ -19,14 +19,10 @@
 
 #if !defined(_WIN32)
 
-<<<<<<< HEAD
-IdArray MetisPartition(UnitGraphPtr g, int k, NDArray vwgt_arr, bool obj_cut) {
-=======
-IdArray MetisPartition(UnitGraphPtr g, int k, NDArray vwgt_arr, const std::string &mode) {
+IdArray MetisPartition(UnitGraphPtr g, int k, NDArray vwgt_arr, const std::string &mode, bool obj_cut) {
   // Mode can only be "k-way" or "recursive"
   CHECK(mode == "k-way" || mode == "recursive")
     << "mode can only be \"k-way\" or \"recursive\"";
->>>>>>> 5798ee8d
   // The index type of Metis needs to be compatible with DGL index type.
   CHECK_EQ(sizeof(idx_t), sizeof(int64_t))
     << "Metis only supports int64 graph for now";
@@ -63,17 +59,13 @@
   options[METIS_OPTION_NIPARTS] = 1;
   options[METIS_OPTION_DROPEDGES] = 1;
 
-<<<<<<< HEAD
   if (obj_cut) {
     options[METIS_OPTION_OBJTYPE] = METIS_OBJTYPE_CUT;
   } else {
     options[METIS_OPTION_OBJTYPE] = METIS_OBJTYPE_VOL;
   }
 
-  int ret = METIS_PartGraphKway(
-=======
   int ret = partition_func(
->>>>>>> 5798ee8d
     &nvtxs,  // The number of vertices
     &ncon,   // The number of balancing constraints.
     xadj,    // indptr
@@ -126,15 +118,10 @@
     auto ugptr = hgptr->relation_graphs()[0];
     int k = args[1];
     NDArray vwgt = args[2];
-<<<<<<< HEAD
-    bool obj_cut = args[3];
+    std::string mode = args[3];
+    bool obj_cut = args[4];
 #if !defined(_WIN32)
-    *rv = MetisPartition(ugptr, k, vwgt, obj_cut);
-=======
-    std::string mode = args[3];
-#if !defined(_WIN32)
-    *rv = MetisPartition(ugptr, k, vwgt, mode);
->>>>>>> 5798ee8d
+    *rv = MetisPartition(ugptr, k, vwgt, mode, obj_cut);
 #else
     LOG(FATAL) << "Metis partition does not support Windows.";
 #endif  // !defined(_WIN32)
