--- conflicted
+++ resolved
@@ -164,20 +164,8 @@
     return GetRelationGraph(etype)->GetAdj(0, transpose, fmt);
   }
 
-<<<<<<< HEAD
-  aten::CSRMatrix GetInCSRMatrix(dgl_type_t etype) const override {
-    return GetRelationGraph(etype)->GetInCSRMatrix(0);
-  }
-
-  aten::CSRMatrix GetOutCSRMatrix(dgl_type_t etype) const override {
-    return GetRelationGraph(etype)->GetOutCSRMatrix(0);
-  }
-
   aten::COOMatrix GetCOOMatrix(dgl_type_t etype) const override {
     return GetRelationGraph(etype)->GetCOOMatrix(0);
-=======
-  aten::COOMatrix GetCOOMatrix(dgl_type_t etype) const override {
-    return GetRelationGraph(etype)->GetCOOMatrix(0);
   }
 
   aten::CSRMatrix GetCSCMatrix(dgl_type_t etype) const override {
@@ -190,7 +178,6 @@
 
   SparseFormat SelectFormat(dgl_type_t etype, SparseFormat preferred_format) const override {
     return GetRelationGraph(etype)->SelectFormat(0, preferred_format);
->>>>>>> 97e79265
   }
 
   HeteroSubgraph VertexSubgraph(const std::vector<IdArray>& vids) const override;
