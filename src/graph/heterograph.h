--- conflicted
+++ resolved
@@ -220,14 +220,13 @@
   /*! \brief Copy the data to another context */
   static HeteroGraphPtr CopyTo(HeteroGraphPtr g, const DLContext& ctx);
 
-<<<<<<< HEAD
+
   /*! \brief Creat a LineGraph of self */
   HeteroGraphPtr LineGraph(bool backtracking) const override;
-=======
+
   const std::vector<UnitGraphPtr>& relation_graphs() const {
     return relation_graphs_;
   }
->>>>>>> feabcabd
 
  private:
   // To create empty class
