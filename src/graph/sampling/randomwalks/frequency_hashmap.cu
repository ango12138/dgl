/*!
 *  Copyright (c) 2021 by Contributors
 * \file graph/sampling/frequency_hashmap.cu
 * \brief frequency hashmap - used to select top-k frequency edges of each node
 */

#include <algorithm>
#include <tuple>
#include <utility>
#include "../../../runtime/cuda/cuda_common.h"
#include "../../../array/cuda/atomic.cuh"
#include "../../../array/cuda/dgl_cub.cuh"
#include "frequency_hashmap.cuh"

namespace dgl {

namespace sampling {

namespace impl {

namespace {

int64_t _table_size(const int64_t num, const int64_t scale) {
  /**
   * Calculate the number of buckets in the hashtable. To guarantee we can
   * fill the hashtable in the worst case, we must use a number of buckets which
   * is a power of two.
   * https://en.wikipedia.org/wiki/Quadratic_probing#Limitations
   */
  const int64_t next_pow2 = 1 << static_cast<int64_t>(1 + std::log2(num >> 1));
  return next_pow2 << scale;
}


template<typename IdxType, int BLOCK_SIZE, int TILE_SIZE>
__global__ void _init_edge_table(void *edge_hashmap, int64_t edges_len) {
  using EdgeItem = typename DeviceEdgeHashmap<IdxType>::EdgeItem;
  auto edge_hashmap_t = static_cast<EdgeItem*>(edge_hashmap);
  int64_t start_idx = (blockIdx.x * TILE_SIZE) + threadIdx.x;
  int64_t last_idx = start_idx + TILE_SIZE;
#pragma unroll(4)
  for (int64_t idx = start_idx; idx < last_idx; idx += BLOCK_SIZE) {
    if (idx < edges_len) {
      EdgeItem *edge = (edge_hashmap_t + idx);
      edge->src = static_cast<IdxType>(-1);
      edge->cnt = static_cast<IdxType>(0);
    }
  }
}

template<typename IdxType, int BLOCK_SIZE, int TILE_SIZE>
__global__ void _count_frequency(const IdxType *src_data,
    const int64_t num_edges, const int64_t num_edges_per_node,
    IdxType *edge_blocks_prefix, bool *is_first_position,
    DeviceEdgeHashmap<IdxType> device_edge_hashmap) {
  int64_t start_idx = (blockIdx.x * TILE_SIZE) + threadIdx.x;
  int64_t last_idx = start_idx + TILE_SIZE;

  IdxType count = 0;
  for (int64_t idx = start_idx; idx < last_idx; idx += BLOCK_SIZE) {
    if (idx < num_edges) {
      IdxType src = src_data[idx];
      if (src == static_cast<IdxType>(-1)) {
        continue;
      }
      IdxType dst_idx = (idx / num_edges_per_node);
      if (device_edge_hashmap.InsertEdge(src, dst_idx) == 0) {
        is_first_position[idx] = true;
        ++count;
      }
    }
  }

  using BlockReduce = typename cub::BlockReduce<IdxType, BLOCK_SIZE>;
  __shared__ typename BlockReduce::TempStorage temp_space;

  count = BlockReduce(temp_space).Sum(count);
  if (threadIdx.x == 0) {
    edge_blocks_prefix[blockIdx.x] = count;
    if (blockIdx.x == 0) {
      edge_blocks_prefix[gridDim.x] = 0;
    }
  }
}

/**
 * This structure is used with cub's block-level prefixscan in order to
 * keep a running sum as items are iteratively processed.
 */
template <typename T>
struct BlockPrefixCallbackOp {
  T _running_total;

  __device__ BlockPrefixCallbackOp(const T running_total)
      : _running_total(running_total) {}

  __device__ T operator()(const T block_aggregate) {
    const T old_prefix = _running_total;
    _running_total += block_aggregate;
    return old_prefix;
  }
};

template<typename IdxType, typename Idx64Type, int BLOCK_SIZE, int TILE_SIZE>
__global__ void _compact_frequency(const IdxType *src_data, const IdxType *dst_data,
    const int64_t num_edges, const int64_t num_edges_per_node,
    const IdxType *edge_blocks_prefix, const bool *is_first_position,
    IdxType *num_unique_each_node,
    IdxType *unique_src_edges, Idx64Type *unique_frequency,
    DeviceEdgeHashmap<IdxType> device_edge_hashmap) {
  int64_t start_idx = (blockIdx.x * TILE_SIZE) + threadIdx.x;
  int64_t last_idx = start_idx + TILE_SIZE;
  const IdxType block_offset = edge_blocks_prefix[blockIdx.x];

  using BlockScan = typename cub::BlockScan<IdxType, BLOCK_SIZE>;
  __shared__ typename BlockScan::TempStorage temp_space;
  BlockPrefixCallbackOp<IdxType> prefix_op(0);

  for (int64_t idx = start_idx; idx < last_idx; idx += BLOCK_SIZE) {
    IdxType flag = 0;
    if (idx < num_edges) {
      IdxType src = src_data[idx];
      IdxType dst_idx = (idx / num_edges_per_node);
      if (idx % num_edges_per_node == 0) {
        num_unique_each_node[dst_idx] = device_edge_hashmap.GetDstCount(dst_idx);
      }
      if (is_first_position[idx] == true) {
        flag = 1;
      }
      BlockScan(temp_space).ExclusiveSum(flag, flag, prefix_op);
      __syncthreads();
      if (is_first_position[idx] == true) {
        const IdxType pos = (block_offset + flag);
        unique_src_edges[pos] = src;
        if (sizeof(IdxType) != sizeof(Idx64Type)
            && sizeof(IdxType) == 4) {  // if IdxType is a 32-bit data
          unique_frequency[pos] = (
              (static_cast<Idx64Type>(num_edges / num_edges_per_node - dst_idx) << 32)
              | device_edge_hashmap.GetEdgeCount(src, dst_idx));
        } else {
          unique_frequency[pos] = device_edge_hashmap.GetEdgeCount(src, dst_idx);
        }
      }
    }
  }
}

template<typename IdxType, int BLOCK_SIZE, int TILE_SIZE>
__global__ void _get_pick_num(IdxType *num_unique_each_node,
    const int64_t num_pick, const int64_t num_dst_nodes) {
  int64_t start_idx = (blockIdx.x * TILE_SIZE) + threadIdx.x;
  int64_t last_idx = start_idx + TILE_SIZE;
#pragma unroll(4)
  for (int64_t idx = start_idx; idx < last_idx; idx += BLOCK_SIZE) {
    if (idx < num_dst_nodes) {
      IdxType &num_unique = num_unique_each_node[idx];
      num_unique = min(num_unique, static_cast<IdxType>(num_pick));
    }
  }
}

template<typename IdxType, typename Idx64Type, int BLOCK_SIZE, int TILE_SIZE>
__global__ void _pick_data(const Idx64Type *unique_frequency, const IdxType *unique_src_edges,
    const IdxType *unique_input_offsets, const IdxType *dst_data,
    const int64_t num_edges_per_node, const int64_t num_dst_nodes,
    const int64_t num_edges,
    const IdxType *unique_output_offsets,
    IdxType *output_src, IdxType *output_dst, IdxType *output_frequency) {
  int64_t start_idx = (blockIdx.x * TILE_SIZE) + threadIdx.x;
  int64_t last_idx = start_idx + TILE_SIZE;

  for (int64_t idx = start_idx; idx < last_idx; idx += BLOCK_SIZE) {
    if (idx < num_dst_nodes) {
      const int64_t dst_pos = (idx * num_edges_per_node);
      assert(dst_pos < num_edges);
      const IdxType dst = dst_data[dst_pos];
      const IdxType last_output_offset = unique_output_offsets[idx + 1];
      assert((last_output_offset - unique_output_offsets[idx]) <=
          (unique_input_offsets[idx + 1] - unique_input_offsets[idx]));
      for (IdxType output_idx = unique_output_offsets[idx], input_idx = unique_input_offsets[idx];
          output_idx < last_output_offset; ++output_idx, ++input_idx) {
        output_src[output_idx] = unique_src_edges[input_idx];
        output_dst[output_idx] = dst;
        output_frequency[output_idx] = static_cast<IdxType>(unique_frequency[input_idx]);
      }
    }
  }
}

}  // namespace

// return the old cnt of this edge
template<typename IdxType>
inline __device__ IdxType DeviceEdgeHashmap<IdxType>::InsertEdge(
    const IdxType &src, const IdxType &dst_idx) {
  IdxType start_off = dst_idx * _num_items_each_dst;
  IdxType pos = EdgeHash(src);
  IdxType delta = 1;
  IdxType old_cnt = static_cast<IdxType>(-1);
  while (true) {
    IdxType old_src = dgl::aten::cuda::AtomicCAS(
        &_edge_hashmap[start_off + pos].src, static_cast<IdxType>(-1), src);
    if (old_src == static_cast<IdxType>(-1) || old_src == src) {
      // first insert
      old_cnt = dgl::aten::cuda::AtomicAdd(
          &_edge_hashmap[start_off + pos].cnt, static_cast<IdxType>(1));
      if (old_src == static_cast<IdxType>(-1)) {
        assert(dst_idx < _num_dst);
        dgl::aten::cuda::AtomicAdd(&_dst_unique_edges[dst_idx], static_cast<IdxType>(1));
      }
      break;
    }
    pos = EdgeHash(pos + delta);
    delta += 1;
  }
  return old_cnt;
}

template<typename IdxType>
inline __device__ IdxType DeviceEdgeHashmap<IdxType>::GetDstCount(const IdxType &dst_idx) {
  return _dst_unique_edges[dst_idx];
}

template<typename IdxType>
inline __device__ IdxType DeviceEdgeHashmap<IdxType>::GetEdgeCount(
    const IdxType &src, const IdxType &dst_idx) {
  IdxType start_off = dst_idx * _num_items_each_dst;
  IdxType pos = EdgeHash(src);
  IdxType delta = 1;
  while (_edge_hashmap[start_off + pos].src != src) {
    pos = EdgeHash(pos + delta);
    delta += 1;
  }
  return _edge_hashmap[start_off + pos].cnt;
}

template <typename IdxType>
FrequencyHashmap<IdxType>::FrequencyHashmap(
    int64_t num_dst, int64_t num_items_each_dst, DGLContext ctx,
    cudaStream_t stream, int64_t edge_table_scale) {
  _ctx = ctx;
  _stream = stream;
  num_items_each_dst = _table_size(num_items_each_dst, edge_table_scale);
  auto device = dgl::runtime::DeviceAPI::Get(_ctx);
  auto dst_unique_edges = static_cast<IdxType*>(
      device->AllocWorkspace(_ctx, (num_dst) * sizeof(IdxType)));
  auto edge_hashmap = static_cast<EdgeItem*>(
      device->AllocWorkspace(_ctx, (num_dst * num_items_each_dst) * sizeof(EdgeItem)));
  constexpr int BLOCK_SIZE = 256;
  constexpr int TILE_SIZE  = BLOCK_SIZE * 8;
  dim3 block(BLOCK_SIZE);
  dim3 grid((num_dst * num_items_each_dst + TILE_SIZE - 1) / TILE_SIZE);
  CUDA_CALL(cudaMemset(dst_unique_edges, 0, (num_dst) * sizeof(IdxType)));
  CUDA_KERNEL_CALL((_init_edge_table<IdxType, BLOCK_SIZE, TILE_SIZE>),
      grid, block, 0, _stream,
      edge_hashmap, (num_dst * num_items_each_dst));
  _device_edge_hashmap = new DeviceEdgeHashmap<IdxType>(
      num_dst, num_items_each_dst, dst_unique_edges, edge_hashmap);
  _dst_unique_edges = dst_unique_edges;
  _edge_hashmap = edge_hashmap;
}

template <typename IdxType>
FrequencyHashmap<IdxType>::~FrequencyHashmap() {
  auto device = dgl::runtime::DeviceAPI::Get(_ctx);
  delete _device_edge_hashmap;
  _device_edge_hashmap = nullptr;
  device->FreeWorkspace(_ctx, _dst_unique_edges);
  _dst_unique_edges = nullptr;
  device->FreeWorkspace(_ctx, _edge_hashmap);
  _edge_hashmap = nullptr;
}


template <typename IdxType>
std::tuple<IdArray, IdArray, IdArray> FrequencyHashmap<IdxType>::Topk(
    const IdxType *src_data, const IdxType *dst_data, DGLDataType dtype,
    const int64_t num_edges, const int64_t num_edges_per_node,
    const int64_t num_pick) {

  using Idx64Type = int64_t;
  const int64_t num_dst_nodes = (num_edges / num_edges_per_node);
  constexpr int BLOCK_SIZE = 256;
  // XXX: a experienced value, best performance in GV100
  constexpr int TILE_SIZE  = BLOCK_SIZE * 32;
  const dim3 block(BLOCK_SIZE);
  const dim3 edges_grid((num_edges + TILE_SIZE - 1) / TILE_SIZE);
  auto device = dgl::runtime::DeviceAPI::Get(_ctx);
  const IdxType num_edge_blocks = static_cast<IdxType>(edges_grid.x);
  IdxType num_unique_edges = 0;

  // to mark if this position of edges is the first inserting position for _edge_hashmap
  bool *is_first_position = static_cast<bool*>(
      device->AllocWorkspace(_ctx, sizeof(bool) * (num_edges)));
  CUDA_CALL(cudaMemset(is_first_position, 0, sizeof(bool) * (num_edges)));
  // double space to use ExclusiveSum
  auto edge_blocks_prefix_data = static_cast<IdxType*>(
      device->AllocWorkspace(_ctx, 2 * sizeof(IdxType) * (num_edge_blocks + 1)));
  IdxType *edge_blocks_prefix = edge_blocks_prefix_data;
  IdxType *edge_blocks_prefix_alternate = (edge_blocks_prefix_data + (num_edge_blocks + 1));
  // triple space to use ExclusiveSum and unique_output_offsets
  auto num_unique_each_node_data = static_cast<IdxType*>(
      device->AllocWorkspace(_ctx, 3 * sizeof(IdxType) * (num_dst_nodes + 1)));
  IdxType *num_unique_each_node = num_unique_each_node_data;
  IdxType *num_unique_each_node_alternate = (num_unique_each_node_data + (num_dst_nodes + 1));
  IdxType *unique_output_offsets = (num_unique_each_node_data + 2 * (num_dst_nodes + 1));

  // 1. Scan the all edges and count the unique edges and unique edges for each dst node
  CUDA_KERNEL_CALL((_count_frequency<IdxType, BLOCK_SIZE, TILE_SIZE>),
      edges_grid, block, 0, _stream,
      src_data, num_edges, num_edges_per_node,
      edge_blocks_prefix, is_first_position, *_device_edge_hashmap);

  // 2. Compact the unique edges frequency
  // 2.1 ExclusiveSum the edge_blocks_prefix
  void *d_temp_storage = nullptr;
  size_t temp_storage_bytes = 0;
  CUDA_CALL(cub::DeviceScan::ExclusiveSum(d_temp_storage, temp_storage_bytes,
            edge_blocks_prefix, edge_blocks_prefix_alternate, num_edge_blocks + 1, _stream));
  d_temp_storage = device->AllocWorkspace(_ctx, temp_storage_bytes);
  CUDA_CALL(cub::DeviceScan::ExclusiveSum(d_temp_storage, temp_storage_bytes,
            edge_blocks_prefix, edge_blocks_prefix_alternate, num_edge_blocks + 1, _stream));
  device->FreeWorkspace(_ctx, d_temp_storage);
  std::swap(edge_blocks_prefix, edge_blocks_prefix_alternate);
  device->CopyDataFromTo(&edge_blocks_prefix[num_edge_blocks], 0, &num_unique_edges, 0,
      sizeof(num_unique_edges),
<<<<<<< HEAD
      _ctx, DGLContext{kDGLCPU, 0},
      dtype, _stream);
=======
      _ctx, DGLContext{kDLCPU, 0},
      dtype);
>>>>>>> 1c9d2a03
  device->StreamSync(_ctx, _stream);
  // 2.2 Allocate the data of unique edges and frequency
  // double space to use SegmentedRadixSort
  auto unique_src_edges_data = static_cast<IdxType*>(
      device->AllocWorkspace(_ctx, 2 * sizeof(IdxType) * (num_unique_edges)));
  IdxType *unique_src_edges = unique_src_edges_data;
  IdxType *unique_src_edges_alternate = unique_src_edges_data + num_unique_edges;
  // double space to use SegmentedRadixSort
  auto unique_frequency_data = static_cast<Idx64Type*>(
      device->AllocWorkspace(_ctx, 2 * sizeof(Idx64Type) * (num_unique_edges)));
  Idx64Type *unique_frequency = unique_frequency_data;
  Idx64Type *unique_frequency_alternate = unique_frequency_data + num_unique_edges;
  // 2.3 Compact the unique edges and their frequency
  CUDA_KERNEL_CALL((_compact_frequency<IdxType, Idx64Type, BLOCK_SIZE, TILE_SIZE>),
      edges_grid, block, 0, _stream,
      src_data, dst_data, num_edges, num_edges_per_node,
      edge_blocks_prefix, is_first_position, num_unique_each_node,
      unique_src_edges, unique_frequency, *_device_edge_hashmap);

  // 3. SegmentedRadixSort the unique edges and unique_frequency
  // 3.1 ExclusiveSum the num_unique_each_node
  d_temp_storage = nullptr;
  temp_storage_bytes = 0;
  CUDA_CALL(cub::DeviceScan::ExclusiveSum(d_temp_storage, temp_storage_bytes,
            num_unique_each_node, num_unique_each_node_alternate, num_dst_nodes + 1, _stream));
  d_temp_storage = device->AllocWorkspace(_ctx, temp_storage_bytes);
  CUDA_CALL(cub::DeviceScan::ExclusiveSum(d_temp_storage, temp_storage_bytes,
            num_unique_each_node, num_unique_each_node_alternate, num_dst_nodes + 1, _stream));
  device->FreeWorkspace(_ctx, d_temp_storage);
  // 3.2 SegmentedRadixSort the unique_src_edges and unique_frequency
  // Create a set of DoubleBuffers to wrap pairs of device pointers
  cub::DoubleBuffer<Idx64Type> d_unique_frequency(unique_frequency, unique_frequency_alternate);
  cub::DoubleBuffer<IdxType> d_unique_src_edges(unique_src_edges, unique_src_edges_alternate);
  // Determine temporary device storage requirements
  d_temp_storage = nullptr;
  temp_storage_bytes = 0;
  // the DeviceRadixSort is faster than DeviceSegmentedRadixSort,
  // especially when num_dst_nodes is large (about ~10000)
  if (dtype.bits == 32) {
    CUDA_CALL(cub::DeviceRadixSort::SortPairsDescending(d_temp_storage, temp_storage_bytes,
              d_unique_frequency, d_unique_src_edges, num_unique_edges,
              0, sizeof(Idx64Type)*8, _stream));
  } else {
    CUDA_CALL(cub::DeviceSegmentedRadixSort::SortPairsDescending(d_temp_storage, temp_storage_bytes,
              d_unique_frequency, d_unique_src_edges, num_unique_edges, num_dst_nodes,
              num_unique_each_node_alternate, num_unique_each_node_alternate + 1,
              0, sizeof(Idx64Type)*8, _stream));
  }
  d_temp_storage = device->AllocWorkspace(_ctx, temp_storage_bytes);
  if (dtype.bits == 32) {
    CUDA_CALL(cub::DeviceRadixSort::SortPairsDescending(d_temp_storage, temp_storage_bytes,
              d_unique_frequency, d_unique_src_edges, num_unique_edges,
              0, sizeof(Idx64Type)*8, _stream));
  } else {
  CUDA_CALL(cub::DeviceSegmentedRadixSort::SortPairsDescending(d_temp_storage, temp_storage_bytes,
            d_unique_frequency, d_unique_src_edges, num_unique_edges, num_dst_nodes,
            num_unique_each_node_alternate, num_unique_each_node_alternate + 1,
            0, sizeof(Idx64Type)*8, _stream));
  }
  device->FreeWorkspace(_ctx, d_temp_storage);

  // 4. Get the final pick number for each dst node
  // 4.1 Reset the min(num_pick, num_unique_each_node) to num_unique_each_node
  constexpr int NODE_TILE_SIZE  = BLOCK_SIZE * 2;
  const dim3 nodes_grid((num_dst_nodes + NODE_TILE_SIZE - 1) / NODE_TILE_SIZE);
  CUDA_KERNEL_CALL((_get_pick_num<IdxType, BLOCK_SIZE, NODE_TILE_SIZE>),
      nodes_grid, block, 0, _stream,
      num_unique_each_node, num_pick, num_dst_nodes);
  // 4.2 ExclusiveSum the new num_unique_each_node as unique_output_offsets
  // use unique_output_offsets;
  d_temp_storage = nullptr;
  temp_storage_bytes = 0;
  CUDA_CALL(cub::DeviceScan::ExclusiveSum(d_temp_storage, temp_storage_bytes,
            num_unique_each_node, unique_output_offsets, num_dst_nodes + 1, _stream));
  d_temp_storage = device->AllocWorkspace(_ctx, temp_storage_bytes);
  CUDA_CALL(cub::DeviceScan::ExclusiveSum(d_temp_storage, temp_storage_bytes,
            num_unique_each_node, unique_output_offsets, num_dst_nodes + 1, _stream));
  device->FreeWorkspace(_ctx, d_temp_storage);

  // 5. Pick the data to result
  IdxType num_output = 0;
  device->CopyDataFromTo(&unique_output_offsets[num_dst_nodes], 0, &num_output, 0,
      sizeof(num_output),
<<<<<<< HEAD
      _ctx, DGLContext{kDGLCPU, 0},
      dtype, _stream);
=======
      _ctx, DGLContext{kDLCPU, 0},
      dtype);
>>>>>>> 1c9d2a03
  device->StreamSync(_ctx, _stream);

  IdArray res_src = IdArray::Empty({static_cast<int64_t>(num_output)},
      dtype, _ctx);
  IdArray res_dst = IdArray::Empty({static_cast<int64_t>(num_output)},
      dtype, _ctx);
  IdArray res_cnt = IdArray::Empty({static_cast<int64_t>(num_output)},
      dtype, _ctx);
  CUDA_KERNEL_CALL((_pick_data<IdxType, Idx64Type, BLOCK_SIZE, NODE_TILE_SIZE>),
      nodes_grid, block, 0, _stream,
      d_unique_frequency.Current(), d_unique_src_edges.Current(), num_unique_each_node_alternate,
      dst_data, num_edges_per_node, num_dst_nodes, num_edges,
      unique_output_offsets,
      res_src.Ptr<IdxType>(), res_dst.Ptr<IdxType>(), res_cnt.Ptr<IdxType>());

  device->FreeWorkspace(_ctx, is_first_position);
  device->FreeWorkspace(_ctx, edge_blocks_prefix_data);
  device->FreeWorkspace(_ctx, num_unique_each_node_data);
  device->FreeWorkspace(_ctx, unique_src_edges_data);
  device->FreeWorkspace(_ctx, unique_frequency_data);

  return std::make_tuple(res_src, res_dst, res_cnt);
}

template
class FrequencyHashmap<int64_t>;

template
class FrequencyHashmap<int32_t>;

};  // namespace impl

};  // namespace sampling

};  // namespace dgl
<|MERGE_RESOLUTION|>--- conflicted
+++ resolved
@@ -323,14 +323,7 @@
   device->FreeWorkspace(_ctx, d_temp_storage);
   std::swap(edge_blocks_prefix, edge_blocks_prefix_alternate);
   device->CopyDataFromTo(&edge_blocks_prefix[num_edge_blocks], 0, &num_unique_edges, 0,
-      sizeof(num_unique_edges),
-<<<<<<< HEAD
-      _ctx, DGLContext{kDGLCPU, 0},
-      dtype, _stream);
-=======
-      _ctx, DGLContext{kDLCPU, 0},
-      dtype);
->>>>>>> 1c9d2a03
+      sizeof(num_unique_edges), _ctx, DGLContext{kDGLCPU, 0}, dtype);
   device->StreamSync(_ctx, _stream);
   // 2.2 Allocate the data of unique edges and frequency
   // double space to use SegmentedRadixSort
@@ -413,14 +406,7 @@
   // 5. Pick the data to result
   IdxType num_output = 0;
   device->CopyDataFromTo(&unique_output_offsets[num_dst_nodes], 0, &num_output, 0,
-      sizeof(num_output),
-<<<<<<< HEAD
-      _ctx, DGLContext{kDGLCPU, 0},
-      dtype, _stream);
-=======
-      _ctx, DGLContext{kDLCPU, 0},
-      dtype);
->>>>>>> 1c9d2a03
+      sizeof(num_output), _ctx, DGLContext{kDGLCPU, 0}, dtype);
   device->StreamSync(_ctx, _stream);
 
   IdArray res_src = IdArray::Empty({static_cast<int64_t>(num_output)},
