--- conflicted
+++ resolved
@@ -11,11 +11,8 @@
 #include <algorithm>
 #include <cstdlib>
 #include <cmath>
-<<<<<<< HEAD
-=======
 #include <numeric>
 #include "../c_api_common.h"
->>>>>>> 5033d945
 
 #ifdef _MSC_VER
 // rand in MS compiler works well in multi-threading.
@@ -487,9 +484,6 @@
 
 }  // namespace
 
-<<<<<<< HEAD
-NodeFlow SamplerOp::NeighborUniformSample(const ImmutableGraph *graph, IdArray seeds,
-=======
 DGL_REGISTER_GLOBAL("nodeflow._CAPI_NodeFlowGetGraph")
 .set_body([] (DGLArgs args, DGLRetValue* rv) {
     void* ptr = args[0];
@@ -535,7 +529,6 @@
 
 NodeFlow SamplerOp::NeighborUniformSample(const ImmutableGraph *graph,
                                           const std::vector<dgl_id_t>& seeds,
->>>>>>> 5033d945
                                           const std::string &edge_type,
                                           int num_hops, int expand_factor,
                                           const bool add_self_loop) {
