--- conflicted
+++ resolved
@@ -349,21 +349,13 @@
   // Copy flow offsets.
   flow_off_data[0] = 0;
   int out_flow_idx = 0;
-<<<<<<< HEAD
-  for (int i = 0; i < (int)layer_offsets.size() - 2; i++) {
-=======
   for (size_t i = 0; i < layer_offsets.size() - 2; i++) {
->>>>>>> bd9171d6
     size_t num_edges = subg_csr->GetDegree(layer_off_data[i + 1], layer_off_data[i + 2]);
     flow_off_data[out_flow_idx + 1] = flow_off_data[out_flow_idx] + num_edges;
     out_flow_idx++;
   }
   CHECK(out_flow_idx == num_hops - 1);
-<<<<<<< HEAD
-  CHECK(flow_off_data[num_hops - 1] == (uint64_t)num_edges);
-=======
   CHECK(flow_off_data[num_hops - 1] == static_cast<uint64_t>(num_edges));
->>>>>>> bd9171d6
 
   for (size_t i = 0; i < subg_csr->edge_ids.size(); i++) {
     subg_csr->edge_ids[i] = i;
