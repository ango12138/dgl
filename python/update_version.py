--- conflicted
+++ resolved
@@ -11,11 +11,9 @@
 # current version
 # We use the version of the incoming release for code
 # that is under development
-<<<<<<< HEAD
-__version__ = "0.6.1"
-=======
+
 __version__ = "0.8" + os.getenv('DGL_PRERELEASE', '')
->>>>>>> fe6e01ad
+
 print(__version__)
 
 # Implementations
