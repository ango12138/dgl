"""Module for graph partition utilities."""
import os
import re
import time
import numpy as np

from ._ffi.function import _init_api
from .heterograph import DGLHeteroGraph
from . import backend as F
from . import utils
from .ndarray import NDArray
from .base import EID, NID, NTYPE, ETYPE
from .subgraph import edge_subgraph

__all__ = ["metis_partition", "metis_partition_assignment",
           "partition_graph_with_halo"]


def reorder_nodes(g, new_node_ids):
    """ Generate a new graph with new node IDs.

    We assign each node in the input graph with a new node ID. This results in
    a new graph.

    Parameters
    ----------
    g : DGLGraph
        The input graph
    new_node_ids : a tensor
        The new node IDs
    Returns
    -------
    DGLGraph
        The graph with new node IDs.
    """
    assert len(new_node_ids) == g.number_of_nodes(), \
        "The number of new node ids must match #nodes in the graph."
    new_node_ids = utils.toindex(new_node_ids)
    sorted_ids, idx = F.sort_1d(new_node_ids.tousertensor())
    assert F.asnumpy(sorted_ids[0]) == 0 \
        and F.asnumpy(sorted_ids[-1]) == g.number_of_nodes() - 1, \
        "The new node IDs are incorrect."
    new_gidx = _CAPI_DGLReorderGraph_Hetero(
        g._graph, new_node_ids.todgltensor())
    new_g = DGLHeteroGraph(gidx=new_gidx, ntypes=['_N'], etypes=['_E'])
    new_g.ndata['orig_id'] = idx
    return new_g


def _get_halo_heterosubgraph_inner_node(halo_subg):
    return _CAPI_GetHaloSubgraphInnerNodes_Hetero(halo_subg)

def reshuffle_graph(g, node_part=None):
    '''Reshuffle node ids and edge IDs of a graph.

    This function reshuffles nodes and edges in a graph so that all nodes/edges of the same type
    have contiguous IDs. If a graph is partitioned and nodes are assigned to different partitions,
    all nodes/edges in a partition should
    get contiguous IDs; within a partition, all nodes/edges of the same type have contigous IDs.

    Parameters
    ----------
    g : DGLGraph
        The input graph.
    node_part : Tensor
        This is a vector whose length is the same as the number of nodes in the input graph.
        Each element indicates the partition ID the corresponding node is assigned to.

    Returns
    -------
    (DGLGraph, Tensor)
        The graph whose nodes and edges are reshuffled.
        The 1D tensor that indicates the partition IDs of the nodes in the reshuffled graph.
    '''
    # In this case, we don't need to reshuffle node IDs and edge IDs.
    if node_part is None:
        g.ndata['orig_id'] = F.arange(0, g.number_of_nodes())
        g.edata['orig_id'] = F.arange(0, g.number_of_edges())
        return g, None

    start = time.time()
    if node_part is not None:
        node_part = utils.toindex(node_part)
        node_part = node_part.tousertensor()
    if NTYPE in g.ndata:
        is_hetero = len(F.unique(g.ndata[NTYPE])) > 1
    else:
        is_hetero = False
    if is_hetero:
        num_node_types = F.max(g.ndata[NTYPE], 0) + 1
        if node_part is not None:
            sorted_part, new2old_map = F.sort_1d(node_part * num_node_types + g.ndata[NTYPE])
        else:
            sorted_part, new2old_map = F.sort_1d(g.ndata[NTYPE])
        sorted_part = F.floor_div(sorted_part, num_node_types)
    elif node_part is not None:
        sorted_part, new2old_map = F.sort_1d(node_part)
    else:
        g.ndata['orig_id'] = g.ndata[NID]
        g.edata['orig_id'] = g.edata[EID]
        return g, None

    new_node_ids = np.zeros((g.number_of_nodes(),), dtype=np.int64)
    new_node_ids[F.asnumpy(new2old_map)] = np.arange(0, g.number_of_nodes())
    # If the input graph is homogneous, we only need to create an empty array, so that
    # _CAPI_DGLReassignEdges_Hetero knows how to handle it.
    etype = g.edata[ETYPE] if ETYPE in g.edata else F.zeros((0), F.dtype(sorted_part), F.cpu())
    g = reorder_nodes(g, new_node_ids)
    node_part = utils.toindex(sorted_part)
    # We reassign edges in in-CSR. In this way, after partitioning, we can ensure
    # that all edges in a partition are in the contiguous ID space.
    etype_idx = utils.toindex(etype)
    orig_eids = _CAPI_DGLReassignEdges_Hetero(g._graph, etype_idx.todgltensor(),
                                              node_part.todgltensor(), True)
    orig_eids = utils.toindex(orig_eids)
    orig_eids = orig_eids.tousertensor()
    g.edata['orig_id'] = orig_eids

    print('Reshuffle nodes and edges: {:.3f} seconds'.format(time.time() - start))
    return g, node_part.tousertensor()

def partition_graph_with_halo(g, node_part, extra_cached_hops, reshuffle=False):
    '''Partition a graph.

    Based on the given node assignments for each partition, the function splits
    the input graph into subgraphs. A subgraph may contain HALO nodes which does
    not belong to the partition of a subgraph but are connected to the nodes
    in the partition within a fixed number of hops.

    If `reshuffle` is turned on, the function reshuffles node IDs and edge IDs
    of the input graph before partitioning. After reshuffling, all nodes and edges
    in a partition fall in a contiguous ID range in the input graph.
    The partitioend subgraphs have node data 'orig_id', which stores the node IDs
    in the original input graph.

    Parameters
    ------------
    g: DGLGraph
        The graph to be partitioned
    node_part: 1D tensor
        Specify which partition a node is assigned to. The length of this tensor
        needs to be the same as the number of nodes of the graph. Each element
        indicates the partition ID of a node.
    extra_cached_hops: int
        The number of hops a HALO node can be accessed.
    reshuffle : bool
        Resuffle nodes so that nodes in the same partition are in the same ID range.

    Returns
    --------
    a dict of DGLGraphs
        The key is the partition ID and the value is the DGLGraph of the partition.
    Tensor
        1D tensor that stores the mapping between the reshuffled node IDs and
        the original node IDs if 'reshuffle=True'. Otherwise, return None.
    Tensor
        1D tensor that stores the mapping between the reshuffled edge IDs and
        the original edge IDs if 'reshuffle=True'. Otherwise, return None.
    '''
    assert len(node_part) == g.number_of_nodes()
    if reshuffle:
        g, node_part = reshuffle_graph(g, node_part)
        orig_nids = g.ndata['orig_id']
        orig_eids = g.edata['orig_id']

    node_part = utils.toindex(node_part)
    start = time.time()
    subgs = _CAPI_DGLPartitionWithHalo_Hetero(
        g._graph, node_part.todgltensor(), extra_cached_hops)
    # g is no longer needed. Free memory.
    g = None
    print('Split the graph: {:.3f} seconds'.format(time.time() - start))
    subg_dict = {}
    node_part = node_part.tousertensor()
    start = time.time()

    # This function determines whether an edge belongs to a partition.
    # An edge is assigned to a partition based on its destination node. If its destination node
    # is assigned to a partition, we assign the edge to the partition as well.
    def get_inner_edge(subg, inner_node):
        inner_edge = F.zeros((subg.number_of_edges(),), F.int8, F.cpu())
        inner_nids = F.nonzero_1d(inner_node)
        # TODO(zhengda) we need to fix utils.toindex() to avoid the dtype cast below.
        inner_nids = F.astype(inner_nids, F.int64)
        inner_eids = subg.in_edges(inner_nids, form='eid')
        inner_edge = F.scatter_row(inner_edge, inner_eids,
                                   F.ones((len(inner_eids),), F.dtype(inner_edge), F.cpu()))
        return inner_edge

    # This creaets a subgraph from subgraphs returned from the CAPI above.
    def create_subgraph(subg, induced_nodes, induced_edges, inner_node):
        subg1 = DGLHeteroGraph(gidx=subg.graph, ntypes=['_N'], etypes=['_E'])
        # If IDs are shuffled, we should shuffled edges. This will help us collect edge data
        # from the distributed graph after training.
        if reshuffle:
            # When we shuffle edges, we need to make sure that the inner edges are assigned with
            # contiguous edge IDs and their ID range starts with 0. In other words, we want to
            # place these edge IDs in the front of the edge list. To ensure that, we add the IDs
            # of outer edges with a large value, so we will get the sorted list as we want.
            max_eid = F.max(induced_edges[0], 0) + 1
            inner_edge = get_inner_edge(subg1, inner_node)
            eid = F.astype(induced_edges[0], F.int64) + max_eid * F.astype(inner_edge == 0, F.int64)

            _, index = F.sort_1d(eid)
            subg1 = edge_subgraph(subg1, index, relabel_nodes=False)
            subg1.ndata[NID] = induced_nodes[0]
            subg1.edata[EID] = F.gather_row(induced_edges[0], index)
        else:
            subg1.ndata[NID] = induced_nodes[0]
            subg1.edata[EID] = induced_edges[0]
        return subg1

    for i, subg in enumerate(subgs):
        inner_node = _get_halo_heterosubgraph_inner_node(subg)
        inner_node = F.zerocopy_from_dlpack(inner_node.to_dlpack())
        subg = create_subgraph(subg, subg.induced_nodes, subg.induced_edges, inner_node)
        subg.ndata['inner_node'] = inner_node
        subg.ndata['part_id'] = F.gather_row(node_part, subg.ndata[NID])
        if reshuffle:
            subg.ndata['orig_id'] = F.gather_row(orig_nids, subg.ndata[NID])
            subg.edata['orig_id'] = F.gather_row(orig_eids, subg.edata[EID])

        if extra_cached_hops >= 1:
            inner_edge = get_inner_edge(subg, inner_node)
        else:
            inner_edge = F.ones((subg.number_of_edges(),), F.int8, F.cpu())
        subg.edata['inner_edge'] = inner_edge
        subg_dict[i] = subg
    print('Construct subgraphs: {:.3f} seconds'.format(time.time() - start))
    if reshuffle:
        return subg_dict, orig_nids, orig_eids
    else:
        return subg_dict, None, None

def get_peak_mem():
    ''' Get the peak memory size.

    Returns
    -------
    float
        The peak memory size in GB.
    '''
    if not os.path.exists('/proc/self/status'):
        return 0.0
    for line in open('/proc/self/status', 'r'):
        if 'VmPeak' in line:
            mem = re.findall(r'\d+', line)[0]
            return int(mem) / 1024 / 1024
    return 0.0

def metis_partition_assignment(g, k, balance_ntypes=None, balance_edges=False, mode="k-way", objtype='cut'):
    ''' This assigns nodes to different partitions with Metis partitioning algorithm.

    When performing Metis partitioning, we can put some constraint on the partitioning.
    Current, it supports two constrants to balance the partitioning. By default, Metis
    always tries to balance the number of nodes in each partition.

    * `balance_ntypes` balances the number of nodes of different types in each partition.
    * `balance_edges` balances the number of edges in each partition.

    To balance the node types, a user needs to pass a vector of N elements to indicate
    the type of each node. N is the number of nodes in the input graph.

    After the partition assignment, we construct partitions.

    Parameters
    ----------
    g : DGLGraph
        The graph to be partitioned
    k : int
        The number of partitions.
    balance_ntypes : tensor
        Node type of each node
    balance_edges : bool
        Indicate whether to balance the edges.
    mode : str, "k-way" or "recursive"
        Whether use multilevel recursive bisection or multilevel k-way paritioning.
    objtype : str, "cut" or "vol"
        Set the objective function as minimizing cut of minimizing communication volume.

    Returns
    -------
    a 1-D tensor
        A vector with each element that indicates the partition ID of a vertex.
    '''
    assert mode in ("k-way", "recursive"), "'mode' can only be 'k-way' or 'recursive'"
    assert g.idtype == F.int64, "IdType of graph is required to be int64 for now."
    # METIS works only on symmetric graphs.
    # The METIS runs on the symmetric graph to generate the node assignment to partitions.
    start = time.time()
    sym_gidx = _CAPI_DGLMakeSymmetric_Hetero(g._graph)
    sym_g = DGLHeteroGraph(gidx=sym_gidx)
    print('Convert a graph into a bidirected graph: {:.3f} seconds, peak memory: {:.3f} GB'.format(
        time.time() - start, get_peak_mem()))
    vwgt = []
    # To balance the node types in each partition, we can take advantage of the vertex weights
    # in Metis. When vertex weights are provided, Metis will tries to generate partitions with
    # balanced vertex weights. A vertex can be assigned with multiple weights. The vertex weights
    # are stored in a vector of N * w elements, where N is the number of vertices and w
    # is the number of weights per vertex. Metis tries to balance the first weight, and then
    # the second weight, and so on.
    # When balancing node types, we use the first weight to indicate the first node type.
    # if a node belongs to the first node type, its weight is set to 1; otherwise, 0.
    # Similary, we set the second weight for the second node type and so on. The number
    # of weights is the same as the number of node types.
    start = time.time()
    if balance_ntypes is not None:
        assert len(balance_ntypes) == g.number_of_nodes(), \
            "The length of balance_ntypes should be equal to #nodes in the graph"
        balance_ntypes = F.tensor(balance_ntypes)
        uniq_ntypes = F.unique(balance_ntypes)
        for ntype in uniq_ntypes:
            vwgt.append(F.astype(balance_ntypes == ntype, F.int64))

    # When balancing edges in partitions, we use in-degree as one of the weights.
    if balance_edges:
        if balance_ntypes is None:
            vwgt.append(F.astype(g.in_degrees(), F.int64))
        else:
            for ntype in uniq_ntypes:
                nids = F.asnumpy(F.nonzero_1d(balance_ntypes == ntype))
                degs = np.zeros((g.number_of_nodes(),), np.int64)
                degs[nids] = F.asnumpy(g.in_degrees(nids))
                vwgt.append(F.zerocopy_from_numpy(degs))

    # The vertex weights have to be stored in a vector.
    if len(vwgt) > 0:
        vwgt = F.stack(vwgt, 1)
        shape = (np.prod(F.shape(vwgt),),)
        vwgt = F.reshape(vwgt, shape)
        vwgt = F.to_dgl_nd(vwgt)
    else:
        vwgt = F.zeros((0,), F.int64, F.cpu())
        vwgt = F.to_dgl_nd(vwgt)
    print('Construct multi-constraint weights: {:.3f} seconds, peak memory: {:.3f} GB'.format(
        time.time() - start, get_peak_mem()))

    start = time.time()
<<<<<<< HEAD
    node_part = _CAPI_DGLMetisPartition_Hetero(sym_g._graph, k, vwgt, mode, (objtype == 'cut'))
    print('Metis partitioning: {:.3f} seconds'.format(time.time() - start))
=======
    node_part = _CAPI_DGLMetisPartition_Hetero(sym_g._graph, k, vwgt, mode)
    print('Metis partitioning: {:.3f} seconds, peak memory: {:.3f} GB'.format(
        time.time() - start, get_peak_mem()))
>>>>>>> 27d3af01
    if len(node_part) == 0:
        return None
    else:
        node_part = utils.toindex(node_part)
        return node_part.tousertensor()


def metis_partition(g, k, extra_cached_hops=0, reshuffle=False,
                    balance_ntypes=None, balance_edges=False, mode="k-way"):
    ''' This is to partition a graph with Metis partitioning.

    Metis assigns vertices to partitions. This API constructs subgraphs with the vertices assigned
    to the partitions and their incoming edges. A subgraph may contain HALO nodes which does
    not belong to the partition of a subgraph but are connected to the nodes
    in the partition within a fixed number of hops.

    When performing Metis partitioning, we can put some constraint on the partitioning.
    Current, it supports two constrants to balance the partitioning. By default, Metis
    always tries to balance the number of nodes in each partition.

    * `balance_ntypes` balances the number of nodes of different types in each partition.
    * `balance_edges` balances the number of edges in each partition.

    To balance the node types, a user needs to pass a vector of N elements to indicate
    the type of each node. N is the number of nodes in the input graph.

    If `reshuffle` is turned on, the function reshuffles node IDs and edge IDs
    of the input graph before partitioning. After reshuffling, all nodes and edges
    in a partition fall in a contiguous ID range in the input graph.
    The partitioend subgraphs have node data 'orig_id', which stores the node IDs
    in the original input graph.

    The partitioned subgraph is stored in DGLGraph. The DGLGraph has the `part_id`
    node data that indicates the partition a node belongs to. The subgraphs do not contain
    the node/edge data in the input graph.

    Parameters
    ------------
    g: DGLGraph
        The graph to be partitioned
    k: int
        The number of partitions.
    extra_cached_hops: int
        The number of hops a HALO node can be accessed.
    reshuffle : bool
        Resuffle nodes so that nodes in the same partition are in the same ID range.
    balance_ntypes : tensor
        Node type of each node
    balance_edges : bool
        Indicate whether to balance the edges.
    mode : str, "k-way" or "recursive"
        Whether use multilevel recursive bisection or multilevel k-way paritioning.

    Returns
    --------
    a dict of DGLGraphs
        The key is the partition ID and the value is the DGLGraph of the partition.
    '''
    assert mode in ("k-way", "recursive"), "'mode' can only be 'k-way' or 'recursive'"
    node_part = metis_partition_assignment(g, k, balance_ntypes, balance_edges, mode)
    if node_part is None:
        return None

    # Then we split the original graph into parts based on the METIS partitioning results.
    return partition_graph_with_halo(g, node_part, extra_cached_hops, reshuffle)[0]


class NDArrayPartition(object):
    """ Create a new partition of an NDArray. That is, an object which assigns
    each row of an NDArray to a specific partition.

    Parameters
    ----------
    array_size : int
        The first dimension of the array being partitioned.
    num_parts : int
        The number of parts to divide the array into.
    mode : String
        The type of partition. Currently, the only valid values are
        'remainder' and 'range'.
        'remainder' assigns rows based on remainder when dividing the row id by the
        number of parts (e.g., i % num_parts).
        'range' assigns rows based on which part of the range 'part_ranges'
        they fall into.
    part_ranges : Tensor or dgl.NDArray, Optional
        Should only be specified when the mode is 'range'. Should be of the
        length `num_parts + 1`, and be the exclusive prefix-sum of the number
        of nodes in each partition. That is, for 3 partitions, we could have
        the list [0, a, b, 'array_size'], and all rows with index less
        than 'a' are assigned to partition 0, all rows with index greater than
        or equal to 'a' and less than 'b' are in partition 1, and all rows
        with index greater or equal to 'b' are in partition 2. Should have
        the same context as the partitioned NDArray (i.e., be on the same GPU).

    Examples
    --------

    A partition of a homgeonous graph `g`, where the vertices are
    striped across processes can be generated via:

    >>> from dgl.partition import NDArrayPartition
    >>> part = NDArrayPartition(g.num_nodes(), num_parts, mode='remainder' )

    A range based partition of a homogenous graph `g`'s nodes, where
    the nodes are stored in contiguous memory. This converts an existing
    range based partitioning (e.g. from a
    dgl.distributed.graph_partition_book.RangePartitionBook)
    'max_node_map', to an NDArrayPartition 'part'.

    >>> part_range = [0]
    >>> for part in part_book.metadata():
    >>>     part_range.append(part_range[-1] + part['num_nodes'])
    >>> part = NDArrayPartition(g.num_nodes(), num_parts, mode='range',
    ...                         part_ranges=part_range)
    """
    def __init__(self, array_size, num_parts, mode='remainder', part_ranges=None):
        assert num_parts > 0, 'Invalid "num_parts", must be > 0.'
        if mode == 'remainder':
            assert part_ranges is None, 'When using remainder-based ' \
                'partitioning, "part_ranges" should not be specified.'
            self._partition = _CAPI_DGLNDArrayPartitionCreateRemainderBased(
                array_size, num_parts)
        elif mode == 'range':
            assert part_ranges is not None, 'When using range-based ' \
                'partitioning, "part_ranges" must not be None.'
            assert part_ranges[0] == 0 and part_ranges[-1] == array_size, \
                'part_ranges[0] must be 0, and part_ranges[-1] must be ' \
                '"array_size".'
            if F.is_tensor(part_ranges):
                part_ranges = F.zerocopy_to_dgl_ndarray(part_ranges)
            assert isinstance(part_ranges, NDArray), '"part_ranges" must ' \
                'be Tensor or dgl.NDArray.'
            self._partition = _CAPI_DGLNDArrayPartitionCreateRangeBased(
                array_size,
                num_parts,
                part_ranges)
        else:
            assert False, 'Unknown partition mode "{}"'.format(mode)
        self._array_size = array_size
        self._num_parts = num_parts

    def num_parts(self):
        """ Get the number of partitions.
        """
        return self._num_parts

    def array_size(self):
        """ Get the total size of the first dimension of the partitioned array.
        """
        return self._array_size

    def get(self):
        """ Get the C-handle for this object.
        """
        return self._partition

    def get_local_indices(self, part, ctx):
        """ Get the set of global indices in this given partition.
        """
        return self.map_to_global(F.arange(0, self.local_size(part), ctx=ctx), part)

    def local_size(self, part):
        """ Get the number of rows/items assigned to the given part.
        """
        return _CAPI_DGLNDArrayPartitionGetPartSize(self._partition, part)

    def map_to_local(self, idxs):
        """ Convert the set of global indices to local indices
        """
        return F.zerocopy_from_dgl_ndarray(_CAPI_DGLNDArrayPartitionMapToLocal(
            self._partition,
            F.zerocopy_to_dgl_ndarray(idxs)))

    def map_to_global(self, idxs, part_id):
        """ Convert the set of local indices ot global indices
        """
        return F.zerocopy_from_dgl_ndarray(_CAPI_DGLNDArrayPartitionMapToGlobal(
            self._partition, F.zerocopy_to_dgl_ndarray(idxs), part_id))


_init_api("dgl.partition")<|MERGE_RESOLUTION|>--- conflicted
+++ resolved
@@ -336,14 +336,9 @@
         time.time() - start, get_peak_mem()))
 
     start = time.time()
-<<<<<<< HEAD
     node_part = _CAPI_DGLMetisPartition_Hetero(sym_g._graph, k, vwgt, mode, (objtype == 'cut'))
-    print('Metis partitioning: {:.3f} seconds'.format(time.time() - start))
-=======
-    node_part = _CAPI_DGLMetisPartition_Hetero(sym_g._graph, k, vwgt, mode)
     print('Metis partitioning: {:.3f} seconds, peak memory: {:.3f} GB'.format(
         time.time() - start, get_peak_mem()))
->>>>>>> 27d3af01
     if len(node_part) == 0:
         return None
     else:
