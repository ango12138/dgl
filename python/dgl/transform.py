--- conflicted
+++ resolved
@@ -43,18 +43,12 @@
     'to_simple',
     'to_simple_graph',
     'as_immutable_graph',
-<<<<<<< HEAD
-    'as_heterograph',
-    'sort_out_edges_',
-    'sort_in_edges_',
     'sort_out_edges',
-    'sort_in_edges']
-=======
+    'sort_in_edges',
     'metis_partition_assignment',
     'partition_graph_with_halo',
     'metis_partition',
     'as_heterograph']
->>>>>>> 703d4b93
 
 
 def pairwise_squared_distance(x):
