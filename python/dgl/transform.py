--- conflicted
+++ resolved
@@ -14,19 +14,13 @@
 from . import ndarray as nd
 from . import backend as F
 from .graph_index import _get_halo_subgraph_inner_node
-<<<<<<< HEAD
-from .graph import unbatch
 from .convert import graph, bipartite, heterograph
-from . import utils
+from . import utils, batch
 from .base import EID, NID
 from . import ndarray as nd
 from .partition import metis_partition_assignment as hetero_metis_partition_assignment
 from .partition import partition_graph_with_halo as hetero_partition_graph_with_halo
 from .partition import metis_partition as hetero_metis_partition
-=======
-from . import batch
-from . import utils
->>>>>>> 1f62929a
 
 __all__ = [
     'line_graph',
