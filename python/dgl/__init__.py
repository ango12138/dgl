--- conflicted
+++ resolved
@@ -23,17 +23,9 @@
 from .readout import *
 from .batch import *
 from .convert import *
-<<<<<<< HEAD
-from .graph import DGLGraph as DGLGraphStale
 from .generators import *
 from .heterograph import DGLHeteroGraph
 from .heterograph import DGLHeteroGraph as DGLGraph  # pylint: disable=reimported
-from .nodeflow import *
-=======
-from .generators import *
-from .heterograph import DGLHeteroGraph
-from .heterograph import DGLHeteroGraph as DGLGraph  # pylint: disable=reimported
->>>>>>> 451ed6d8
 from .traversal import *
 from .transform import *
 from .propagate import *
