--- conflicted
+++ resolved
@@ -991,18 +991,10 @@
     """
     _CAPI_DGLRPCHandleCtrlC()
 
-<<<<<<< HEAD
-def copy_data_to_shared_memory(source, dst):
-    """Copy tensor data to shared-memory tensor
-    """
-    _CAPI_DGLCopyDataToSharedMemory(F.zerocopy_to_dgl_ndarray(source),
-                                    F.zerocopy_to_dgl_ndarray(dst))
-=======
 def copy_data_to_shared_memory(dst, source):
     """Copy tensor data to shared-memory tensor
     """
     F.zerocopy_to_dgl_ndarray(dst).copyfrom(F.zerocopy_to_dgl_ndarray(source))
->>>>>>> 30f90fb5
 
 ############### Some basic services will be defined here #############
 
