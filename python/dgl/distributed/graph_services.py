"""A set of graph services of getting subgraphs from DistGraph"""
from collections import namedtuple

import numpy as np

from .. import backend as F
from ..base import EID, NID
from ..convert import graph, heterograph
from ..sampling import sample_etype_neighbors as local_sample_etype_neighbors
from ..sampling import sample_neighbors as local_sample_neighbors
from ..subgraph import in_subgraph as local_in_subgraph
from ..utils import toindex
<<<<<<< HEAD
from .. import backend as F
from .. import ndarray as nd
=======
from .rpc import (
    Request,
    Response,
    recv_responses,
    register_service,
    send_requests_to_machine,
)
>>>>>>> 98325b10

__all__ = [
    "sample_neighbors",
    "sample_etype_neighbors",
    "in_subgraph",
    "find_edges",
]

SAMPLING_SERVICE_ID = 6657
INSUBGRAPH_SERVICE_ID = 6658
EDGES_SERVICE_ID = 6659
OUTDEGREE_SERVICE_ID = 6660
INDEGREE_SERVICE_ID = 6661
ETYPE_SAMPLING_SERVICE_ID = 6662


class SubgraphResponse(Response):
    """The response for sampling and in_subgraph"""

    def __init__(self, global_src, global_dst, global_eids):
        self.global_src = global_src
        self.global_dst = global_dst
        self.global_eids = global_eids

    def __setstate__(self, state):
        self.global_src, self.global_dst, self.global_eids = state

    def __getstate__(self):
        return self.global_src, self.global_dst, self.global_eids


class FindEdgeResponse(Response):
    """The response for sampling and in_subgraph"""

    def __init__(self, global_src, global_dst, order_id):
        self.global_src = global_src
        self.global_dst = global_dst
        self.order_id = order_id

    def __setstate__(self, state):
        self.global_src, self.global_dst, self.order_id = state

    def __getstate__(self):
        return self.global_src, self.global_dst, self.order_id


def _sample_neighbors(
    local_g, partition_book, seed_nodes, fan_out, edge_dir, prob, replace
):
    """Sample from local partition.

    The input nodes use global IDs. We need to map the global node IDs to local node IDs,
    perform sampling and map the sampled results to the global IDs space again.
    The sampled results are stored in three vectors that store source nodes, destination nodes
    and edge IDs.
    """
    local_ids = partition_book.nid2localnid(seed_nodes, partition_book.partid)
    local_ids = F.astype(local_ids, local_g.idtype)
    # local_ids = self.seed_nodes
    sampled_graph = local_sample_neighbors(
        local_g,
        local_ids,
        fan_out,
        edge_dir,
        prob,
        replace,
        _dist_training=True,
    )
    global_nid_mapping = local_g.ndata[NID]
    src, dst = sampled_graph.edges()
    global_src, global_dst = F.gather_row(
        global_nid_mapping, src
    ), F.gather_row(global_nid_mapping, dst)
    global_eids = F.gather_row(local_g.edata[EID], sampled_graph.edata[EID])
    return global_src, global_dst, global_eids

<<<<<<< HEAD
def _sample_etype_neighbors(local_g, partition_book, seed_nodes, etype_field, eid_field,
                            fan_out, edge_dir, prob, replace, etype_sorted=False):
    """ Sample from local partition.
=======

def _sample_etype_neighbors(
    local_g,
    partition_book,
    seed_nodes,
    etype_field,
    fan_out,
    edge_dir,
    prob,
    replace,
    etype_sorted=False,
):
    """Sample from local partition.
>>>>>>> 98325b10

    The input nodes use global IDs. We need to map the global node IDs to local node IDs,
    perform sampling and map the sampled results to the global IDs space again.
    The sampled results are stored in three vectors that store source nodes, destination nodes
    and edge IDs.
    """
    local_ids = partition_book.nid2localnid(seed_nodes, partition_book.partid)
    local_ids = F.astype(local_ids, local_g.idtype)

    sampled_graph = local_sample_etype_neighbors(
<<<<<<< HEAD
        local_g, local_ids, etype_field, eid_field, fan_out, edge_dir, prob, replace,
        etype_sorted=etype_sorted, _dist_training=True)
=======
        local_g,
        local_ids,
        etype_field,
        fan_out,
        edge_dir,
        prob,
        replace,
        etype_sorted=etype_sorted,
        _dist_training=True,
    )
>>>>>>> 98325b10
    global_nid_mapping = local_g.ndata[NID]
    src, dst = sampled_graph.edges()
    global_src, global_dst = F.gather_row(
        global_nid_mapping, src
    ), F.gather_row(global_nid_mapping, dst)
    global_eids = F.gather_row(local_g.edata[EID], sampled_graph.edata[EID])
    return global_src, global_dst, global_eids


def _find_edges(local_g, partition_book, seed_edges):
    """Given an edge ID array, return the source
    and destination node ID array ``s`` and ``d`` in the local partition.
    """
    local_eids = partition_book.eid2localeid(seed_edges, partition_book.partid)
    local_eids = F.astype(local_eids, local_g.idtype)
    local_src, local_dst = local_g.find_edges(local_eids)
    global_nid_mapping = local_g.ndata[NID]
    global_src = global_nid_mapping[local_src]
    global_dst = global_nid_mapping[local_dst]
    return global_src, global_dst


def _in_degrees(local_g, partition_book, n):
    """Get in-degree of the nodes in the local partition."""
    local_nids = partition_book.nid2localnid(n, partition_book.partid)
    local_nids = F.astype(local_nids, local_g.idtype)
    return local_g.in_degrees(local_nids)


def _out_degrees(local_g, partition_book, n):
    """Get out-degree of the nodes in the local partition."""
    local_nids = partition_book.nid2localnid(n, partition_book.partid)
    local_nids = F.astype(local_nids, local_g.idtype)
    return local_g.out_degrees(local_nids)


def _in_subgraph(local_g, partition_book, seed_nodes):
    """Get in subgraph from local partition.

    The input nodes use global IDs. We need to map the global node IDs to local node IDs,
    get in-subgraph and map the sampled results to the global IDs space again.
    The results are stored in three vectors that store source nodes, destination nodes
    and edge IDs.
    """
    local_ids = partition_book.nid2localnid(seed_nodes, partition_book.partid)
    local_ids = F.astype(local_ids, local_g.idtype)
    # local_ids = self.seed_nodes
    sampled_graph = local_in_subgraph(local_g, local_ids)
    global_nid_mapping = local_g.ndata[NID]
    src, dst = sampled_graph.edges()
    global_src, global_dst = global_nid_mapping[src], global_nid_mapping[dst]
    global_eids = F.gather_row(local_g.edata[EID], sampled_graph.edata[EID])
    return global_src, global_dst, global_eids

# --- NOTE 1 ---
# BIG HACK AHEAD.
# If the sampling algorithm needs node and edge data, ideally the
# algorithm should query the underlying feature storage to get what it
# just needs to complete the job.  For instance, with
# sample_etype_neighbors, we only need the probability of the seed nodes'
# neighbors.
#
# However, right now we are reusing the existing subgraph sampling
# interfaces of DGLGraph (i.e. single machine solution), which needs
# the data of *all* the nodes/edges.  Going distributed, we now need
# the node/edge data of the *entire* local graph partition.
#
# If we only use edge data, everything will be fine because the local
# edge data storage contains the data all the edges within the partition.
# So here, I'm directly pulling out the local data partition from the
# DistTensor.
#
# Things will be a lot more difficult if we use node data (e.g.
# sample_neighbors_biased), since the local node data storage do not
# contain the data for the halo nodes.  If we don't want to overhaul
# the design of DistDGL, the best thing I can think of is to cache
# the halo node features, which (1) incurs a lot more extra memory cost,
# and (2) needs significant refactor on DistGraph and/or DistTensor.

class SamplingRequest(Request):
    """Sampling Request"""

    def __init__(self, nodes, fan_out, edge_dir="in", prob=None, replace=False):
        self.seed_nodes = nodes
        self.edge_dir = edge_dir
        self.prob = prob
        self.replace = replace
        self.fan_out = fan_out

    def __setstate__(self, state):
        (
            self.seed_nodes,
            self.edge_dir,
            self.prob,
            self.replace,
            self.fan_out,
        ) = state

    def __getstate__(self):
        return (
            self.seed_nodes,
            self.edge_dir,
            self.prob,
            self.replace,
            self.fan_out,
        )

    def process_request(self, server_state):
        local_g = server_state.graph
        partition_book = server_state.partition_book
<<<<<<< HEAD
        kv_store = server_state.kv_store
        if self.prob is not None:
            prob = kv_store.local_partition[self.prob]
        else:
            prob = None
        global_src, global_dst, global_eids = _sample_neighbors(
                local_g, partition_book, self.seed_nodes, self.fan_out, self.edge_dir,
                prob, self.replace)
=======
        global_src, global_dst, global_eids = _sample_neighbors(
            local_g,
            partition_book,
            self.seed_nodes,
            self.fan_out,
            self.edge_dir,
            self.prob,
            self.replace,
        )
>>>>>>> 98325b10
        return SubgraphResponse(global_src, global_dst, global_eids)


class SamplingRequestEtype(Request):
    """Sampling Request"""

<<<<<<< HEAD
    def __init__(self, nodes, etype_field, eid_field, fan_out, edge_dir='in',
                 prob=None, replace=False, etype_sorted=True):
=======
    def __init__(
        self,
        nodes,
        etype_field,
        fan_out,
        edge_dir="in",
        prob=None,
        replace=False,
        etype_sorted=True,
    ):
>>>>>>> 98325b10
        self.seed_nodes = nodes
        self.edge_dir = edge_dir
        self.prob = prob
        self.replace = replace
        self.fan_out = fan_out
        self.etype_field = etype_field
        self.eid_field = eid_field
        self.etype_sorted = etype_sorted

    def __setstate__(self, state):
<<<<<<< HEAD
        self.seed_nodes, self.edge_dir, self.prob, self.replace, \
            self.fan_out, self.etype_field, self.eid_field, \
            self.etype_sorted = state

    def __getstate__(self):
        return self.seed_nodes, self.edge_dir, self.prob, self.replace, \
            self.fan_out, self.etype_field, self.eid_field, self.etype_sorted
=======
        (
            self.seed_nodes,
            self.edge_dir,
            self.prob,
            self.replace,
            self.fan_out,
            self.etype_field,
            self.etype_sorted,
        ) = state

    def __getstate__(self):
        return (
            self.seed_nodes,
            self.edge_dir,
            self.prob,
            self.replace,
            self.fan_out,
            self.etype_field,
            self.etype_sorted,
        )
>>>>>>> 98325b10

    def process_request(self, server_state):
        local_g = server_state.graph
        partition_book = server_state.partition_book
<<<<<<< HEAD
        kv_store = server_state.kv_store
        # See NOTE 1
        if self.prob is not None:
            probs = [
                    kv_store.data_store[key] if key != "" else None
                    for key in self.prob
            ]
        else:
            probs = None
        global_src, global_dst, global_eids = _sample_etype_neighbors(
                local_g, partition_book, self.seed_nodes, self.etype_field,
                self.eid_field, self.fan_out, self.edge_dir, probs,
                self.replace, self.etype_sorted)
=======
        global_src, global_dst, global_eids = _sample_etype_neighbors(
            local_g,
            partition_book,
            self.seed_nodes,
            self.etype_field,
            self.fan_out,
            self.edge_dir,
            self.prob,
            self.replace,
            self.etype_sorted,
        )
>>>>>>> 98325b10
        return SubgraphResponse(global_src, global_dst, global_eids)


class EdgesRequest(Request):
    """Edges Request"""

    def __init__(self, edge_ids, order_id):
        self.edge_ids = edge_ids
        self.order_id = order_id

    def __setstate__(self, state):
        self.edge_ids, self.order_id = state

    def __getstate__(self):
        return self.edge_ids, self.order_id

    def process_request(self, server_state):
        local_g = server_state.graph
        partition_book = server_state.partition_book
        global_src, global_dst = _find_edges(
            local_g, partition_book, self.edge_ids
        )

        return FindEdgeResponse(global_src, global_dst, self.order_id)


class InDegreeRequest(Request):
    """In-degree Request"""

    def __init__(self, n, order_id):
        self.n = n
        self.order_id = order_id

    def __setstate__(self, state):
        self.n, self.order_id = state

    def __getstate__(self):
        return self.n, self.order_id

    def process_request(self, server_state):
        local_g = server_state.graph
        partition_book = server_state.partition_book
        deg = _in_degrees(local_g, partition_book, self.n)

        return InDegreeResponse(deg, self.order_id)


class InDegreeResponse(Response):
    """The response for in-degree"""

    def __init__(self, deg, order_id):
        self.val = deg
        self.order_id = order_id

    def __setstate__(self, state):
        self.val, self.order_id = state

    def __getstate__(self):
        return self.val, self.order_id


class OutDegreeRequest(Request):
    """Out-degree Request"""

    def __init__(self, n, order_id):
        self.n = n
        self.order_id = order_id

    def __setstate__(self, state):
        self.n, self.order_id = state

    def __getstate__(self):
        return self.n, self.order_id

    def process_request(self, server_state):
        local_g = server_state.graph
        partition_book = server_state.partition_book
        deg = _out_degrees(local_g, partition_book, self.n)

        return OutDegreeResponse(deg, self.order_id)


class OutDegreeResponse(Response):
    """The response for out-degree"""

    def __init__(self, deg, order_id):
        self.val = deg
        self.order_id = order_id

    def __setstate__(self, state):
        self.val, self.order_id = state

    def __getstate__(self):
        return self.val, self.order_id


class InSubgraphRequest(Request):
    """InSubgraph Request"""

    def __init__(self, nodes):
        self.seed_nodes = nodes

    def __setstate__(self, state):
        self.seed_nodes = state

    def __getstate__(self):
        return self.seed_nodes

    def process_request(self, server_state):
        local_g = server_state.graph
        partition_book = server_state.partition_book
        global_src, global_dst, global_eids = _in_subgraph(
            local_g, partition_book, self.seed_nodes
        )
        return SubgraphResponse(global_src, global_dst, global_eids)


def merge_graphs(res_list, num_nodes):
    """Merge request from multiple servers"""
    if len(res_list) > 1:
        srcs = []
        dsts = []
        eids = []
        for res in res_list:
            srcs.append(res.global_src)
            dsts.append(res.global_dst)
            eids.append(res.global_eids)
        src_tensor = F.cat(srcs, 0)
        dst_tensor = F.cat(dsts, 0)
        eid_tensor = F.cat(eids, 0)
    else:
        src_tensor = res_list[0].global_src
        dst_tensor = res_list[0].global_dst
        eid_tensor = res_list[0].global_eids
    g = graph((src_tensor, dst_tensor), num_nodes=num_nodes)
    g.edata[EID] = eid_tensor
    return g


LocalSampledGraph = namedtuple(
    "LocalSampledGraph", "global_src global_dst global_eids"
)


def _distributed_access(g, nodes, issue_remote_req, local_access):
    """A routine that fetches local neighborhood of nodes from the distributed graph.

    The local neighborhood of some nodes are stored in the local machine and the other
    nodes have their neighborhood on remote machines. This code will issue remote
    access requests first before fetching data from the local machine. In the end,
    we combine the data from the local machine and remote machines.
    In this way, we can hide the latency of accessing data on remote machines.

    Parameters
    ----------
    g : DistGraph
        The distributed graph
    nodes : tensor
        The nodes whose neighborhood are to be fetched.
    issue_remote_req : callable
        The function that issues requests to access remote data.
    local_access : callable
        The function that reads data on the local machine.

    Returns
    -------
    DGLHeteroGraph
        The subgraph that contains the neighborhoods of all input nodes.
    """
    req_list = []
    partition_book = g.get_partition_book()
    nodes = toindex(nodes).tousertensor()
    partition_id = partition_book.nid2partid(nodes)
    local_nids = None
    for pid in range(partition_book.num_partitions()):
        node_id = F.boolean_mask(nodes, partition_id == pid)
        # We optimize the sampling on a local partition if the server and the client
        # run on the same machine. With a good partitioning, most of the seed nodes
        # should reside in the local partition. If the server and the client
        # are not co-located, the client doesn't have a local partition.
        if pid == partition_book.partid and g.local_partition is not None:
            assert local_nids is None
            local_nids = node_id
        elif len(node_id) != 0:
            req = issue_remote_req(node_id)
            req_list.append((pid, req))

    # send requests to the remote machine.
    msgseq2pos = None
    if len(req_list) > 0:
        msgseq2pos = send_requests_to_machine(req_list)

    # sample neighbors for the nodes in the local partition.
    res_list = []
    if local_nids is not None:
        src, dst, eids = local_access(
            g.local_partition, partition_book, local_nids
        )
        res_list.append(LocalSampledGraph(src, dst, eids))

    # receive responses from remote machines.
    if msgseq2pos is not None:
        results = recv_responses(msgseq2pos)
        res_list.extend(results)

    sampled_graph = merge_graphs(res_list, g.number_of_nodes())
    return sampled_graph


def _frontier_to_heterogeneous_graph(g, frontier, gpb):
    # We need to handle empty frontiers correctly.
    if frontier.number_of_edges() == 0:
        data_dict = {
            etype: (np.zeros(0), np.zeros(0)) for etype in g.canonical_etypes
        }
        return heterograph(
            data_dict,
            {ntype: g.number_of_nodes(ntype) for ntype in g.ntypes},
            idtype=g.idtype,
        )

    etype_ids, frontier.edata[EID] = gpb.map_to_per_etype(frontier.edata[EID])
    src, dst = frontier.edges()
    etype_ids, idx = F.sort_1d(etype_ids)
    src, dst = F.gather_row(src, idx), F.gather_row(dst, idx)
    eid = F.gather_row(frontier.edata[EID], idx)
    _, src = gpb.map_to_per_ntype(src)
    _, dst = gpb.map_to_per_ntype(dst)

    data_dict = dict()
    edge_ids = {}
    for etid in range(len(g.etypes)):
        etype = g.etypes[etid]
        canonical_etype = g.canonical_etypes[etid]
        type_idx = etype_ids == etid
        if F.sum(type_idx, 0) > 0:
            data_dict[canonical_etype] = (
                F.boolean_mask(src, type_idx),
                F.boolean_mask(dst, type_idx),
            )
            edge_ids[etype] = F.boolean_mask(eid, type_idx)
    hg = heterograph(
        data_dict,
        {ntype: g.number_of_nodes(ntype) for ntype in g.ntypes},
        idtype=g.idtype,
    )

    for etype in edge_ids:
        hg.edges[etype].data[EID] = edge_ids[etype]
    return hg

<<<<<<< HEAD
def sample_etype_neighbors(
        g, nodes, etype_field, eid_field, fanout, edge_dir='in',
        prob=None, replace=False, etype_sorted=True):
=======

def sample_etype_neighbors(
    g,
    nodes,
    etype_field,
    fanout,
    edge_dir="in",
    prob=None,
    replace=False,
    etype_sorted=True,
):
>>>>>>> 98325b10
    """Sample from the neighbors of the given nodes from a distributed graph.

    For each node, a number of inbound (or outbound when ``edge_dir == 'out'``) edges
    will be randomly chosen.  The returned graph will contain all the nodes in the
    original graph, but only the sampled edges.

    Node/edge features are not preserved. The original IDs of
    the sampled edges are stored as the `dgl.EID` feature in the returned graph.

    This function assumes the input is a homogeneous ``DGLGraph`` with the TRUE edge type
    information stored as the edge data in `etype_field`. The sampled subgraph is also
    stored in the homogeneous graph format. That is, all nodes and edges are assigned
    with unique IDs (in contrast, we typically use a type name and a node/edge ID to
    identify a node or an edge in ``DGLGraph``). We refer to this type of IDs
    as *homogeneous ID*.
    Users can use :func:`dgl.distributed.GraphPartitionBook.map_to_per_ntype`
    and :func:`dgl.distributed.GraphPartitionBook.map_to_per_etype`
    to identify their node/edge types and node/edge IDs of that type.

    Parameters
    ----------
    g : DistGraph
        The distributed graph..
    nodes : tensor or dict
        Node IDs to sample neighbors from. If it's a dict, it should contain only
        one key-value pair to make this API consistent with dgl.sampling.sample_neighbors.
    etype_field : str
        The field in ``g.edata`` storing the edge type.
    eid_field : str
        The field in ``g.edata`` storing the type-specific edge ID.
    fanout : int or dict[etype, int]
        The number of edges to be sampled for each node per edge type.  If an integer
        is given, DGL assumes that the same fanout is applied to every edge type.

        If -1 is given, all of the neighbors will be selected.
    edge_dir : str, optional
        Determines whether to sample inbound or outbound edges.

        Can take either ``in`` for inbound edges or ``out`` for outbound edges.
    prob : str, optional
        Feature name used as the (unnormalized) probabilities associated with each
        neighboring edge of a node.  The feature must have only one element for each
        edge.

        The features must be non-negative floats, and the sum of the features of
        inbound/outbound edges for every node must be positive (though they don't have
        to sum up to one).  Otherwise, the result will be undefined.
    replace : bool, optional
        If True, sample with replacement.

        When sampling with replacement, the sampled subgraph could have parallel edges.

        For sampling without replacement, if fanout > the number of neighbors, all the
        neighbors are sampled. If fanout == -1, all neighbors are collected.
    etype_sorted : bool, optional
        Indicates whether etypes are sorted.

    Returns
    -------
    DGLGraph
        A sampled subgraph containing only the sampled neighboring edges.  It is on CPU.
    """
    if isinstance(fanout, int):
        fanout = F.full_1d(len(g.etypes), fanout, F.int64, F.cpu())
    else:
        fanout = F.tensor([fanout[etype] for etype in g.etypes], dtype=F.int64)

    gpb = g.get_partition_book()
    if isinstance(nodes, dict):
        homo_nids = []
        for ntype in nodes.keys():
            assert (
                ntype in g.ntypes
            ), "The sampled node type {} does not exist in the input graph".format(
                ntype
            )
            if F.is_tensor(nodes[ntype]):
                typed_nodes = nodes[ntype]
            else:
                typed_nodes = toindex(nodes[ntype]).tousertensor()
            homo_nids.append(gpb.map_to_homo_nid(typed_nodes, ntype))
        nodes = F.cat(homo_nids, 0)

    def issue_remote_req(node_ids):
<<<<<<< HEAD
        if prob is not None:
            # See NOTE 1
            _prob = [
                    g.edges[etype].data[prob].kvstore_key if
                        prob in g.edges[etype].data else ""
                    for etype in g.etypes
            ]
        else:
            _prob = None
        return SamplingRequestEtype(
                node_ids, etype_field, eid_field, fanout, edge_dir=edge_dir,
                prob=_prob, replace=replace, etype_sorted=etype_sorted)
    def local_access(local_g, partition_book, local_nids):
        # See NOTE 1
        if prob is None:
            return _sample_etype_neighbors(
                    local_g, partition_book, local_nids, etype_field,
                    eid_field, fanout, edge_dir, None, replace,
                    etype_sorted=etype_sorted)
        else:
            _prob = [
                    g.edges[etype].data[prob].local_partition if
                        prob in g.edges[etype].data else None
                    for etype in g.etypes]
            return _sample_etype_neighbors(
                    local_g, partition_book, local_nids, etype_field,
                    eid_field, fanout, edge_dir, _prob, replace,
                    etype_sorted=etype_sorted)
=======
        return SamplingRequestEtype(
            node_ids,
            etype_field,
            fanout,
            edge_dir=edge_dir,
            prob=prob,
            replace=replace,
            etype_sorted=etype_sorted,
        )

    def local_access(local_g, partition_book, local_nids):
        return _sample_etype_neighbors(
            local_g,
            partition_book,
            local_nids,
            etype_field,
            fanout,
            edge_dir,
            prob,
            replace,
            etype_sorted=etype_sorted,
        )

>>>>>>> 98325b10
    frontier = _distributed_access(g, nodes, issue_remote_req, local_access)
    if not gpb.is_homogeneous:
        return _frontier_to_heterogeneous_graph(g, frontier, gpb)
    else:
        return frontier


def sample_neighbors(g, nodes, fanout, edge_dir="in", prob=None, replace=False):
    """Sample from the neighbors of the given nodes from a distributed graph.

    For each node, a number of inbound (or outbound when ``edge_dir == 'out'``) edges
    will be randomly chosen.  The returned graph will contain all the nodes in the
    original graph, but only the sampled edges.

    Node/edge features are not preserved. The original IDs of
    the sampled edges are stored as the `dgl.EID` feature in the returned graph.

    For heterogeneous graphs, ``nodes`` is a dictionary whose key is node type
    and the value is type-specific node IDs.

    Parameters
    ----------
    g : DistGraph
        The distributed graph..
    nodes : tensor or dict
        Node IDs to sample neighbors from. If it's a dict, it should contain only
        one key-value pair to make this API consistent with dgl.sampling.sample_neighbors.
    fanout : int
        The number of edges to be sampled for each node.

        If -1 is given, all of the neighbors will be selected.
    edge_dir : str, optional
        Determines whether to sample inbound or outbound edges.

        Can take either ``in`` for inbound edges or ``out`` for outbound edges.
    prob : str, optional
        Feature name used as the (unnormalized) probabilities associated with each
        neighboring edge of a node.  The feature must have only one element for each
        edge.

        The features must be non-negative floats, and the sum of the features of
        inbound/outbound edges for every node must be positive (though they don't have
        to sum up to one).  Otherwise, the result will be undefined.
    replace : bool, optional
        If True, sample with replacement.

        When sampling with replacement, the sampled subgraph could have parallel edges.

        For sampling without replacement, if fanout > the number of neighbors, all the
        neighbors are sampled. If fanout == -1, all neighbors are collected.

    Returns
    -------
    DGLGraph
        A sampled subgraph containing only the sampled neighboring edges.  It is on CPU.
    """
    gpb = g.get_partition_book()
    if not gpb.is_homogeneous:
        assert isinstance(nodes, dict)
        homo_nids = []
        for ntype in nodes:
            assert (
                ntype in g.ntypes
            ), "The sampled node type does not exist in the input graph"
            if F.is_tensor(nodes[ntype]):
                typed_nodes = nodes[ntype]
            else:
                typed_nodes = toindex(nodes[ntype]).tousertensor()
            homo_nids.append(gpb.map_to_homo_nid(typed_nodes, ntype))
        nodes = F.cat(homo_nids, 0)
    elif isinstance(nodes, dict):
        assert len(nodes) == 1
        nodes = list(nodes.values())[0]

    def issue_remote_req(node_ids):
<<<<<<< HEAD
        if prob is not None:
            # See NOTE 1
            # Is there a better way to get the KVStore key given the name and
            # node/edge type?
            _prob = g.edata[prob].kvstore_key
        else:
            _prob = None
        return SamplingRequest(node_ids, fanout, edge_dir=edge_dir,
                               prob=_prob, replace=replace)
    def local_access(local_g, partition_book, local_nids):
        # See NOTE 1
        if prob is None:
            return _sample_neighbors(local_g, partition_book, local_nids,
                                     fanout, edge_dir, None, replace)
        else:
            _prob = local_g.edata[prob].local_partition
            return _sample_neighbors(local_g, partition_book, local_nids,
                                     fanout, edge_dir, _prob, replace)
=======
        return SamplingRequest(
            node_ids, fanout, edge_dir=edge_dir, prob=prob, replace=replace
        )

    def local_access(local_g, partition_book, local_nids):
        return _sample_neighbors(
            local_g, partition_book, local_nids, fanout, edge_dir, prob, replace
        )

>>>>>>> 98325b10
    frontier = _distributed_access(g, nodes, issue_remote_req, local_access)
    if not gpb.is_homogeneous:
        return _frontier_to_heterogeneous_graph(g, frontier, gpb)
    else:
        return frontier


def _distributed_edge_access(g, edges, issue_remote_req, local_access):
    """A routine that fetches local edges from distributed graph.

    The source and destination nodes of local edges are stored in the local
    machine and others are stored on remote machines. This code will issue
    remote access requests first before fetching data from the local machine.
    In the end, we combine the data from the local machine and remote machines.

    Parameters
    ----------
    g : DistGraph
        The distributed graph
    edges : tensor
        The edges to find their source and destination nodes.
    issue_remote_req : callable
        The function that issues requests to access remote data.
    local_access : callable
        The function that reads data on the local machine.

    Returns
    -------
    tensor
        The source node ID array.
    tensor
        The destination node ID array.
    """
    req_list = []
    partition_book = g.get_partition_book()
    edges = toindex(edges).tousertensor()
    partition_id = partition_book.eid2partid(edges)
    local_eids = None
    reorder_idx = []
    for pid in range(partition_book.num_partitions()):
        mask = partition_id == pid
        edge_id = F.boolean_mask(edges, mask)
        reorder_idx.append(F.nonzero_1d(mask))
        if pid == partition_book.partid and g.local_partition is not None:
            assert local_eids is None
            local_eids = edge_id
        elif len(edge_id) != 0:
            req = issue_remote_req(edge_id, pid)
            req_list.append((pid, req))

    # send requests to the remote machine.
    msgseq2pos = None
    if len(req_list) > 0:
        msgseq2pos = send_requests_to_machine(req_list)

    # handle edges in local partition.
    src_ids = F.zeros_like(edges)
    dst_ids = F.zeros_like(edges)
    if local_eids is not None:
        src, dst = local_access(g.local_partition, partition_book, local_eids)
        src_ids = F.scatter_row(
            src_ids, reorder_idx[partition_book.partid], src
        )
        dst_ids = F.scatter_row(
            dst_ids, reorder_idx[partition_book.partid], dst
        )

    # receive responses from remote machines.
    if msgseq2pos is not None:
        results = recv_responses(msgseq2pos)
        for result in results:
            src = result.global_src
            dst = result.global_dst
            src_ids = F.scatter_row(src_ids, reorder_idx[result.order_id], src)
            dst_ids = F.scatter_row(dst_ids, reorder_idx[result.order_id], dst)
    return src_ids, dst_ids


def find_edges(g, edge_ids):
    """Given an edge ID array, return the source and destination
    node ID array ``s`` and ``d`` from a distributed graph.
    ``s[i]`` and ``d[i]`` are source and destination node ID for
    edge ``eid[i]``.

    Parameters
    ----------
    g : DistGraph
        The distributed graph.
    edges : tensor
        The edge ID array.

    Returns
    -------
    tensor
        The source node ID array.
    tensor
        The destination node ID array.
    """

    def issue_remote_req(edge_ids, order_id):
        return EdgesRequest(edge_ids, order_id)

    def local_access(local_g, partition_book, edge_ids):
        return _find_edges(local_g, partition_book, edge_ids)

    return _distributed_edge_access(g, edge_ids, issue_remote_req, local_access)


def in_subgraph(g, nodes):
    """Return the subgraph induced on the inbound edges of the given nodes.

    The subgraph keeps the same type schema and all the nodes are preserved regardless
    of whether they have an edge or not.

    Node/edge features are not preserved. The original IDs of
    the extracted edges are stored as the `dgl.EID` feature in the returned graph.

    For now, we only support the input graph with one node type and one edge type.


    Parameters
    ----------
    g : DistGraph
        The distributed graph structure.
    nodes : tensor or dict
        Node ids to sample neighbors from.

    Returns
    -------
    DGLGraph
        The subgraph.

        One can retrieve the mapping from subgraph edge ID to parent
        edge ID via ``dgl.EID`` edge features of the subgraph.
    """
    if isinstance(nodes, dict):
        assert (
            len(nodes) == 1
        ), "The distributed in_subgraph only supports one node type for now."
        nodes = list(nodes.values())[0]

    def issue_remote_req(node_ids):
        return InSubgraphRequest(node_ids)

    def local_access(local_g, partition_book, local_nids):
        return _in_subgraph(local_g, partition_book, local_nids)

    return _distributed_access(g, nodes, issue_remote_req, local_access)


def _distributed_get_node_property(g, n, issue_remote_req, local_access):
    req_list = []
    partition_book = g.get_partition_book()
    n = toindex(n).tousertensor()
    partition_id = partition_book.nid2partid(n)
    local_nids = None
    reorder_idx = []
    for pid in range(partition_book.num_partitions()):
        mask = partition_id == pid
        nid = F.boolean_mask(n, mask)
        reorder_idx.append(F.nonzero_1d(mask))
        if pid == partition_book.partid and g.local_partition is not None:
            assert local_nids is None
            local_nids = nid
        elif len(nid) != 0:
            req = issue_remote_req(nid, pid)
            req_list.append((pid, req))

    # send requests to the remote machine.
    msgseq2pos = None
    if len(req_list) > 0:
        msgseq2pos = send_requests_to_machine(req_list)

    # handle edges in local partition.
    vals = None
    if local_nids is not None:
        local_vals = local_access(g.local_partition, partition_book, local_nids)
        shape = list(F.shape(local_vals))
        shape[0] = len(n)
        vals = F.zeros(shape, F.dtype(local_vals), F.cpu())
        vals = F.scatter_row(
            vals, reorder_idx[partition_book.partid], local_vals
        )

    # receive responses from remote machines.
    if msgseq2pos is not None:
        results = recv_responses(msgseq2pos)
        if len(results) > 0 and vals is None:
            shape = list(F.shape(results[0].val))
            shape[0] = len(n)
            vals = F.zeros(shape, F.dtype(results[0].val), F.cpu())
        for result in results:
            val = result.val
            vals = F.scatter_row(vals, reorder_idx[result.order_id], val)
    return vals


def in_degrees(g, v):
    """Get in-degrees"""

    def issue_remote_req(v, order_id):
        return InDegreeRequest(v, order_id)

    def local_access(local_g, partition_book, v):
        return _in_degrees(local_g, partition_book, v)

    return _distributed_get_node_property(g, v, issue_remote_req, local_access)


def out_degrees(g, u):
    """Get out-degrees"""

    def issue_remote_req(u, order_id):
        return OutDegreeRequest(u, order_id)

    def local_access(local_g, partition_book, u):
        return _out_degrees(local_g, partition_book, u)

    return _distributed_get_node_property(g, u, issue_remote_req, local_access)


register_service(SAMPLING_SERVICE_ID, SamplingRequest, SubgraphResponse)
register_service(EDGES_SERVICE_ID, EdgesRequest, FindEdgeResponse)
register_service(INSUBGRAPH_SERVICE_ID, InSubgraphRequest, SubgraphResponse)
register_service(OUTDEGREE_SERVICE_ID, OutDegreeRequest, OutDegreeResponse)
register_service(INDEGREE_SERVICE_ID, InDegreeRequest, InDegreeResponse)
register_service(
    ETYPE_SAMPLING_SERVICE_ID, SamplingRequestEtype, SubgraphResponse
)<|MERGE_RESOLUTION|>--- conflicted
+++ resolved
@@ -10,10 +10,8 @@
 from ..sampling import sample_neighbors as local_sample_neighbors
 from ..subgraph import in_subgraph as local_in_subgraph
 from ..utils import toindex
-<<<<<<< HEAD
 from .. import backend as F
 from .. import ndarray as nd
-=======
 from .rpc import (
     Request,
     Response,
@@ -21,7 +19,6 @@
     register_service,
     send_requests_to_machine,
 )
->>>>>>> 98325b10
 
 __all__ = [
     "sample_neighbors",
@@ -98,17 +95,13 @@
     global_eids = F.gather_row(local_g.edata[EID], sampled_graph.edata[EID])
     return global_src, global_dst, global_eids
 
-<<<<<<< HEAD
-def _sample_etype_neighbors(local_g, partition_book, seed_nodes, etype_field, eid_field,
-                            fan_out, edge_dir, prob, replace, etype_sorted=False):
-    """ Sample from local partition.
-=======
 
 def _sample_etype_neighbors(
     local_g,
     partition_book,
     seed_nodes,
     etype_field,
+    eid_field,
     fan_out,
     edge_dir,
     prob,
@@ -116,7 +109,6 @@
     etype_sorted=False,
 ):
     """Sample from local partition.
->>>>>>> 98325b10
 
     The input nodes use global IDs. We need to map the global node IDs to local node IDs,
     perform sampling and map the sampled results to the global IDs space again.
@@ -127,13 +119,10 @@
     local_ids = F.astype(local_ids, local_g.idtype)
 
     sampled_graph = local_sample_etype_neighbors(
-<<<<<<< HEAD
-        local_g, local_ids, etype_field, eid_field, fan_out, edge_dir, prob, replace,
-        etype_sorted=etype_sorted, _dist_training=True)
-=======
         local_g,
         local_ids,
         etype_field,
+        eid_field,
         fan_out,
         edge_dir,
         prob,
@@ -141,7 +130,6 @@
         etype_sorted=etype_sorted,
         _dist_training=True,
     )
->>>>>>> 98325b10
     global_nid_mapping = local_g.ndata[NID]
     src, dst = sampled_graph.edges()
     global_src, global_dst = F.gather_row(
@@ -195,6 +183,7 @@
     global_src, global_dst = global_nid_mapping[src], global_nid_mapping[dst]
     global_eids = F.gather_row(local_g.edata[EID], sampled_graph.edata[EID])
     return global_src, global_dst, global_eids
+
 
 # --- NOTE 1 ---
 # BIG HACK AHEAD.
@@ -221,6 +210,7 @@
 # the halo node features, which (1) incurs a lot more extra memory cost,
 # and (2) needs significant refactor on DistGraph and/or DistTensor.
 
+
 class SamplingRequest(Request):
     """Sampling Request"""
 
@@ -252,47 +242,37 @@
     def process_request(self, server_state):
         local_g = server_state.graph
         partition_book = server_state.partition_book
-<<<<<<< HEAD
         kv_store = server_state.kv_store
         if self.prob is not None:
             prob = kv_store.local_partition[self.prob]
         else:
             prob = None
         global_src, global_dst, global_eids = _sample_neighbors(
-                local_g, partition_book, self.seed_nodes, self.fan_out, self.edge_dir,
-                prob, self.replace)
-=======
-        global_src, global_dst, global_eids = _sample_neighbors(
             local_g,
             partition_book,
             self.seed_nodes,
             self.fan_out,
             self.edge_dir,
-            self.prob,
+            prob,
             self.replace,
         )
->>>>>>> 98325b10
         return SubgraphResponse(global_src, global_dst, global_eids)
 
 
 class SamplingRequestEtype(Request):
     """Sampling Request"""
 
-<<<<<<< HEAD
-    def __init__(self, nodes, etype_field, eid_field, fan_out, edge_dir='in',
-                 prob=None, replace=False, etype_sorted=True):
-=======
     def __init__(
         self,
         nodes,
         etype_field,
+        eid_field,
         fan_out,
         edge_dir="in",
         prob=None,
         replace=False,
         etype_sorted=True,
     ):
->>>>>>> 98325b10
         self.seed_nodes = nodes
         self.edge_dir = edge_dir
         self.prob = prob
@@ -303,15 +283,6 @@
         self.etype_sorted = etype_sorted
 
     def __setstate__(self, state):
-<<<<<<< HEAD
-        self.seed_nodes, self.edge_dir, self.prob, self.replace, \
-            self.fan_out, self.etype_field, self.eid_field, \
-            self.etype_sorted = state
-
-    def __getstate__(self):
-        return self.seed_nodes, self.edge_dir, self.prob, self.replace, \
-            self.fan_out, self.etype_field, self.eid_field, self.etype_sorted
-=======
         (
             self.seed_nodes,
             self.edge_dir,
@@ -319,6 +290,7 @@
             self.replace,
             self.fan_out,
             self.etype_field,
+            self.eid_field,
             self.etype_sorted,
         ) = state
 
@@ -330,40 +302,34 @@
             self.replace,
             self.fan_out,
             self.etype_field,
+            self.eid_field,
             self.etype_sorted,
         )
->>>>>>> 98325b10
 
     def process_request(self, server_state):
         local_g = server_state.graph
         partition_book = server_state.partition_book
-<<<<<<< HEAD
         kv_store = server_state.kv_store
         # See NOTE 1
         if self.prob is not None:
             probs = [
-                    kv_store.data_store[key] if key != "" else None
-                    for key in self.prob
+                kv_store.data_store[key] if key != "" else None
+                for key in self.prob
             ]
         else:
             probs = None
-        global_src, global_dst, global_eids = _sample_etype_neighbors(
-                local_g, partition_book, self.seed_nodes, self.etype_field,
-                self.eid_field, self.fan_out, self.edge_dir, probs,
-                self.replace, self.etype_sorted)
-=======
         global_src, global_dst, global_eids = _sample_etype_neighbors(
             local_g,
             partition_book,
             self.seed_nodes,
             self.etype_field,
+            self.eid_field,
             self.fan_out,
             self.edge_dir,
-            self.prob,
+            probs,
             self.replace,
             self.etype_sorted,
         )
->>>>>>> 98325b10
         return SubgraphResponse(global_src, global_dst, global_eids)
 
 
@@ -615,23 +581,18 @@
         hg.edges[etype].data[EID] = edge_ids[etype]
     return hg
 
-<<<<<<< HEAD
-def sample_etype_neighbors(
-        g, nodes, etype_field, eid_field, fanout, edge_dir='in',
-        prob=None, replace=False, etype_sorted=True):
-=======
 
 def sample_etype_neighbors(
     g,
     nodes,
     etype_field,
+    eid_field,
     fanout,
     edge_dir="in",
     prob=None,
     replace=False,
     etype_sorted=True,
 ):
->>>>>>> 98325b10
     """Sample from the neighbors of the given nodes from a distributed graph.
 
     For each node, a number of inbound (or outbound when ``edge_dir == 'out'``) edges
@@ -716,60 +677,62 @@
         nodes = F.cat(homo_nids, 0)
 
     def issue_remote_req(node_ids):
-<<<<<<< HEAD
         if prob is not None:
             # See NOTE 1
             _prob = [
-                    g.edges[etype].data[prob].kvstore_key if
-                        prob in g.edges[etype].data else ""
-                    for etype in g.etypes
+                g.edges[etype].data[prob].kvstore_key
+                if prob in g.edges[etype].data
+                else ""
+                for etype in g.etypes
             ]
         else:
             _prob = None
         return SamplingRequestEtype(
-                node_ids, etype_field, eid_field, fanout, edge_dir=edge_dir,
-                prob=_prob, replace=replace, etype_sorted=etype_sorted)
+            node_ids,
+            etype_field,
+            eid_field,
+            fanout,
+            edge_dir=edge_dir,
+            prob=_prob,
+            replace=replace,
+            etype_sorted=etype_sorted,
+        )
+
     def local_access(local_g, partition_book, local_nids):
         # See NOTE 1
         if prob is None:
             return _sample_etype_neighbors(
-                    local_g, partition_book, local_nids, etype_field,
-                    eid_field, fanout, edge_dir, None, replace,
-                    etype_sorted=etype_sorted)
+                local_g,
+                partition_book,
+                local_nids,
+                etype_field,
+                eid_field,
+                fanout,
+                edge_dir,
+                None,
+                replace,
+                etype_sorted=etype_sorted,
+            )
         else:
             _prob = [
-                    g.edges[etype].data[prob].local_partition if
-                        prob in g.edges[etype].data else None
-                    for etype in g.etypes]
+                g.edges[etype].data[prob].local_partition
+                if prob in g.edges[etype].data
+                else None
+                for etype in g.etypes
+            ]
             return _sample_etype_neighbors(
-                    local_g, partition_book, local_nids, etype_field,
-                    eid_field, fanout, edge_dir, _prob, replace,
-                    etype_sorted=etype_sorted)
-=======
-        return SamplingRequestEtype(
-            node_ids,
-            etype_field,
-            fanout,
-            edge_dir=edge_dir,
-            prob=prob,
-            replace=replace,
-            etype_sorted=etype_sorted,
-        )
-
-    def local_access(local_g, partition_book, local_nids):
-        return _sample_etype_neighbors(
-            local_g,
-            partition_book,
-            local_nids,
-            etype_field,
-            fanout,
-            edge_dir,
-            prob,
-            replace,
-            etype_sorted=etype_sorted,
-        )
-
->>>>>>> 98325b10
+                local_g,
+                partition_book,
+                local_nids,
+                etype_field,
+                eid_field,
+                fanout,
+                edge_dir,
+                _prob,
+                replace,
+                etype_sorted=etype_sorted,
+            )
+
     frontier = _distributed_access(g, nodes, issue_remote_req, local_access)
     if not gpb.is_homogeneous:
         return _frontier_to_heterogeneous_graph(g, frontier, gpb)
@@ -845,7 +808,6 @@
         nodes = list(nodes.values())[0]
 
     def issue_remote_req(node_ids):
-<<<<<<< HEAD
         if prob is not None:
             # See NOTE 1
             # Is there a better way to get the KVStore key given the name and
@@ -853,28 +815,25 @@
             _prob = g.edata[prob].kvstore_key
         else:
             _prob = None
-        return SamplingRequest(node_ids, fanout, edge_dir=edge_dir,
-                               prob=_prob, replace=replace)
+        return SamplingRequest(
+            node_ids, fanout, edge_dir=edge_dir, prob=_prob, replace=replace
+        )
+
     def local_access(local_g, partition_book, local_nids):
         # See NOTE 1
-        if prob is None:
-            return _sample_neighbors(local_g, partition_book, local_nids,
-                                     fanout, edge_dir, None, replace)
-        else:
-            _prob = local_g.edata[prob].local_partition
-            return _sample_neighbors(local_g, partition_book, local_nids,
-                                     fanout, edge_dir, _prob, replace)
-=======
-        return SamplingRequest(
-            node_ids, fanout, edge_dir=edge_dir, prob=prob, replace=replace
-        )
-
-    def local_access(local_g, partition_book, local_nids):
+        _prob = (
+            local_g.edata[prob].local_partition if prob is not None else None
+        )
         return _sample_neighbors(
-            local_g, partition_book, local_nids, fanout, edge_dir, prob, replace
-        )
-
->>>>>>> 98325b10
+            local_g,
+            partition_book,
+            local_nids,
+            fanout,
+            edge_dir,
+            _prob,
+            replace,
+        )
+
     frontier = _distributed_access(g, nodes, issue_remote_req, local_access)
     if not gpb.is_homogeneous:
         return _frontier_to_heterogeneous_graph(g, frontier, gpb)
