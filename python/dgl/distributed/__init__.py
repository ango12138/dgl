--- conflicted
+++ resolved
@@ -2,9 +2,6 @@
 
 from .dist_graph import DistGraphServer, DistGraph
 from .partition import partition_graph, load_partition
-<<<<<<< HEAD
+from .graph_partition_book import GraphPartitionBook
 
-from .rpc import *
-=======
-from .graph_partition_book import GraphPartitionBook
->>>>>>> 02850212
+from .rpc import *