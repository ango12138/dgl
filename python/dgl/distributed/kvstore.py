"""Define distributed kvstore"""

import os
import numpy as np

from . import rpc
from .graph_partition_book import PartitionPolicy

from .. import backend as F
from .. import utils
from .._ffi.ndarray import empty_shared_mem

############################ Register KVStore Requsts and Responses ###############################

KVSTORE_PULL = 901231

class PullResponse(rpc.Response):
    """Send the sliced data tensor back to the client.

    Parameters
    ----------
    server_id : int
        ID of current server
    data_tensor : tensor
        sliced data tensor
    """
    def __init__(self, server_id, data_tensor):
        self.server_id = server_id
        self.data_tensor = data_tensor

    def __getstate__(self):
        return self.server_id, self.data_tensor

    def __setstate__(self, state):
        self.server_id, self.data_tensor = state

class PullRequest(rpc.Request):
    """Send ID tensor to server and get target data tensor as response.

    Parameters
    ----------
    name : str
        data name
    id_tensor : tensor
        a vector storing the data ID
    """
    def __init__(self, name, id_tensor):
        self.name = name
        self.id_tensor = id_tensor

    def __getstate__(self):
        return self.name, self.id_tensor

    def __setstate__(self, state):
        self.name, self.id_tensor = state

    def process_request(self, server_state):
        kv_store = server_state.kv_store
        if self.name not in kv_store.part_policy:
            raise RuntimeError("KVServer cannot find partition policy with name: %s" % self.name)
        if self.name not in kv_store.data_store:
            raise RuntimeError("KVServer Cannot find data tensor with name: %s" % self.name)
        local_id = kv_store.part_policy[self.name].to_local(self.id_tensor)
        data = kv_store.pull_handlers[self.name](kv_store.data_store, self.name, local_id)
        res = PullResponse(kv_store.server_id, data)
        return res

KVSTORE_PUSH = 901232

class PushRequest(rpc.Request):
    """Send ID tensor and data tensor to server and update kvstore's data.

    This request has no response.

    Parameters
    ----------
    name : str
        data name
    id_tensor : tensor
        a vector storing the data ID
    data_tensor : tensor
        a tensor with the same row size of data ID
    """
    def __init__(self, name, id_tensor, data_tensor):
        self.name = name
        self.id_tensor = id_tensor
        self.data_tensor = data_tensor

    def __getstate__(self):
        return self.name, self.id_tensor, self.data_tensor

    def __setstate__(self, state):
        self.name, self.id_tensor, self.data_tensor = state

    def process_request(self, server_state):
        kv_store = server_state.kv_store
        if self.name not in kv_store.part_policy:
            raise RuntimeError("KVServer cannot find partition policy with name: %s" % self.name)
        if self.name not in kv_store.data_store:
            raise RuntimeError("KVServer Cannot find data tensor with name: %s" % self.name)
        local_id = kv_store.part_policy[self.name].to_local(self.id_tensor)
        kv_store.push_handlers[self.name](kv_store.data_store, self.name,
                                          local_id, self.data_tensor)

INIT_DATA = 901233
INIT_MSG = 'Init'

class InitDataResponse(rpc.Response):
    """Send a confirmation response (just a short string message) of
    InitDataRequest to client.

    Parameters
    ----------
    msg : string
        string message
    """
    def __init__(self, msg):
        self.msg = msg

    def __getstate__(self):
        return self.msg

    def __setstate__(self, state):
        self.msg = state

class InitDataRequest(rpc.Request):
    """Send meta data to server and init data tensor
    on server using UDF init function.

    Parameters
    ----------
    name : str
        data name
    shape : tuple
        data shape
    dtype : str
        data type string, e.g., 'int64', 'float32', etc.
    policy_str : str
        partition-policy string, e.g., 'edge' or 'node'.
    init_func : function
        UDF init function.
    """
    def __init__(self, name, shape, dtype, policy_str, init_func):
        self.name = name
        self.shape = shape
        self.dtype = dtype
        self.policy_str = policy_str
        self.init_func = init_func

    def __getstate__(self):
        return self.name, self.shape, self.dtype, self.policy_str, self.init_func

    def __setstate__(self, state):
        self.name, self.shape, self.dtype, self.policy_str, self.init_func = state

    def process_request(self, server_state):
        kv_store = server_state.kv_store
        dtype = F.data_type_dict[self.dtype]
        if not kv_store.is_backup_server():
            data_tensor = self.init_func(self.shape, dtype)
            kv_store.init_data(name=self.name,
                               policy_str=self.policy_str,
                               data_tensor=data_tensor)
        else:
            kv_store.init_data(name=self.name, policy_str=self.policy_str)
        res = InitDataResponse(INIT_MSG)
        return res

BARRIER = 901234
BARRIER_MSG = 'Barrier'

class BarrierResponse(rpc.Response):
    """Send an confimation signal (just a short string message) of
    BarrierRequest to client.

    Parameters
    ----------
    msg : string
        string msg
    """
    def __init__(self, msg):
        self.msg = msg

    def __getstate__(self):
        return self.msg

    def __setstate__(self, state):
        self.msg = state

class BarrierRequest(rpc.Request):
    """Send a barrier signal (just a short string message) to server.

    Parameters
    ----------
    role : string
        client role
    """
    def __init__(self, role):
        self.role = role

    def __getstate__(self):
        return self.role

    def __setstate__(self, state):
        self.role = state

    def process_request(self, server_state):
        kv_store = server_state.kv_store
        count = kv_store.barrier_count[self.role]
        kv_store.barrier_count[self.role] = count + 1
        if kv_store.barrier_count[self.role] == len(kv_store.role[self.role]):
            kv_store.barrier_count[self.role] = 0
            res_list = []
            for target_id in kv_store.role[self.role]:
                res_list.append((target_id, BarrierResponse(BARRIER_MSG)))
            return res_list
        return None

REGISTER_PULL = 901235
REGISTER_PULL_MSG = 'Register_Pull'

class RegisterPullHandlerResponse(rpc.Response):
    """Send a confirmation signal (just a short string message) of
    RegisterPullHandler to client.

    Parameters
    ----------
    msg : string
        string message
    """
    def __init__(self, msg):
        self.msg = msg

    def __getstate__(self):
        return self.msg

    def __setstate__(self, state):
        self.msg = state

class RegisterPullHandlerRequest(rpc.Request):
    """Send an UDF and register Pull handler on server.

    Parameters
    ----------
    pull_func : func
        UDF pull handler
    """
    def __init__(self, name, pull_func):
        self.name = name
        self.pull_func = pull_func

    def __getstate__(self):
        return self.name, self.pull_func

    def __setstate__(self, state):
        self.name, self.pull_func = state

    def process_request(self, server_state):
        kv_store = server_state.kv_store
        kv_store.pull_handlers[self.name] = self.pull_func
        res = RegisterPullHandlerResponse(REGISTER_PULL_MSG)
        return res

REGISTER_PUSH = 901236
REGISTER_PUSH_MSG = 'Register_Push'

class RegisterPushHandlerResponse(rpc.Response):
    """Send a confirmation signal (just a short string message) of
    RegisterPushHandler to client.

    Parameters
    ----------
    msg : string
        string message
    """
    def __init__(self, msg):
        self.msg = msg

    def __getstate__(self):
        return self.msg

    def __setstate__(self, state):
        self.msg = state

class RegisterPushHandlerRequest(rpc.Request):
    """Send an UDF to register Push handler on server.

    Parameters
    ----------
    push_func : func
        UDF push handler
    """
    def __init__(self, name, push_func):
        self.name = name
        self.push_func = push_func

    def __getstate__(self):
        return self.name, self.push_func

    def __setstate__(self, state):
        self.name, self.push_func = state

    def process_request(self, server_state):
        kv_store = server_state.kv_store
        kv_store.push_handlers[self.name] = self.push_func
        res = RegisterPushHandlerResponse(REGISTER_PUSH_MSG)
        return res

GET_SHARED = 901237
GET_SHARED_MSG = 'Get_Shared'

class GetSharedDataResponse(rpc.Response):
    """Send meta data of shared-memory tensor to client.

    Parameters
    ----------
    meta : dict
        a dict of meta, e.g.,

        {'data_0' : (shape, dtype, policy_str),
         'data_1' : (shape, dtype, policy_str)}
    """
    def __init__(self, meta):
        self.meta = meta

    def __getstate__(self):
        return self.meta

    def __setstate__(self, state):
        self.meta = state

class GetSharedDataRequest(rpc.Request):
    """Send a signal (just a short string message) to get the
    meta data of shared-tensor from server.

    Parameters
    ----------
    msg : string
        string message
    """
    def __init__(self, msg):
        self.msg = msg

    def __getstate__(self):
        return self.msg

    def __setstate__(self, state):
        self.msg = state

    def process_request(self, server_state):
        assert self.msg == GET_SHARED_MSG
        meta = {}
        kv_store = server_state.kv_store
        for name, data in kv_store.data_store.items():
            meta[name] = (F.shape(data),
                          F.reverse_data_type_dict[F.dtype(data)],
                          kv_store.part_policy[name].policy_str)
        if len(meta) == 0:
            raise RuntimeError('There is no data on kvserver.')
        res = GetSharedDataResponse(meta)
        return res

GET_PART_SHAPE = 901238

class GetPartShapeResponse(rpc.Response):
    """Send the partitioned data shape back to client.

    Parameters
    ----------
    shape : tuple
        shape of tensor
    """
    def __init__(self, shape):
        self.shape = shape

    def __getstate__(self):
        return self.shape

    def __setstate__(self, state):
        # When the shape has only one dimension, state is an integer.
        if isinstance(state, int):
            self.shape = (state,)
        else:
            self.shape = state

class GetPartShapeRequest(rpc.Request):
    """Send data name to get the partitioned data shape from server.

    Parameters
    ----------
    name : str
        data name
    """
    def __init__(self, name):
        self.name = name

    def __getstate__(self):
        return self.name

    def __setstate__(self, state):
        self.name = state

    def process_request(self, server_state):
        kv_store = server_state.kv_store
        if self.name not in kv_store.data_store:
            raise RuntimeError("KVServer Cannot find data tensor with name: %s" % self.name)
        data_shape = F.shape(kv_store.data_store[self.name])
        res = GetPartShapeResponse(data_shape)
        return res

SEND_META_TO_BACKUP = 901239
SEND_META_TO_BACKUP_MSG = "Send_Meta_TO_Backup"

class SendMetaToBackupResponse(rpc.Response):
    """Send a confirmation signal (just a short string message)
    of SendMetaToBackupRequest to client.
    """
    def __init__(self, msg):
        self.msg = msg

    def __getstate__(self):
        return self.msg

    def __setstate__(self, state):
        self.msg = state

class SendMetaToBackupRequest(rpc.Request):
    """Send meta data to backup server and backup server
    will use this meta data to read shared-memory tensor.

    Parameters
    ----------
    name : str
        data name
    dtype : str
        data type string
    shape : tuple of int
        data shape
    policy_str : str
        partition-policy string, e.g., 'edge' or 'node'.
    pull_handler : callable
        The callback function when data is pulled from kvstore.
    push_handler : callable
        The callback function when data is pushed to kvstore.
    """
    def __init__(self, name, dtype, shape, policy_str, pull_handler, push_handler):
        self.name = name
        self.dtype = dtype
        self.shape = shape
        self.policy_str = policy_str
        self.pull_handler = pull_handler
        self.push_handler = push_handler

    def __getstate__(self):
        return self.name, self.dtype, self.shape, self.policy_str, self.pull_handler, \
                self.push_handler

    def __setstate__(self, state):
        self.name, self.dtype, self.shape, self.policy_str, self.pull_handler, \
                self.push_handler = state

    def process_request(self, server_state):
        kv_store = server_state.kv_store
        assert kv_store.is_backup_server()
        if self.name not in kv_store.data_store:
            shared_data = empty_shared_mem(self.name+'-kvdata-', False, self.shape, self.dtype)
            dlpack = shared_data.to_dlpack()
            kv_store.data_store[self.name] = F.zerocopy_from_dlpack(dlpack)
            kv_store.part_policy[self.name] = kv_store.find_policy(self.policy_str)
            kv_store.pull_handlers[self.name] = self.pull_handler
            kv_store.push_handlers[self.name] = self.push_handler
        res = SendMetaToBackupResponse(SEND_META_TO_BACKUP_MSG)
        return res

DELETE_DATA = 901240
DELETE_MSG = "Delete_Data"

class DeleteDataResponse(rpc.Response):
    """Send a confirmation signal (just a short string message)
    of DeleteDataRequest to client.
    """
    def __init__(self, msg):
        self.msg = msg

    def __getstate__(self):
        return self.msg

    def __setstate__(self, state):
        self.msg = state

class DeleteDataRequest(rpc.Request):
    """Send message to server to delete data tensor

    Parameters
    ----------
    name : str
        data name
    """
    def __init__(self, name):
        self.name = name

    def __getstate__(self):
        return self.name

    def __setstate__(self, state):
        self.name = state

    def process_request(self, server_state):
        kv_store = server_state.kv_store
        assert self.name in kv_store.data_store, 'data name %s not exists.' % self.name
        del kv_store.data_store[self.name]
        del kv_store.part_policy[self.name]
        del kv_store.push_handlers[self.name]
        del kv_store.pull_handlers[self.name]
        res = DeleteDataResponse(DELETE_MSG)
        return res

REGISTER_ROLE = 901241
ROLE_MSG = "Register_Role"

class RegisterRoleResponse(rpc.Response):
    """Send a confirmation signal (just a short string message)
    of RegisterRoleRequest to client.
    """
    def __init__(self, msg):
        self.msg = msg

    def __getstate__(self):
        return self.msg

    def __setstate__(self, state):
        self.msg = state

class RegisterRoleRequest(rpc.Request):
    """Send client id and role to server

    Parameters
    ----------
    client_id : int
        ID of client
    role : str
        role of client
    """
    def __init__(self, client_id, role):
        self.client_id = client_id
        self.role = role

    def __getstate__(self):
        return self.client_id, self.role

    def __setstate__(self, state):
        self.client_id, self.role = state

    def process_request(self, server_state):
        kv_store = server_state.kv_store
        role = kv_store.role
        if self.role not in role:
            role[self.role] = set()
            kv_store.barrier_count[self.role] = 0
        role[self.role].add(self.client_id)
        total_count = 0
        for key in role:
            total_count += len(role[key])
        if total_count == kv_store.num_clients:
            res_list = []
            for target_id in range(kv_store.num_clients):
                res_list.append((target_id, RegisterRoleResponse(ROLE_MSG)))
            return res_list
        return None

############################ KVServer ###############################

def default_push_handler(target, name, id_tensor, data_tensor):
    """Default handler for PUSH message.

    On default, _push_handler perform scatter_row() operation for the tensor.

    Parameters
    ----------
    target : tensor
        target tensor
    name : str
        data name
    id_tensor : tensor
        a vector storing the ID list.
    data_tensor : tensor
        a tensor with the same row size of id
    """
    # TODO(chao): support Tensorflow backend
    target[name][id_tensor] = data_tensor

def default_pull_handler(target, name, id_tensor):
    """Default handler for PULL operation.

    On default, _pull_handler perform gather_row() operation for the tensor.

    Parameters
    ----------
    target : tensor
        target tensor
    name : str
        data name
    id_tensor : tensor
        a vector storing the ID list.

    Return
    ------
    tensor
        a tensor with the same row size of ID.
    """
    # TODO(chao): support Tensorflow backend
    return target[name][id_tensor]

class KVServer(object):
    """KVServer is a lightweight key-value store service for DGL distributed training.

    In practice, developers can use KVServer to hold large-scale graph features or
    graph embeddings across machines in a distributed setting. KVServer depends on DGL rpc
    infrastructure thats support backup servers, which means we can lunach many KVServers
    on the same machine for load-balancing.

    DO NOT use KVServer in mult-threads because this behavior is not defined. For now, KVServer
    can only support CPU-to-CPU communication. We may support GPU-communication in the future.

    Parameters
    ----------
    server_id : int
        ID of current server (starts from 0).
    ip_config : str
        Path of IP configuration file.
    num_clients : int
        Total number of KVClients that will be connected to the KVServer.
    """
    def __init__(self, server_id, ip_config, num_clients):
        assert server_id >= 0, 'server_id (%d) cannot be a negative number.' % server_id
        assert os.path.exists(ip_config), 'Cannot open file: %s' % ip_config
        assert num_clients >= 0, 'num_clients (%d) cannot be a negative number.' % num_clients
        # Register services on server
        rpc.register_service(KVSTORE_PULL,
                             PullRequest,
                             PullResponse)
        rpc.register_service(KVSTORE_PUSH,
                             PushRequest,
                             None)
        rpc.register_service(INIT_DATA,
                             InitDataRequest,
                             InitDataResponse)
        rpc.register_service(BARRIER,
                             BarrierRequest,
                             BarrierResponse)
        rpc.register_service(REGISTER_PUSH,
                             RegisterPushHandlerRequest,
                             RegisterPushHandlerResponse)
        rpc.register_service(REGISTER_PULL,
                             RegisterPullHandlerRequest,
                             RegisterPullHandlerResponse)
        rpc.register_service(GET_SHARED,
                             GetSharedDataRequest,
                             GetSharedDataResponse)
        rpc.register_service(GET_PART_SHAPE,
                             GetPartShapeRequest,
                             GetPartShapeResponse)
        rpc.register_service(SEND_META_TO_BACKUP,
                             SendMetaToBackupRequest,
                             SendMetaToBackupResponse)
        rpc.register_service(DELETE_DATA,
                             DeleteDataRequest,
                             DeleteDataResponse)
        rpc.register_service(REGISTER_ROLE,
                             RegisterRoleRequest,
                             RegisterRoleResponse)
        # Store the tensor data with specified data name
        self._data_store = {}
        # Store the partition information with specified data name
        self._policy_set = set()
        self._part_policy = {}
        # Basic information
        self._server_id = server_id
        self._server_namebook = rpc.read_ip_config(ip_config)
        assert server_id in self._server_namebook, \
                'Trying to start server {}, but there are {} servers in the config file'.format(
                    server_id, len(self._server_namebook))
        self._machine_id = self._server_namebook[server_id][0]
        self._group_count = self._server_namebook[server_id][3]
        # We assume partition_id is equal to machine_id
        self._part_id = self._machine_id
        self._num_clients = num_clients
        self._barrier_count = {}
        # push and pull handler
        self._push_handlers = {}
        self._pull_handlers = {}
        # store client role
        self._role = {}

    @property
    def server_id(self):
        """Get server ID"""
        return self._server_id

    @property
    def barrier_count(self):
        """Get barrier count"""
        return self._barrier_count

    @barrier_count.setter
    def barrier_count(self, count):
        """Set barrier count"""
        self._barrier_count = count

    @property
    def num_clients(self):
        """Get number of clients"""
        return self._num_clients

    @property
    def data_store(self):
        """Get data store"""
        return self._data_store

    @property
    def part_policy(self):
        """Get part policy"""
        return self._part_policy

    @property
    def part_id(self):
        """Get part ID"""
        return self._part_id

    @property
    def push_handlers(self):
        """Get push handler"""
        return self._push_handlers

    @property
    def role(self):
        """Get client role"""
        return self._role

    @property
    def pull_handlers(self):
        """Get pull handler"""
        return self._pull_handlers

    def is_backup_server(self):
        """Return True if current server is a backup server.
        """
        if self._server_id % self._group_count == 0:
            return False
        return True

    def add_part_policy(self, policy):
        """Add partition policy to kvserver.

        Parameters
        ----------
        policy : PartitionPolicy
            Store the partition information
        """
        self._policy_set.add(policy)

    def init_data(self, name, policy_str, data_tensor=None):
        """Init data tensor on kvserver.

        Parameters
        ----------
        name : str
            data name
        policy_str : str
            partition-policy string, e.g., 'edge' or 'node'.
        data_tensor : tensor
            If the data_tensor is None, KVServer will
            read shared-memory when client invoking get_shared_data().
        """
        assert len(name) > 0, 'name cannot be empty.'
        if name in self._data_store:
            raise RuntimeError("Data %s has already exists!" % name)
        self._part_policy[name] = self.find_policy(policy_str)
        if data_tensor is not None: # Create shared-tensor
            data_type = F.reverse_data_type_dict[F.dtype(data_tensor)]
            shared_data = empty_shared_mem(name+'-kvdata-', True, data_tensor.shape, data_type)
            dlpack = shared_data.to_dlpack()
            self._data_store[name] = F.zerocopy_from_dlpack(dlpack)
            self._data_store[name][:] = data_tensor[:]
            assert self._part_policy[name].get_data_size() == data_tensor.shape[0], \
                    'kvserver expect partition {} for {} has {} rows, but gets {} rows'.format(
                        self._part_policy[name].part_id,
                        policy_str,
                        self._part_policy[name].get_data_size(),
                        data_tensor.shape[0])
        self._pull_handlers[name] = default_pull_handler
        self._push_handlers[name] = default_push_handler

    def find_policy(self, policy_str):
        """Find a partition policy from existing policy set

        Parameters
        ----------
        policy_str : str
            partition-policy string, e.g., 'edge' or 'node'.
        """
        for policy in self._policy_set:
            if policy_str == policy.policy_str:
                return policy
        raise RuntimeError("Cannot find policy_str: %s from kvserver." % policy_str)

############################ KVClient ###############################

class KVClient(object):
    """KVClient is used to push/pull data to/from KVServer. If the
    target kvclient and kvserver are in the same machine, they can
    communicate with each other using local shared-memory
    automatically, instead of going through the tcp/ip RPC.

    DO NOT use KVClient in multi-threads because this behavior is
    not defined. For now, KVClient can only support CPU-to-CPU communication.
    We may support GPU-communication in the future.

    Parameters
    ----------
    ip_config : str
        Path of IP configuration file.
    role : str
        We can set different role for kvstore.
    """
    def __init__(self, ip_config, role='default'):
        assert rpc.get_rank() != -1, 'Please invoke rpc.connect_to_server() \
        before creating KVClient.'
        assert os.path.exists(ip_config), 'Cannot open file: %s' % ip_config
        # Register services on client
        rpc.register_service(KVSTORE_PULL,
                             PullRequest,
                             PullResponse)
        rpc.register_service(KVSTORE_PUSH,
                             PushRequest,
                             None)
        rpc.register_service(INIT_DATA,
                             InitDataRequest,
                             InitDataResponse)
        rpc.register_service(BARRIER,
                             BarrierRequest,
                             BarrierResponse)
        rpc.register_service(REGISTER_PUSH,
                             RegisterPushHandlerRequest,
                             RegisterPushHandlerResponse)
        rpc.register_service(REGISTER_PULL,
                             RegisterPullHandlerRequest,
                             RegisterPullHandlerResponse)
        rpc.register_service(GET_SHARED,
                             GetSharedDataRequest,
                             GetSharedDataResponse)
        rpc.register_service(GET_PART_SHAPE,
                             GetPartShapeRequest,
                             GetPartShapeResponse)
        rpc.register_service(SEND_META_TO_BACKUP,
                             SendMetaToBackupRequest,
                             SendMetaToBackupResponse)
        rpc.register_service(DELETE_DATA,
                             DeleteDataRequest,
                             DeleteDataResponse)
        rpc.register_service(REGISTER_ROLE,
                             RegisterRoleRequest,
                             RegisterRoleResponse)
        # Store the tensor data with specified data name
        self._data_store = {}
        # Store the partition information with specified data name
        self._part_policy = {}
        # Store the full data shape across kvserver
        self._full_data_shape = {}
        # Store all the data name
        self._data_name_list = set()
        # Basic information
        self._server_namebook = rpc.read_ip_config(ip_config)
        self._server_count = len(self._server_namebook)
        self._group_count = self._server_namebook[0][3]
        self._machine_count = int(self._server_count / self._group_count)
        self._client_id = rpc.get_rank()
        self._machine_id = rpc.get_machine_id()
        self._num_clients = rpc.get_num_client()
        self._part_id = self._machine_id
        self._main_server_id = self._machine_id * self._group_count
        # push and pull handler
        self._pull_handlers = {}
        self._push_handlers = {}
        # register role on server-0
        self._role = role
        request = RegisterRoleRequest(self._client_id, self._role)
        rpc.send_request(0, request)
        response = rpc.recv_response()
        assert response.msg == ROLE_MSG

    @property
    def client_id(self):
        """Get client ID"""
        return self._client_id

    @property
    def role(self):
        """Get client role"""
        return self._role

    @property
    def machine_id(self):
        """Get machine ID"""
        return self._machine_id

    @property
    def num_servers(self):
        """Get the number of servers"""
        return self._server_count

    def barrier(self):
        """Barrier for all client nodes.

        This API will be blocked untill all the clients invoke this API.
        """
        request = BarrierRequest(self._role)
        rpc.send_request(0, request)
        response = rpc.recv_response()
        assert response.msg == BARRIER_MSG

    def register_push_handler(self, name, func):
        """Register UDF push function.

        This UDF is triggered for every push. The signature of the UDF is

        ```
        def push_handler(data_store, name, local_offset, data)
        ```

        `data_store` is a dict that contains all tensors in the kvstore. `name` is the name
        of the tensor where new data is pushed to. `local_offset` is the offset where new
        data should be written in the tensor in the local partition. `data` is the new data
        to be written.

        Parameters
        ----------
        name : str
            The name of the tensor
        func : callable
            The function to be called.
        """
        self.barrier()
        if self._client_id == 0:
            request = RegisterPushHandlerRequest(name, func)
            # send request to all the server nodes
            for server_id in range(self._server_count):
                rpc.send_request(server_id, request)
            # recv response from all the server nodes
            for _ in range(self._server_count):
                response = rpc.recv_response()
                assert response.msg == REGISTER_PUSH_MSG
        self._push_handlers[name] = func
        self.barrier()

    def register_pull_handler(self, name, func):
        """Register UDF pull function.

        This UDF is triggered for every pull. The signature of the UDF is

        ```
        def pull_handler(data_store, name, local_offset)
        ```

        `data_store` is a dict that contains all tensors in the kvstore. `name` is the name
        of the tensor where new data is pushed to. `local_offset` is the offset where new
        data should be written in the tensor in the local partition.

        Parameters
        ----------
        name : str
            The name of the tensor
        func : callable
            The function to be called.
        """
        self.barrier()
        if self._client_id == 0:
            request = RegisterPullHandlerRequest(name, func)
            # send request to all the server nodes
            for server_id in range(self._server_count):
                rpc.send_request(server_id, request)
            # recv response from all the server nodes
            for _ in range(self._server_count):
                response = rpc.recv_response()
                assert response.msg == REGISTER_PULL_MSG
        self._pull_handlers[name] = func
        self.barrier()

    def init_data(self, name, shape, dtype, part_policy, init_func):
        """Send message to kvserver to initialize new data tensor and mapping this
        data from server side to client side.

        Parameters
        ----------
        name : str
            data name
        shape : list or tuple of int
            data shape
        dtype : dtype
            data type
        part_policy : PartitionPolicy
            partition policy.
        init_func : func
            UDF init function
        """
        assert len(name) > 0, 'name cannot be empty.'
        assert len(shape) > 0, 'shape cannot be empty'
        assert name not in self._data_name_list, 'data name: %s already exists.' % name
        self.barrier()
        shape = list(shape)
        # One of the clients in each machine will issue requests to the local server.
        assert rpc.get_num_client() % part_policy.partition_book.num_partitions() == 0, \
                '#clients ({}) is not divisable by #partitions ({})'.format(
                    rpc.get_num_client(), part_policy.partition_book.num_partitions())
        num_clients_per_part = rpc.get_num_client() / part_policy.partition_book.num_partitions()
        if self._client_id % num_clients_per_part == 0:
            part_shape = shape.copy()
            part_shape[0] = part_policy.get_data_size()
            request = InitDataRequest(name,
                                      tuple(part_shape),
                                      F.reverse_data_type_dict[dtype],
                                      part_policy.policy_str,
                                      init_func)
            for n in range(self._group_count):
                server_id = part_policy.part_id * self._group_count + n
                rpc.send_request(server_id, request)
            for _ in range(self._group_count):
                response = rpc.recv_response()
                assert response.msg == INIT_MSG
        self.barrier()
        # Create local shared-data
        local_shape = shape.copy()
        local_shape[0] = part_policy.get_data_size()
        if name in self._part_policy:
            raise RuntimeError("Policy %s has already exists!" % name)
        if name in self._data_store:
            raise RuntimeError("Data %s has already exists!" % name)
        if name in self._full_data_shape:
            raise RuntimeError("Data shape %s has already exists!" % name)
        self._part_policy[name] = part_policy
        shared_data = empty_shared_mem(name+'-kvdata-', False, \
            local_shape, F.reverse_data_type_dict[dtype])
        dlpack = shared_data.to_dlpack()
        self._data_store[name] = F.zerocopy_from_dlpack(dlpack)
        self._data_name_list.add(name)
        self._full_data_shape[name] = tuple(shape)
        self._pull_handlers[name] = default_pull_handler
        self._push_handlers[name] = default_push_handler

        # Now we need to tell the backup server the new tensor.
        if self._client_id % num_clients_per_part == 0:
            request = SendMetaToBackupRequest(name, F.reverse_data_type_dict[dtype],
                                              part_shape, part_policy.policy_str,
                                              self._pull_handlers[name],
                                              self._push_handlers[name])
            # send request to all the backup server nodes
            for i in range(self._group_count-1):
                server_id = self._machine_id * self._group_count + i + 1
                rpc.send_request(server_id, request)
            # recv response from all the backup server nodes
            for _ in range(self._group_count-1):
                response = rpc.recv_response()
                assert response.msg == SEND_META_TO_BACKUP_MSG
        self.barrier()

    def delete_data(self, name):
        """Send message to kvserver to delete tensor and clear the meta data

        Parameters
        ----------
        name : str
            data name
        """
        assert len(name) > 0, 'name cannot be empty.'
        assert name in self._data_name_list, 'data name: %s not exists.' % name
        self.barrier()
        part_policy = self._part_policy[name]
        num_partitions = part_policy.partition_book.num_partitions()
        num_clients_per_part = rpc.get_num_client() // num_partitions
        if self._client_id % num_clients_per_part == 0:
            # send request to every server nodes
            request = DeleteDataRequest(name)
            for n in range(self._group_count):
                server_id = part_policy.part_id * self._group_count + n
                rpc.send_request(server_id, request)
            for _ in range(self._group_count):
                response = rpc.recv_response()
                assert response.msg == DELETE_MSG
        self.barrier()
        self._data_name_list.remove(name)
        # TODO(chao) : remove the delete log print
        del self._data_store[name]
        del self._full_data_shape[name]
        del self._part_policy[name]
        del self._pull_handlers[name]
        del self._push_handlers[name]
        self.barrier()

    def map_shared_data(self, partition_book):
        """Mapping shared-memory tensor from server to client.

        Parameters
        ----------
        partition_book : GraphPartitionBook or RangePartitionBook
            Store the partition information
        """
        # Get shared data from server side
        self.barrier()
        request = GetSharedDataRequest(GET_SHARED_MSG)
        rpc.send_request(self._main_server_id, request)
        response = rpc.recv_response()
        for name, meta in response.meta.items():
            if name not in self._data_name_list:
                shape, dtype, policy_str = meta
                shared_data = empty_shared_mem(name+'-kvdata-', False, shape, dtype)
                dlpack = shared_data.to_dlpack()
                self._data_store[name] = F.zerocopy_from_dlpack(dlpack)
                self._part_policy[name] = PartitionPolicy(policy_str, partition_book)
                self._pull_handlers[name] = default_pull_handler
                self._push_handlers[name] = default_push_handler
        # Get full data shape across servers
        for name, meta in response.meta.items():
            if name not in self._data_name_list:
                shape, _, _ = meta
                data_shape = list(shape)
                data_shape[0] = 0
                request = GetPartShapeRequest(name)
                # send request to all main server nodes
                for machine_id in range(self._machine_count):
                    server_id = machine_id * self._group_count
                    rpc.send_request(server_id, request)
                # recv response from all the main server nodes
                for _ in range(self._machine_count):
                    res = rpc.recv_response()
                    data_shape[0] += res.shape[0]
                self._full_data_shape[name] = tuple(data_shape)
        # Send meta data to backup servers
        for name, meta in response.meta.items():
            shape, dtype, policy_str = meta
            request = SendMetaToBackupRequest(name, dtype, shape, policy_str,
                                              self._pull_handlers[name],
                                              self._push_handlers[name])
            # send request to all the backup server nodes
            for i in range(self._group_count-1):
                server_id = self._machine_id * self._group_count + i + 1
                rpc.send_request(server_id, request)
            # recv response from all the backup server nodes
            for _ in range(self._group_count-1):
                response = rpc.recv_response()
                assert response.msg == SEND_META_TO_BACKUP_MSG
            self._data_name_list.add(name)
        self.barrier()

    def data_name_list(self):
        """Get all the data name"""
        return list(self._data_name_list)

    def get_data_meta(self, name):
        """Get meta data (data_type, data_shape, partition_policy)
        """
        assert len(name) > 0, 'name cannot be empty.'
        data_type = F.dtype(self._data_store[name])
        data_shape = self._full_data_shape[name]
        part_policy = self._part_policy[name]
        return (data_type, data_shape, part_policy)

    def push(self, name, id_tensor, data_tensor):
        """Push data to KVServer.

        Note that, the push() is an non-blocking operation that will return immediately.

        Parameters
        ----------
        name : str
            data name
        id_tensor : tensor
            a vector storing the global data ID
        data_tensor : tensor
            a tensor with the same row size of data ID
        """
        assert len(name) > 0, 'name cannot be empty.'
        id_tensor = utils.toindex(id_tensor)
        id_tensor = id_tensor.tousertensor()
        assert F.ndim(id_tensor) == 1, 'ID must be a vector.'
        assert F.shape(id_tensor)[0] == F.shape(data_tensor)[0], \
        'The data must has the same row size with ID.'
        # partition data
        machine_id = self._part_policy[name].to_partid(id_tensor)
        # sort index by machine id
        sorted_id = F.tensor(np.argsort(F.asnumpy(machine_id)))
        id_tensor = id_tensor[sorted_id]
        data_tensor = data_tensor[sorted_id]
        machine, count = np.unique(F.asnumpy(machine_id), return_counts=True)
        # push data to server by order
        start = 0
        local_id = None
        local_data = None
        for idx, machine_idx in enumerate(machine):
            end = start + count[idx]
            if start == end: # No data for target machine
                continue
            partial_id = id_tensor[start:end]
            partial_data = data_tensor[start:end]
            if machine_idx == self._machine_id: # local push
                # Note that DO NOT push local data right now because we can overlap
                # communication-local_push here
                local_id = self._part_policy[name].to_local(partial_id)
                local_data = partial_data
            else: # push data to remote server
                request = PushRequest(name, partial_id, partial_data)
                rpc.send_request_to_machine(machine_idx, request)
            start += count[idx]
        if local_id is not None: # local push
            self._push_handlers[name](self._data_store, name, local_id, local_data)

    def pull(self, name, id_tensor):
        """Pull message from KVServer.

        Parameters
        ----------
        name : str
            data name
        id_tensor : tensor
            a vector storing the ID list

        Returns
        -------
        tensor
            a data tensor with the same row size of id_tensor.
        """
        assert len(name) > 0, 'name cannot be empty.'
        id_tensor = utils.toindex(id_tensor)
        id_tensor = id_tensor.tousertensor()
        assert F.ndim(id_tensor) == 1, 'ID must be a vector.'
        if self._pull_handlers[name] is default_pull_handler: # Use fast-pull
            part_id = self._part_policy[name].to_partid(id_tensor)
            return rpc.fast_pull(name, id_tensor, part_id, KVSTORE_PULL,
                                 self._machine_count,
                                 self._group_count,
                                 self._machine_id,
                                 self._client_id,
                                 self._data_store[name],
                                 self._part_policy[name])
        else:
            # partition data
            machine_id = self._part_policy[name].to_partid(id_tensor)
            # sort index by machine id
            sorted_id = F.tensor(np.argsort(F.asnumpy(machine_id)))
            back_sorted_id = F.tensor(np.argsort(F.asnumpy(sorted_id)))
            id_tensor = id_tensor[sorted_id]
            machine, count = np.unique(F.asnumpy(machine_id), return_counts=True)
            # pull data from server by order
            start = 0
            pull_count = 0
            local_id = None
            for idx, machine_idx in enumerate(machine):
                end = start + count[idx]
                if start == end: # No data for target machine
                    continue
                partial_id = id_tensor[start:end]
                if machine_idx == self._machine_id: # local pull
                    # Note that DO NOT pull local data right now because we can overlap
                    # communication-local_pull here
                    local_id = self._part_policy[name].to_local(partial_id)
                else: # pull data from remote server
                    request = PullRequest(name, partial_id)
                    rpc.send_request_to_machine(machine_idx, request)
                    pull_count += 1
                start += count[idx]
            # recv response
            response_list = []
            if local_id is not None: # local pull
                local_data = self._pull_handlers[name](self._data_store, name, local_id)
                server_id = self._main_server_id
                local_response = PullResponse(server_id, local_data)
                response_list.append(local_response)
            # wait response from remote server nodes
            for _ in range(pull_count):
                remote_response = rpc.recv_response()
                response_list.append(remote_response)
            # sort response by server_id and concat tensor
            response_list.sort(key=self._take_id)
            data_tensor = F.cat(seq=[response.data_tensor for response in response_list], dim=0)
            return data_tensor[back_sorted_id] # return data with original index order

    def _take_id(self, elem):
        """Used by sort response list
        """
        return elem.server_id

KVCLIENT = None

def init_kvstore(ip_config, role='default'):
<<<<<<< HEAD
=======
    """initialize KVStore"""
>>>>>>> 9bc56c0c
    global KVCLIENT
    if KVCLIENT is None:
        KVCLIENT = KVClient(ip_config, role)

<<<<<<< HEAD
def get_kvstore():
=======
def close_kvstore():
    """Close the current KVClient"""
    global KVCLIENT
    KVCLIENT = None

def get_kvstore():
    """get the KVClient"""
>>>>>>> 9bc56c0c
    return KVCLIENT<|MERGE_RESOLUTION|>--- conflicted
+++ resolved
@@ -1291,17 +1291,11 @@
 KVCLIENT = None
 
 def init_kvstore(ip_config, role='default'):
-<<<<<<< HEAD
-=======
     """initialize KVStore"""
->>>>>>> 9bc56c0c
     global KVCLIENT
     if KVCLIENT is None:
         KVCLIENT = KVClient(ip_config, role)
 
-<<<<<<< HEAD
-def get_kvstore():
-=======
 def close_kvstore():
     """Close the current KVClient"""
     global KVCLIENT
@@ -1309,5 +1303,4 @@
 
 def get_kvstore():
     """get the KVClient"""
->>>>>>> 9bc56c0c
     return KVCLIENT