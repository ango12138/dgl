--- conflicted
+++ resolved
@@ -32,13 +32,9 @@
     ''' This init function is called in the worker processes.
     '''
     try:
-<<<<<<< HEAD
+        utils.set_num_threads(num_threads)
         if os.environ.get('DGL_DIST_MODE', 'standalone') != 'standalone':
             connect_to_server(ip_config, max_queue_size, net_type)
-=======
-        utils.set_num_threads(num_threads)
-        connect_to_server(ip_config, max_queue_size, net_type)
->>>>>>> 4097fa21
         init_role(role)
         init_kvstore(ip_config, role)
     except Exception as e:
