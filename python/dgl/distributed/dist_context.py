"""Initialize the distributed services"""

import multiprocessing as mp
import traceback
import atexit
import time
import os
import sys

from . import rpc
from .constants import MAX_QUEUE_SIZE
from .kvstore import init_kvstore, close_kvstore
from .rpc_client import connect_to_server, shutdown_servers
from .role import init_role
from .. import utils

SAMPLER_POOL = None
NUM_SAMPLER_WORKERS = 0
INITIALIZED = False

def set_initialized(value=True):
    """Set the initialized state of rpc"""
    global INITIALIZED
    INITIALIZED = value

def get_sampler_pool():
    """Return the sampler pool and num_workers"""
    return SAMPLER_POOL, NUM_SAMPLER_WORKERS

def _init_rpc(ip_config, num_servers, max_queue_size, net_type, role, num_threads):
    ''' This init function is called in the worker processes.
    '''
    try:
        utils.set_num_threads(num_threads)
        if os.environ.get('DGL_DIST_MODE', 'standalone') != 'standalone':
            connect_to_server(ip_config, num_servers, max_queue_size, net_type)
        init_role(role)
        init_kvstore(ip_config, num_servers, role)
    except Exception as e:
        print(e, flush=True)
        traceback.print_exc()
        raise e

def initialize(ip_config, num_servers=1, num_workers=0,
               max_queue_size=MAX_QUEUE_SIZE, net_type='socket',
               num_worker_threads=1):
<<<<<<< HEAD
    """Init rpc service
=======
    """Initialize DGL's distributed module

    This function initializes DGL's distributed module. It acts differently in server
    or client modes. In the server mode, it runs the server code and never returns.
    In the client mode, it builds connections with servers for communication and
    creates worker processes for distributed sampling. `num_workers` specifies
    the number of sampling worker processes per trainer process.
    Users also have to provide the number of server processes on each machine in order
    to connect to all the server processes in the cluster of machines correctly.
>>>>>>> 30f90fb5

    Parameters
    ----------
    ip_config: str
        File path of ip_config file
    num_servers : int
        The number of server processes on each machine
    num_workers: int
        Number of worker process on each machine. The worker processes are used
        for distributed sampling.
    max_queue_size : int
        Maximal size (bytes) of client queue buffer (~20 GB on default).

        Note that the 20 GB is just an upper-bound and DGL uses zero-copy and
        it will not allocate 20GB memory at once.
    net_type : str, optional
        Networking type. Currently the only valid option is ``'socket'``.

        Default: ``'socket'``
    num_worker_threads: int
        The number of threads in a worker process.
<<<<<<< HEAD
=======

    Note
    ----
    Users have to invoke this API before any DGL's distributed API and framework-specific
    distributed API. For example, when used with Pytorch, users have to invoke this function
    before Pytorch's `pytorch.distributed.init_process_group`.
>>>>>>> 30f90fb5
    """
    if os.environ.get('DGL_ROLE', 'client') == 'server':
        from .dist_graph import DistGraphServer
        assert os.environ.get('DGL_SERVER_ID') is not None, \
                'Please define DGL_SERVER_ID to run DistGraph server'
        assert os.environ.get('DGL_IP_CONFIG') is not None, \
                'Please define DGL_IP_CONFIG to run DistGraph server'
        assert os.environ.get('DGL_NUM_SERVER') is not None, \
                'Please define DGL_NUM_SERVER to run DistGraph server'
        assert os.environ.get('DGL_NUM_CLIENT') is not None, \
                'Please define DGL_NUM_CLIENT to run DistGraph server'
        assert os.environ.get('DGL_CONF_PATH') is not None, \
                'Please define DGL_CONF_PATH to run DistGraph server'
        serv = DistGraphServer(int(os.environ.get('DGL_SERVER_ID')),
                               os.environ.get('DGL_IP_CONFIG'),
                               int(os.environ.get('DGL_NUM_SERVER')),
                               int(os.environ.get('DGL_NUM_CLIENT')),
                               os.environ.get('DGL_CONF_PATH'))
        serv.start()
        sys.exit()
    else:
        rpc.reset()
        ctx = mp.get_context("spawn")
        global SAMPLER_POOL
        global NUM_SAMPLER_WORKERS
        is_standalone = os.environ.get('DGL_DIST_MODE', 'standalone') == 'standalone'
        if num_workers > 0 and not is_standalone:
            SAMPLER_POOL = ctx.Pool(num_workers, initializer=_init_rpc,
                                    initargs=(ip_config, num_servers, max_queue_size,
                                              net_type, 'sampler', num_worker_threads))
        else:
            SAMPLER_POOL = None
        NUM_SAMPLER_WORKERS = num_workers
        if not is_standalone:
            assert num_servers is not None and num_servers > 0, \
                    'The number of servers per machine must be specified with a positive number.'
            connect_to_server(ip_config, num_servers, max_queue_size, net_type)
        init_role('default')
        init_kvstore(ip_config, num_servers, 'default')

def finalize_client():
    """Release resources of this client."""
    if  os.environ.get('DGL_DIST_MODE', 'standalone') != 'standalone':
        rpc.finalize_sender()
        rpc.finalize_receiver()
    global INITIALIZED
    INITIALIZED = False

def _exit():
    exit_client()
    time.sleep(1)

def finalize_worker():
    """Finalize workers
       Python's multiprocessing pool will not call atexit function when close
    """
    if SAMPLER_POOL is not None:
        for _ in range(NUM_SAMPLER_WORKERS):
            SAMPLER_POOL.apply_async(_exit)
            time.sleep(0.1) # This is necessary but I don't know why
        SAMPLER_POOL.close()

def join_finalize_worker():
    """join the worker close process"""
    global SAMPLER_POOL
    if SAMPLER_POOL is not None:
        SAMPLER_POOL.join()
    SAMPLER_POOL = None

def is_initialized():
    """Is RPC initialized?
    """
    return INITIALIZED

def exit_client():
    """Trainer exits

    This function is called automatically when a Python process exits. Normally,
    the training script does not need to invoke this function at the end.

    In the case that the training script needs to initialize the distributed module
    multiple times (so far, this is needed in the unit tests), the training script
    needs to call `exit_client` before calling `initialize` again.
    """
    # Only client with rank_0 will send shutdown request to servers.
    finalize_worker() # finalize workers should be earilier than barrier, and non-blocking
    if  os.environ.get('DGL_DIST_MODE', 'standalone') != 'standalone':
        rpc.client_barrier()
        shutdown_servers()
    finalize_client()
    join_finalize_worker()
    close_kvstore()
    atexit.unregister(exit_client)<|MERGE_RESOLUTION|>--- conflicted
+++ resolved
@@ -44,9 +44,6 @@
 def initialize(ip_config, num_servers=1, num_workers=0,
                max_queue_size=MAX_QUEUE_SIZE, net_type='socket',
                num_worker_threads=1):
-<<<<<<< HEAD
-    """Init rpc service
-=======
     """Initialize DGL's distributed module
 
     This function initializes DGL's distributed module. It acts differently in server
@@ -56,7 +53,6 @@
     the number of sampling worker processes per trainer process.
     Users also have to provide the number of server processes on each machine in order
     to connect to all the server processes in the cluster of machines correctly.
->>>>>>> 30f90fb5
 
     Parameters
     ----------
@@ -78,15 +74,12 @@
         Default: ``'socket'``
     num_worker_threads: int
         The number of threads in a worker process.
-<<<<<<< HEAD
-=======
 
     Note
     ----
     Users have to invoke this API before any DGL's distributed API and framework-specific
     distributed API. For example, when used with Pytorch, users have to invoke this function
     before Pytorch's `pytorch.distributed.init_process_group`.
->>>>>>> 30f90fb5
     """
     if os.environ.get('DGL_ROLE', 'client') == 'server':
         from .dist_graph import DistGraphServer
