--- conflicted
+++ resolved
@@ -2,11 +2,8 @@
 
 import os
 import socket
-<<<<<<< HEAD
 import atexit
-=======
 import multiprocessing as mp
->>>>>>> 2a905b8b
 
 from . import rpc
 from .constants import MAX_QUEUE_SIZE
@@ -184,14 +181,11 @@
     """Release resources of this client."""
     rpc.finalize_sender()
     rpc.finalize_receiver()
-<<<<<<< HEAD
     global INITIALIZED
     INITIALIZED = False
-=======
     if sampler_pool is not None:
         sampler_pool.close()
         sampler_pool.join()
->>>>>>> 2a905b8b
 
 def shutdown_servers():
     """Issue commands to remote servers to shut them down.
@@ -200,7 +194,6 @@
     ------
     ConnectionError : If anything wrong with the connection.
     """
-<<<<<<< HEAD
     if rpc.get_rank() == 0: # Only client_0 issue this command
         req = rpc.ShutDownRequest(rpc.get_rank())
         for server_id in range(rpc.get_num_server()):
@@ -218,10 +211,7 @@
     """Is RPC initialized?
     """
     return INITIALIZED
-=======
-    req = rpc.ShutDownRequest(rpc.get_rank())
-    for server_id in range(rpc.get_num_server()):
-        rpc.send_request(server_id, req)
+
 
 sampler_pool = None
 num_sampler_workers = 0
@@ -246,5 +236,4 @@
     sampler_pool = ctx.Pool(
         num_workers, initializer=_init_rpc, initargs=(ip_config, max_queue_size, net_type))
     num_sampler_workers = num_workers
-    connect_to_server(ip_config, max_queue_size, net_type)
->>>>>>> 2a905b8b
+    connect_to_server(ip_config, max_queue_size, net_type)