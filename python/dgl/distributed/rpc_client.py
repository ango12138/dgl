--- conflicted
+++ resolved
@@ -8,11 +8,7 @@
 
 from . import rpc
 from .constants import MAX_QUEUE_SIZE
-<<<<<<< HEAD
-from .kvstore import init_kvstore
-=======
 from .kvstore import init_kvstore, close_kvstore
->>>>>>> 9bc56c0c
 
 if os.name != 'nt':
     import fcntl
@@ -241,10 +237,7 @@
     NUM_SAMPLER_WORKERS = num_workers
     connect_to_server(ip_config, max_queue_size, net_type)
 
-<<<<<<< HEAD
-=======
-
->>>>>>> 9bc56c0c
+
 def exit_client():
     """Register exit callback.
     """
