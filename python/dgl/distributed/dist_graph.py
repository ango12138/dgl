--- conflicted
+++ resolved
@@ -288,14 +288,10 @@
     part_config : str
         The partition config file. It's used in the standalone mode.
     '''
-<<<<<<< HEAD
-    def __init__(self, ip_config, graph_name, gpb=None, conf_file=None):
+    def __init__(self, ip_config, graph_name, gpb=None, part_config=None):
         self.ip_config = ip_config
         self.graph_name = graph_name
         self._gpb_input = gpb
-=======
-    def __init__(self, ip_config, graph_name, gpb=None, part_config=None):
->>>>>>> 4be4b134
         if os.environ.get('DGL_DIST_MODE', 'standalone') == 'standalone':
             assert part_config is not None, \
                     'When running in the standalone model, the partition config file is required'
