"""Define distributed graph."""

from collections.abc import MutableMapping
import os
import numpy as np

from ..graph import DGLGraph
from .. import backend as F
from ..base import NID, EID
from .kvstore import KVServer, KVClient
from .standalone_kvstore import KVClient as SA_KVClient
from ..graph_index import from_shared_mem_graph_index
from .._ffi.ndarray import empty_shared_mem
from ..frame import infer_scheme
from .partition import load_partition
from .graph_partition_book import PartitionPolicy, get_shared_mem_partition_book
from .graph_partition_book import NODE_PART_POLICY, EDGE_PART_POLICY
from .shared_mem_utils import _to_shared_mem, _get_ndata_path, _get_edata_path, DTYPE_DICT
from . import rpc
from .server_state import ServerState
from .rpc_server import start_server
from .dist_tensor import DistTensor, _get_data_name
from ..transform import as_heterograph

def _get_graph_path(graph_name):
    return "/" + graph_name

def _copy_graph_to_shared_mem(g, graph_name):
    gidx = g._graph.copyto_shared_mem(_get_graph_path(graph_name))
    new_g = DGLGraph(gidx)
    # We should share the node/edge data to the client explicitly instead of putting them
    # in the KVStore because some of the node/edge data may be duplicated.
    local_node_path = _get_ndata_path(graph_name, 'inner_node')
    new_g.ndata['inner_node'] = _to_shared_mem(g.ndata['inner_node'], local_node_path)
    local_edge_path = _get_edata_path(graph_name, 'inner_edge')
    new_g.edata['inner_edge'] = _to_shared_mem(g.edata['inner_edge'], local_edge_path)
    new_g.ndata[NID] = _to_shared_mem(g.ndata[NID], _get_ndata_path(graph_name, NID))
    new_g.edata[EID] = _to_shared_mem(g.edata[EID], _get_edata_path(graph_name, EID))
    return new_g

FIELD_DICT = {'inner_node': F.int64,
              'inner_edge': F.int64,
              NID: F.int64,
              EID: F.int64}

def _is_ndata_name(name):
    ''' Is this node data in the kvstore '''
    return name[:5] == NODE_PART_POLICY + ':'

def _is_edata_name(name):
    ''' Is this edge data in the kvstore '''
    return name[:5] == EDGE_PART_POLICY + ':'

def _get_shared_mem_ndata(g, graph_name, name):
    ''' Get shared-memory node data from DistGraph server.

    This is called by the DistGraph client to access the node data in the DistGraph server
    with shared memory.
    '''
    shape = (g.number_of_nodes(),)
    dtype = FIELD_DICT[name]
    dtype = DTYPE_DICT[dtype]
    data = empty_shared_mem(_get_ndata_path(graph_name, name), False, shape, dtype)
    dlpack = data.to_dlpack()
    return F.zerocopy_from_dlpack(dlpack)

def _get_shared_mem_edata(g, graph_name, name):
    ''' Get shared-memory edge data from DistGraph server.

    This is called by the DistGraph client to access the edge data in the DistGraph server
    with shared memory.
    '''
    shape = (g.number_of_edges(),)
    dtype = FIELD_DICT[name]
    dtype = DTYPE_DICT[dtype]
    data = empty_shared_mem(_get_edata_path(graph_name, name), False, shape, dtype)
    dlpack = data.to_dlpack()
    return F.zerocopy_from_dlpack(dlpack)

def _get_graph_from_shared_mem(graph_name):
    ''' Get the graph from the DistGraph server.

    The DistGraph server puts the graph structure of the local partition in the shared memory.
    The client can access the graph structure and some metadata on nodes and edges directly
    through shared memory to reduce the overhead of data access.
    '''
    gidx = from_shared_mem_graph_index(_get_graph_path(graph_name))
    if gidx is None:
        return gidx

    g = DGLGraph(gidx)
    g.ndata['inner_node'] = _get_shared_mem_ndata(g, graph_name, 'inner_node')
    g.edata['inner_edge'] = _get_shared_mem_edata(g, graph_name, 'inner_edge')
    g.ndata[NID] = _get_shared_mem_ndata(g, graph_name, NID)
    g.edata[EID] = _get_shared_mem_edata(g, graph_name, EID)
    return g

class NodeDataView(MutableMapping):
    """The data view class when dist_graph.ndata[...].data is called.
    """
    __slots__ = ['_graph', '_data']

    def __init__(self, g):
        self._graph = g
        # When this is created, the server may already load node data. We need to
        # initialize the node data in advance.
        names = g._get_all_ndata_names()
        policy = PartitionPolicy(NODE_PART_POLICY, g.get_partition_book())
        self._data = {}
        for name in names:
            name1 = _get_data_name(name, policy.policy_str)
            dtype, shape, _ = g._client.get_data_meta(name1)
            # We create a wrapper on the existing tensor in the kvstore.
            self._data[name] = DistTensor(g, shape, dtype, name, part_policy=policy)

    def _get_names(self):
        return list(self._data.keys())

    def __getitem__(self, key):
        return self._data[key]

    def __setitem__(self, key, val):
        self._data[key] = val

    def __delitem__(self, key):
        del self._data[key]

    def __len__(self):
        # The number of node data may change. Let's count it every time we need them.
        # It's not called frequently. It should be fine.
        return len(self._data)

    def __iter__(self):
        return iter(self._data)

    def __repr__(self):
        reprs = {}
        for name in self._data:
            dtype = F.dtype(self._data[name])
            shape = F.shape(self._data[name])
            reprs[name] = 'DistTensor(shape={}, dtype={})'.format(str(shape), str(dtype))
        return repr(reprs)

class EdgeDataView(MutableMapping):
    """The data view class when G.edges[...].data is called.
    """
    __slots__ = ['_graph', '_data']

    def __init__(self, g):
        self._graph = g
        # When this is created, the server may already load edge data. We need to
        # initialize the edge data in advance.
        names = g._get_all_edata_names()
        policy = PartitionPolicy(EDGE_PART_POLICY, g.get_partition_book())
        self._data = {}
        for name in names:
            name1 = _get_data_name(name, policy.policy_str)
            dtype, shape, _ = g._client.get_data_meta(name1)
            # We create a wrapper on the existing tensor in the kvstore.
            self._data[name] = DistTensor(g, shape, dtype, name, part_policy=policy)

    def _get_names(self):
        return list(self._data.keys())

    def __getitem__(self, key):
        return self._data[key]

    def __setitem__(self, key, val):
        self._data[key] = val

    def __delitem__(self, key):
        del self._data[key]

    def __len__(self):
        # The number of edge data may change. Let's count it every time we need them.
        # It's not called frequently. It should be fine.
        return len(self._data)

    def __iter__(self):
        return iter(self._data)

    def __repr__(self):
        reprs = {}
        for name in self._data:
            dtype = F.dtype(self._data[name])
            shape = F.shape(self._data[name])
            reprs[name] = 'DistTensor(shape={}, dtype={})'.format(str(shape), str(dtype))
        return repr(reprs)


class DistGraphServer(KVServer):
    ''' The DistGraph server.

    This DistGraph server loads the graph data and sets up a service so that clients can read data
    of a graph partition (graph structure, node data and edge data) from remote machines.
    A server is responsible for one graph partition.

    Currently, each machine runs only one main server with a set of backup servers to handle
    clients' requests. The main server and the backup servers all handle the requests for the same
    graph partition. They all share the partition data (graph structure and node/edge data) with
    shared memory.

    By default, the partition data is shared with the DistGraph clients that run on
    the same machine. However, a user can disable shared memory option. This is useful for the case
    that a user wants to run the server and the client on different machines.

    Parameters
    ----------
    server_id : int
        The server ID (start from 0).
    ip_config : str
        Path of IP configuration file.
    num_clients : int
        Total number of client nodes.
    conf_file : string
        The path of the config file generated by the partition tool.
    disable_shared_mem : bool
        Disable shared memory.
    '''
    def __init__(self, server_id, ip_config, num_clients, conf_file, disable_shared_mem=False):
        super(DistGraphServer, self).__init__(server_id=server_id, ip_config=ip_config,
                                              num_clients=num_clients)
        self.ip_config = ip_config
        # Load graph partition data.
        self.client_g, node_feats, edge_feats, self.gpb, graph_name = load_partition(conf_file,
                                                                                     server_id)
        print('load ' + graph_name)
        if not disable_shared_mem:
            self.client_g = _copy_graph_to_shared_mem(self.client_g, graph_name)

        # Init kvstore.
        if not disable_shared_mem:
            self.gpb.shared_memory(graph_name)
        assert self.gpb.partid == server_id
        self.add_part_policy(PartitionPolicy(NODE_PART_POLICY, self.gpb))
        self.add_part_policy(PartitionPolicy(EDGE_PART_POLICY, self.gpb))

        if not self.is_backup_server():
            for name in node_feats:
                self.init_data(name=_get_data_name(name, NODE_PART_POLICY),
                               policy_str=NODE_PART_POLICY,
                               data_tensor=node_feats[name])
            for name in edge_feats:
                self.init_data(name=_get_data_name(name, EDGE_PART_POLICY),
                               policy_str=EDGE_PART_POLICY,
                               data_tensor=edge_feats[name])
        else:
            for name in node_feats:
                self.init_data(name=_get_data_name(name, NODE_PART_POLICY),
                               policy_str=NODE_PART_POLICY)
            for name in edge_feats:
                self.init_data(name=_get_data_name(name, EDGE_PART_POLICY),
                               policy_str=EDGE_PART_POLICY)

    def start(self):
        """ Start graph store server.
        """
        # start server
        server_state = ServerState(kv_store=self, local_g=self.client_g, partition_book=self.gpb)
        print('start graph service on server ' + str(self.server_id))
        start_server(server_id=self.server_id, ip_config=self.ip_config,
                     num_clients=self.num_clients, server_state=server_state)

class DistGraph:
    ''' The DistGraph client.

    This provides the graph interface to access the partitioned graph data for distributed GNN
    training. All data of partitions are loaded by the DistGraph server.

    DistGraph can run in two modes: the standalone mode and the distributed mode.

    * When a user runs the training script normally, DistGraph will be in the standalone mode.
    In this mode, the input graph has to be constructed with only one partition. This mode is
    used for testing and debugging purpose.
    * When a user runs the training script with the distributed launch script, DistGraph will
    be set into the distributed mode. This is used for actual distributed training.

    When running in the distributed mode, `DistGraph` uses shared-memory to access
    the partition data in the local machine.
    This gives the best performance for distributed training when we run `DistGraphServer`
    and `DistGraph` on the same machine. However, a user may want to run them in separate
    machines. In this case, a user may want to disable shared memory by passing
    `disable_shared_mem=False` when creating `DistGraphServer`. When shared-memory is disabled,
    a user has to pass a partition book.

    Parameters
    ----------
    ip_config : str
        Path of IP configuration file.
    graph_name : str
        The name of the graph. This name has to be the same as the one used in DistGraphServer.
    gpb : PartitionBook
        The partition book object
    conf_file : str
        The partition config file. It's used in the standalone mode.
    '''
    def __init__(self, ip_config, graph_name, gpb=None, conf_file=None):
        self.ip_config = ip_config
        self.graph_name = graph_name
        self._gpb_input = gpb
        if os.environ.get('DGL_DIST_MODE', 'standalone') == 'standalone':
            assert conf_file is not None, \
                    'When running in the standalone model, the partition config file is required'
            self._client = SA_KVClient()
            # Load graph partition data.
            g, node_feats, edge_feats, self._gpb, _ = load_partition(conf_file, 0)
            assert self._gpb.num_partitions() == 1, \
                    'The standalone mode can only work with the graph data with one partition'
            if self._gpb is None:
                self._gpb = gpb
            self._g = as_heterograph(g)
            for name in node_feats:
                self._client.add_data(_get_data_name(name, NODE_PART_POLICY), node_feats[name])
            for name in edge_feats:
                self._client.add_data(_get_data_name(name, EDGE_PART_POLICY), edge_feats[name])
            rpc.set_num_client(1)
        else:
            self._init()

        self._ndata = NodeDataView(self)
        self._edata = EdgeDataView(self)

        self._num_nodes = 0
        self._num_edges = 0
        for part_md in self._gpb.metadata():
            self._num_nodes += int(part_md['num_nodes'])
            self._num_edges += int(part_md['num_edges'])

<<<<<<< HEAD
=======
    def _init(self):
        ip_config, graph_name, gpb = self.ip_config, self.graph_name, self._gpb_input
        self._client = KVClient(ip_config)
        g = _get_graph_from_shared_mem(graph_name)
        if g is not None:
            self._g = as_heterograph(g)
        else:
            self._g = None
        self._gpb = get_shared_mem_partition_book(graph_name, self._g)
        if self._gpb is None:
            self._gpb = gpb
        self._client.map_shared_data(self._gpb)

    def __getstate__(self):
        return self.ip_config, self.graph_name, self._gpb_input

    def __setstate__(self, state):
        self.ip_config, self.graph_name, self._gpb_input = state
        self._init()

        self._ndata = NodeDataView(self)
        self._edata = EdgeDataView(self)
        self._num_nodes = 0
        self._num_edges = 0
        for part_md in self._gpb.metadata():
            self._num_nodes += int(part_md['num_nodes'])
            self._num_edges += int(part_md['num_edges'])

    def init_ndata(self, name, shape, dtype, init_func=None):
        '''Initialize node data

        This initializes the node data in the distributed graph storage.
        Users can provide a init function to initialize data. The signature of
        the init function is

        ```
        def init_func(shape, dtype)
        ```
        The inputs are the shape and data type and the output is a tensor with
        the initialized values.

        Parameters
        ----------
        name : string
            The name of the node data.
        shape : tuple
            The shape of the node data.
        dtype : dtype
            The data type of the node data.
        init_func : callable
            The function to initialize the data
        '''
        assert shape[0] == self.number_of_nodes()
        if init_func is None:
            init_func = _default_init_data
        policy = PartitionPolicy('node', self._gpb)
        self._client.init_data(_get_ndata_name(name), shape, dtype, policy, init_func)
        self._ndata._add(name)

    def init_edata(self, name, shape, dtype, init_func=None):
        '''Initialize edge data

        This initializes the edge data in the distributed graph storage.
        Users can provide a init function to initialize data. The signature of
        the init function is

        ```
        def init_func(shape, dtype)
        ```
        The inputs are the shape and data type and the output is a tensor with
        the initialized values.

        Parameters
        ----------
        name : string
            The name of the edge data.
        shape : tuple
            The shape of the edge data.
        dtype : dtype
            The data type of the edge data.
        init_func : callable
            The function to initialize the data
        '''
        assert shape[0] == self.number_of_edges()
        if init_func is None:
            init_func = _default_init_data
        policy = PartitionPolicy('edge', self._gpb)
        self._client.init_data(_get_edata_name(name), shape, dtype, policy, init_func)
        self._edata._add(name)

>>>>>>> 2a905b8b
    @property
    def local_partition(self):
        ''' Return the local partition on the client

        DistGraph provides a global view of the distributed graph. Internally,
        it may contains a partition of the graph if it is co-located with
        the server. If there is no co-location, this returns None.

        Returns
        -------
        DGLHeterograph
            The local partition
        '''
        return self._g

    @property
    def ndata(self):
        """Return the data view of all the nodes.

        Returns
        -------
        NodeDataView
            The data view in the distributed graph storage.
        """
        return self._ndata

    @property
    def edata(self):
        """Return the data view of all the edges.

        Returns
        -------
        EdgeDataView
            The data view in the distributed graph storage.
        """
        return self._edata

    def number_of_nodes(self):
        """Return the number of nodes"""
        return self._num_nodes

    def number_of_edges(self):
        """Return the number of edges"""
        return self._num_edges

    def node_attr_schemes(self):
        """Return the node feature and embedding schemes."""
        schemes = {}
        for key in self.ndata:
            schemes[key] = infer_scheme(self.ndata[key])
        return schemes

    def edge_attr_schemes(self):
        """Return the edge feature and embedding schemes."""
        schemes = {}
        for key in self.edata:
            schemes[key] = infer_scheme(self.edata[key])
        return schemes

    def rank(self):
        ''' The rank of the distributed graph store.

        Returns
        -------
        int
            The rank of the current graph store.
        '''
        # If DistGraph doesn't have a local partition, it doesn't matter what rank
        # it returns. There is no data locality any way, as long as the returned rank
        # is unique in the system.
        if self._g is None:
            return rpc.get_rank()
        else:
            # If DistGraph has a local partition, we should be careful about the rank
            # we return. We need to return a rank that node_split or edge_split can split
            # the workload with respect to data locality.
            num_client = rpc.get_num_client()
            num_client_per_part = num_client // self._gpb.num_partitions()
            # all ranks of the clients in the same machine are in a contiguous range.
            client_id_in_part = rpc.get_rank() % num_client_per_part
            return int(self._gpb.partid * num_client_per_part + client_id_in_part)

    def get_partition_book(self):
        """Get the partition information.

        Returns
        -------
        GraphPartitionBook
            Object that stores all kinds of partition information.
        """
        return self._gpb

    def barrier(self):
        '''Barrier for all client nodes.

        This API will be blocked untill all the clients invoke this API.
        '''
        self._client.barrier()

    def _get_all_ndata_names(self):
        ''' Get the names of all node data.
        '''
        names = self._client.data_name_list()
        ndata_names = []
        for name in names:
            if _is_ndata_name(name):
                # Remove the prefix "node:"
                ndata_names.append(name[5:])
        return ndata_names

    def _get_all_edata_names(self):
        ''' Get the names of all edge data.
        '''
        names = self._client.data_name_list()
        edata_names = []
        for name in names:
            if _is_edata_name(name):
                # Remove the prefix "edge:"
                edata_names.append(name[5:])
        return edata_names

def _get_overlap(mask_arr, ids):
    """ Select the Ids given a boolean mask array.

    The boolean mask array indicates all of the Ids to be selected. We want to
    find the overlap between the Ids selected by the boolean mask array and
    the Id array.

    Parameters
    ----------
    mask_arr : 1D tensor
        A boolean mask array.
    ids : 1D tensor
        A vector with Ids.

    Returns
    -------
    1D tensor
        The selected Ids.
    """
    if isinstance(mask_arr, DistTensor):
        masks = mask_arr[ids]
        return F.boolean_mask(ids, masks)
    else:
        masks = F.gather_row(F.tensor(mask_arr), ids)
        return F.boolean_mask(ids, masks)

def _split_local(partition_book, rank, elements, local_eles):
    ''' Split the input element list with respect to data locality.
    '''
    num_clients = rpc.get_num_client()
    num_client_per_part = num_clients // partition_book.num_partitions()
    if rank is None:
        rank = rpc.get_rank()
    # all ranks of the clients in the same machine are in a contiguous range.
    client_id_in_part = rank  % num_client_per_part
    local_eles = _get_overlap(elements, local_eles)

    # get a subset for the local client.
    size = len(local_eles) // num_client_per_part
    # if this isn't the last client in the partition.
    if client_id_in_part + 1 < num_client_per_part:
        return local_eles[(size * client_id_in_part):(size * (client_id_in_part + 1))]
    else:
        return local_eles[(size * client_id_in_part):]

def _split_even(partition_book, rank, elements):
    ''' Split the input element list evenly.
    '''
    num_clients = rpc.get_num_client()
    num_client_per_part = num_clients // partition_book.num_partitions()
    if rank is None:
        rank = rpc.get_rank()
    # all ranks of the clients in the same machine are in a contiguous range.
    client_id_in_part = rank  % num_client_per_part
    rank = client_id_in_part + num_client_per_part * partition_book.partid

    if isinstance(elements, DistTensor):
        # Here we need to fetch all elements from the kvstore server.
        # I hope it's OK.
        eles = F.nonzero_1d(elements[0:len(elements)])
    else:
        eles = F.nonzero_1d(F.tensor(elements))

    # here we divide the element list as evenly as possible. If we use range partitioning,
    # the split results also respect the data locality. Range partitioning is the default
    # strategy.
    # TODO(zhegnda) we need another way to divide the list for other partitioning strategy.

    # compute the offset of each split and ensure that the difference of each partition size
    # is 1.
    part_size = len(eles) // num_clients
    sizes = [part_size] * num_clients
    remain = len(eles) - part_size * num_clients
    if remain > 0:
        for i in range(num_clients):
            sizes[i] += 1
            remain -= 1
            if remain == 0:
                break
    offsets = np.cumsum(sizes)
    assert offsets[-1] == len(eles)

    if rank == 0:
        return eles[0:offsets[0]]
    else:
        return eles[offsets[rank-1]:offsets[rank]]


def node_split(nodes, partition_book, rank=None, force_even=False):
    ''' Split nodes and return a subset for the local rank.

    This function splits the input nodes based on the partition book and
    returns a subset of nodes for the local rank. This method is used for
    dividing workloads for distributed training.

    The input nodes can be stored as a vector of masks. The length of the vector is
    the same as the number of nodes in a graph; 1 indicates that the vertex in
    the corresponding location exists.

    There are two strategies to split the nodes. By default, it splits the nodes
    in a way to maximize data locality. That is, all nodes that belong to a process
    are returned. If `force_even` is set to true, the nodes are split evenly so
    that each process gets almost the same number of nodes. The current implementation
    can still enable data locality when a graph is partitioned with range partitioning.
    In this case, majority of the nodes returned for a process are the ones that
    belong to the process. If range partitioning is not used, data locality isn't guaranteed.

    Parameters
    ----------
    nodes : 1D tensor or DistTensor
        A boolean mask vector that indicates input nodes.
    partition_book : GraphPartitionBook
        The graph partition book
    rank : int
        The rank of a process. If not given, the rank of the current process is used.
    force_even : bool
        Force the nodes are split evenly.

    Returns
    -------
    1D-tensor
        The vector of node Ids that belong to the rank.
    '''
    num_nodes = 0
    for part in partition_book.metadata():
        num_nodes += part['num_nodes']
    assert len(nodes) == num_nodes, \
            'The length of boolean mask vector should be the number of nodes in the graph.'
    if force_even:
        return _split_even(partition_book, rank, nodes)
    else:
        # Get all nodes that belong to the rank.
        local_nids = partition_book.partid2nids(partition_book.partid)
        return _split_local(partition_book, rank, nodes, local_nids)

def edge_split(edges, partition_book, rank=None, force_even=False):
    ''' Split edges and return a subset for the local rank.

    This function splits the input edges based on the partition book and
    returns a subset of edges for the local rank. This method is used for
    dividing workloads for distributed training.

    The input edges can be stored as a vector of masks. The length of the vector is
    the same as the number of edges in a graph; 1 indicates that the edge in
    the corresponding location exists.

    There are two strategies to split the edges. By default, it splits the edges
    in a way to maximize data locality. That is, all edges that belong to a process
    are returned. If `force_even` is set to true, the edges are split evenly so
    that each process gets almost the same number of edges. The current implementation
    can still enable data locality when a graph is partitioned with range partitioning.
    In this case, majority of the edges returned for a process are the ones that
    belong to the process. If range partitioning is not used, data locality isn't guaranteed.

    Parameters
    ----------
    edges : 1D tensor or DistTensor
        A boolean mask vector that indicates input edges.
    partition_book : GraphPartitionBook
        The graph partition book
    rank : int
        The rank of a process. If not given, the rank of the current process is used.
    force_even : bool
        Force the edges are split evenly.

    Returns
    -------
    1D-tensor
        The vector of edge Ids that belong to the rank.
    '''
    num_edges = 0
    for part in partition_book.metadata():
        num_edges += part['num_edges']
    assert len(edges) == num_edges, \
            'The length of boolean mask vector should be the number of edges in the graph.'

    if force_even:
        return _split_even(partition_book, rank, edges)
    else:
        # Get all edges that belong to the rank.
        local_eids = partition_book.partid2eids(partition_book.partid)
        return _split_local(partition_book, rank, edges, local_eids)<|MERGE_RESOLUTION|>--- conflicted
+++ resolved
@@ -326,8 +326,6 @@
             self._num_nodes += int(part_md['num_nodes'])
             self._num_edges += int(part_md['num_edges'])
 
-<<<<<<< HEAD
-=======
     def _init(self):
         ip_config, graph_name, gpb = self.ip_config, self.graph_name, self._gpb_input
         self._client = KVClient(ip_config)
@@ -418,7 +416,6 @@
         self._client.init_data(_get_edata_name(name), shape, dtype, policy, init_func)
         self._edata._add(name)
 
->>>>>>> 2a905b8b
     @property
     def local_partition(self):
         ''' Return the local partition on the client
