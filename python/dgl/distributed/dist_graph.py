--- conflicted
+++ resolved
@@ -88,23 +88,15 @@
                 g.edata[ETYPE],
                 _get_edata_path(graph_name, ETYPE),
         )
-        new_g.edata['__LOCAL_ID__'] = _to_shared_mem(
-                g.edata['__LOCAL_ID__'],
-                _get_edata_path(graph_name, '__LOCAL_ID__'),
-        )
     return new_g
 
-<<<<<<< HEAD
 FIELD_DICT = {'inner_node': F.int32,    # A flag indicates whether the node is inside a partition.
               'inner_edge': F.int32,    # A flag indicates whether the edge is inside a partition.
               NID: F.int64,
               EID: F.int64,
               NTYPE: F.int32,
-              ETYPE: F.int32,
-              '__LOCAL_ID__': F.int64}
-
-=======
->>>>>>> 83ada296
+              ETYPE: F.int32}
+
 def _get_shared_mem_ndata(g, graph_name, name):
     ''' Get shared-memory node data from DistGraph server.
 
@@ -155,7 +147,6 @@
     # heterogeneous graph has ETYPE
     if _exist_shared_mem_array(graph_name, ETYPE):
         g.edata[ETYPE] = _get_shared_mem_edata(g, graph_name, ETYPE)
-        g.edata['__LOCAL_ID__'] = _get_shared_mem_edata(g, graph_name, '__LOCAL_ID__')
     return g
 
 NodeSpace = namedtuple('NodeSpace', ['data'])
