"""Define distributed graph."""

from collections.abc import MutableMapping

from ..graph import DGLGraph
from .. import backend as F
from ..base import NID, EID
from .kvstore import KVServer, KVClient
from ..graph_index import from_shared_mem_graph_index
from .._ffi.ndarray import empty_shared_mem
from ..frame import infer_scheme
from .partition import load_partition
from .graph_partition_book import PartitionPolicy, get_shared_mem_partition_book
from .. import utils
from .shared_mem_utils import _to_shared_mem, _get_ndata_path, _get_edata_path, DTYPE_DICT
from .rpc_client import connect_to_server
from .server_state import ServerState
from .rpc_server import start_server

def _get_graph_path(graph_name):
    return "/" + graph_name

def _copy_graph_to_shared_mem(g, graph_name):
    gidx = g._graph.copyto_shared_mem(_get_graph_path(graph_name))
    new_g = DGLGraph(gidx)
    # We should share the node/edge data to the client explicitly instead of putting them
    # in the KVStore because some of the node/edge data may be duplicated.
    local_node_path = _get_ndata_path(graph_name, 'inner_node')
    new_g.ndata['inner_node'] = _to_shared_mem(g.ndata['inner_node'], local_node_path)
    local_edge_path = _get_edata_path(graph_name, 'inner_edge')
    new_g.edata['inner_edge'] = _to_shared_mem(g.edata['inner_edge'], local_edge_path)
    new_g.ndata[NID] = _to_shared_mem(g.ndata[NID], _get_ndata_path(graph_name, NID))
    new_g.edata[EID] = _to_shared_mem(g.edata[EID], _get_edata_path(graph_name, EID))
    return new_g

FIELD_DICT = {'inner_node': F.int64,
              'inner_edge': F.int64,
              NID: F.int64,
              EID: F.int64}

def _get_ndata_name(name):
    ''' This is to get the name of node data in the kvstore.

    KVStore doesn't understand node data or edge data. We'll use a prefix to distinguish them.
    '''
    return 'node:' + name

def _get_edata_name(name):
    ''' This is to get the name of edge data in the kvstore.

    KVStore doesn't understand node data or edge data. We'll use a prefix to distinguish them.
    '''
    return 'edge:' + name

def _is_ndata_name(name):
    ''' Is this node data in the kvstore '''
    return name[:5] == 'node:'

def _is_edata_name(name):
    ''' Is this edge data in the kvstore '''
    return name[:5] == 'edge:'

def _get_shared_mem_ndata(g, graph_name, name):
    ''' Get shared-memory node data from DistGraph server.

    This is called by the DistGraph client to access the node data in the DistGraph server
    with shared memory.
    '''
    shape = (g.number_of_nodes(),)
    dtype = FIELD_DICT[name]
    dtype = DTYPE_DICT[dtype]
    data = empty_shared_mem(_get_ndata_path(graph_name, name), False, shape, dtype)
    dlpack = data.to_dlpack()
    return F.zerocopy_from_dlpack(dlpack)

def _get_shared_mem_edata(g, graph_name, name):
    ''' Get shared-memory edge data from DistGraph server.

    This is called by the DistGraph client to access the edge data in the DistGraph server
    with shared memory.
    '''
    shape = (g.number_of_edges(),)
    dtype = FIELD_DICT[name]
    dtype = DTYPE_DICT[dtype]
    data = empty_shared_mem(_get_edata_path(graph_name, name), False, shape, dtype)
    dlpack = data.to_dlpack()
    return F.zerocopy_from_dlpack(dlpack)

def _get_graph_from_shared_mem(graph_name):
    ''' Get the graph from the DistGraph server.

    The DistGraph server puts the graph structure of the local partition in the shared memory.
    The client can access the graph structure and some metadata on nodes and edges directly
    through shared memory to reduce the overhead of data access.
    '''
    gidx = from_shared_mem_graph_index(_get_graph_path(graph_name))
    if gidx is None:
        return gidx

    g = DGLGraph(gidx)
    g.ndata['inner_node'] = _get_shared_mem_ndata(g, graph_name, 'inner_node')
    g.edata['inner_edge'] = _get_shared_mem_edata(g, graph_name, 'inner_edge')
    g.ndata[NID] = _get_shared_mem_ndata(g, graph_name, NID)
    g.edata[EID] = _get_shared_mem_edata(g, graph_name, EID)
    return g

class DistTensor:
    ''' Distributed tensor.

    This is a wrapper to access a tensor stored in multiple machines.
    This wrapper provides an interface similar to the local tensor.

    Parameters
    ----------
    kv : DistGraph
        The distributed graph object.
    name : string
        The name of the tensor.
    '''
    def __init__(self, g, name):
        self.kvstore = g._client
        self.name = name
        dtype, shape, _ = g._client.get_data_meta(name)
        self._shape = shape
        self._dtype = dtype

    def __getitem__(self, idx):
        return self.kvstore.pull(name=self.name, id_tensor=idx)

    def __setitem__(self, idx, val):
        # TODO(zhengda) how do we want to support broadcast (e.g., G.ndata['h'][idx] = 1).
        self.kvstore.push(name=self.name, id_tensor=idx, data_tensor=val)

    def __len__(self):
        return self._shape[0]

    @property
    def shape(self):
        ''' Return the shape of the distributed tensor. '''
        return self._shape

    @property
    def dtype(self):
        ''' Return the data type of the distributed tensor. '''
        return self._dtype


class NodeDataView(MutableMapping):
    """The data view class when dist_graph.ndata[...].data is called.
    """
    __slots__ = ['_graph', '_data']

    def __init__(self, g):
        self._graph = g
        # When this is created, the server may already load node data. We need to
        # initialize the node data in advance.
        names = g._get_all_ndata_names()
        self._data = {name: DistTensor(g, _get_ndata_name(name)) for name in names}

    def _get_names(self):
        return list(self._data.keys())

    def _add(self, name):
        self._data[name] = DistTensor(self._graph, _get_ndata_name(name))

    def __getitem__(self, key):
        return self._data[key]

    def __setitem__(self, key, val):
        raise DGLError("DGL doesn't support assignment. "
                       + "Please call init_ndata to initialize new node data.")

    def __delitem__(self, key):
        #TODO(zhengda) how to delete data in the kvstore.
        raise NotImplementedError("delete node data isn't supported yet")

    def __len__(self):
        # The number of node data may change. Let's count it every time we need them.
        # It's not called frequently. It should be fine.
        return len(self._data)

    def __iter__(self):
        return iter(self._data)

    def __repr__(self):
        reprs = {}
        for name in self._data:
            dtype = F.dtype(self._data[name])
            shape = F.shape(self._data[name])
            reprs[name] = 'DistTensor(shape={}, dtype={})'.format(str(shape), str(dtype))
        return repr(reprs)

class EdgeDataView(MutableMapping):
    """The data view class when G.edges[...].data is called.
    """
    __slots__ = ['_graph', '_data']

    def __init__(self, g):
        self._graph = g
        # When this is created, the server may already load edge data. We need to
        # initialize the edge data in advance.
        names = g._get_all_edata_names()
        self._data = {name: DistTensor(g, _get_edata_name(name)) for name in names}

    def _get_names(self):
        return list(self._data.keys())

    def _add(self, name):
        self._data[name] = DistTensor(self._graph, _get_edata_name(name))

    def __getitem__(self, key):
        return self._data[key]

    def __setitem__(self, key, val):
        raise DGLError("DGL doesn't support assignment. "
                       + "Please call init_edata to initialize new edge data.")

    def __delitem__(self, key):
        #TODO(zhengda) how to delete data in the kvstore.
        raise NotImplementedError("delete edge data isn't supported yet")

    def __len__(self):
        # The number of edge data may change. Let's count it every time we need them.
        # It's not called frequently. It should be fine.
        return len(self._data)

    def __iter__(self):
        return iter(self._data)

    def __repr__(self):
        reprs = {}
        for name in self._data:
            dtype = F.dtype(self._data[name])
            shape = F.shape(self._data[name])
            reprs[name] = 'DistTensor(shape={}, dtype={})'.format(str(shape), str(dtype))
        return repr(reprs)


class DistGraphServer(KVServer):
    ''' The DistGraph server.

    This DistGraph server loads the graph data and sets up a service so that clients can read data
    of a graph partition (graph structure, node data and edge data) from remote machines.
    A server is responsible for one graph partition.

    Currently, each machine runs only one main server with a set of backup servers to handle
    clients' requests. The main server and the backup servers all handle the requests for the same
    graph partition. They all share the partition data (graph structure and node/edge data) with
    shared memory.

    By default, the partition data is shared with the DistGraph clients that run on
    the same machine. However, a user can disable shared memory option. This is useful for the case
    that a user wants to run the server and the client on different machines.

    Parameters
    ----------
    server_id : int
        The server ID (start from 0).
    ip_config : str
        Path of IP configuration file.
    num_clients : int
        Total number of client nodes.
    graph_name : string
        The name of the graph. The server and the client need to specify the same graph name.
    conf_file : string
        The path of the config file generated by the partition tool.
    disable_shared_mem : bool
        Disable shared memory.
    '''
    def __init__(self, server_id, ip_config, num_clients, graph_name, conf_file,
                 disable_shared_mem=False):
        super(DistGraphServer, self).__init__(server_id=server_id, ip_config=ip_config,
                                              num_clients=num_clients)
        self.ip_config = ip_config
        # Load graph partition data.
<<<<<<< HEAD
        self.client_g, node_feats, edge_feats, self.gpb = load_partition(
            conf_file, server_id)
        graph_name = "{}_{}".format(graph_name, self.part_id)
        self.client_g = _copy_graph_to_shared_mem(self.client_g, graph_name)
=======
        self.client_g, node_feats, edge_feats, self.gpb = load_partition(conf_file, server_id)
        if not disable_shared_mem:
            self.client_g = _copy_graph_to_shared_mem(self.client_g, graph_name)
>>>>>>> ff5b5a4a

        # Init kvstore.
        if not disable_shared_mem:
            self.gpb.shared_memory(graph_name)
        self.add_part_policy(PartitionPolicy('node', server_id, self.gpb))
        self.add_part_policy(PartitionPolicy('edge', server_id, self.gpb))

        if not self.is_backup_server():
            for name in node_feats:
                self.init_data(name=_get_ndata_name(name), policy_str='node',
                               data_tensor=node_feats[name])
            for name in edge_feats:
                self.init_data(name=_get_edata_name(name), policy_str='edge',
                               data_tensor=edge_feats[name])
        else:
            for name in node_feats:
                self.init_data(name=_get_ndata_name(name), policy_str='node')
            for name in edge_feats:
                self.init_data(name=_get_edata_name(name), policy_str='edge')

    def start(self):
        """ Start graph store server.
        """
        # start server
        server_state = ServerState(kv_store=self, local_g=self.client_g, partition_book=self.gpb)
        start_server(server_id=self.server_id, ip_config=self.ip_config,
                     num_clients=self.num_clients, server_state=server_state)

def _default_init_data(shape, dtype):
    return F.zeros(shape, dtype, F.cpu())

class DistGraph:
    ''' The DistGraph client.

    This provides the graph interface to access the partitioned graph data for distributed GNN
    training. All data of partitions are loaded by the DistGraph server.

    By default, `DistGraph` uses shared-memory to access the partition data in the local machine.
    This gives the best performance for distributed training when we run `DistGraphServer`
    and `DistGraph` on the same machine. However, a user may want to run them in separate
    machines. In this case, a user may want to disable shared memory by passing
    `disable_shared_mem=False` when creating `DistGraphServer`. When shared-memory is disabled,
    a user has to pass a partition book.

    Parameters
    ----------
    ip_config : str
        Path of IP configuration file.
    graph_name : str
        The name of the graph. This name has to be the same as the one used in DistGraphServer.
    gpb : PartitionBook
        The partition book object
    '''
    def __init__(self, ip_config, graph_name, gpb=None):
        connect_to_server(ip_config=ip_config)
        self._client = KVClient(ip_config)
        graph_name = "{}_{}".format(graph_name, self._client.machine_id)
        self._g = _get_graph_from_shared_mem(graph_name)
        self._gpb = get_shared_mem_partition_book(graph_name, self._g)
        if self._gpb is None:
            self._gpb = gpb
        self._client.barrier()
        self._client.map_shared_data(self._gpb)
        self._ndata = NodeDataView(self)
        self._edata = EdgeDataView(self)
        self._default_init_ndata = _default_init_data
        self._default_init_edata = _default_init_data

        self._num_nodes = 0
        self._num_edges = 0
        for part_md in self._gpb.metadata():
            self._num_nodes += int(part_md['num_nodes'])
            self._num_edges += int(part_md['num_edges'])


    def init_ndata(self, ndata_name, shape, dtype):
        '''Initialize node data

        This initializes the node data in the distributed graph storage.

        Parameters
        ----------
        name : string
            The name of the node data.
        shape : tuple
            The shape of the node data.
        dtype : dtype
            The data type of the node data.
        '''
        assert shape[0] == self.number_of_nodes()
        self._client.init_data(_get_ndata_name(ndata_name), shape, dtype, 'node', self._gpb,
                               self._default_init_ndata)
        self._ndata._add(ndata_name)

    def init_edata(self, edata_name, shape, dtype):
        '''Initialize edge data

        This initializes the edge data in the distributed graph storage.

        Parameters
        ----------
        name : string
            The name of the edge data.
        shape : tuple
            The shape of the edge data.
        dtype : dtype
            The data type of the edge data.
        '''
        assert shape[0] == self.number_of_edges()
        self._client.init_data(_get_edata_name(edata_name), shape, dtype, 'edge', self._gpb,
                               self._default_init_edata)
        self._edata._add(edata_name)

    def init_node_emb(self, name, shape, dtype, initializer):
        ''' Initialize node embeddings.

        This initializes the node embeddings in the distributed graph storage.

        Parameters
        ----------
        name : string
            The name of the node embeddings.
        shape : tuple
            The shape of the node embeddings.
        dtype : string
            The data type of the node embeddings.
        initializer : callable
            The initializer.
        '''
        # TODO(zhengda)
        raise NotImplementedError("init_node_emb isn't supported yet")

    def get_node_embeddings(self):
        ''' Return node embeddings

        Returns
        -------
        a dict of SparseEmbedding
            All node embeddings in the graph store.
        '''
        # TODO(zhengda)
        raise NotImplementedError("get_node_embeddings isn't supported yet")

    @property
    def ndata(self):
        """Return the data view of all the nodes.

        Returns
        -------
        NodeDataView
            The data view in the distributed graph storage.
        """
        return self._ndata

    @property
    def edata(self):
        """Return the data view of all the edges.

        Returns
        -------
        EdgeDataView
            The data view in the distributed graph storage.
        """
        return self._edata

    def number_of_nodes(self):
        """Return the number of nodes"""
        return self._num_nodes

    def number_of_edges(self):
        """Return the number of edges"""
        return self._num_edges

    def node_attr_schemes(self):
        """Return the node feature and embedding schemes."""
        schemes = {}
        for key in self.ndata:
            schemes[key] = infer_scheme(self.ndata[key])
        return schemes

    def edge_attr_schemes(self):
        """Return the edge feature and embedding schemes."""
        schemes = {}
        for key in self.edata:
            schemes[key] = infer_scheme(self.edata[key])
        return schemes

    def rank(self):
        ''' The rank of the distributed graph store.

        Returns
        -------
        int
            The rank of the current graph store.
        '''
        return self._client.client_id

    def get_partition_book(self):
        """Get the partition information.

        Returns
        -------
        GraphPartitionBook
            Object that stores all kinds of partition information.
        """
        return self._gpb

    def _get_all_ndata_names(self):
        ''' Get the names of all node data.
        '''
        names = self._client.data_name_list()
        ndata_names = []
        for name in names:
            if _is_ndata_name(name):
                # Remove the prefix "node:"
                ndata_names.append(name[5:])
        return ndata_names

    def _get_all_edata_names(self):
        ''' Get the names of all edge data.
        '''
        names = self._client.data_name_list()
        edata_names = []
        for name in names:
            if _is_edata_name(name):
                # Remove the prefix "edge:"
                edata_names.append(name[5:])
        return edata_names

def _get_overlap(mask_arr, ids):
    """ Select the Ids given a boolean mask array.

    The boolean mask array indicates all of the Ids to be selected. We want to
    find the overlap between the Ids selected by the boolean mask array and
    the Id array.

    Parameters
    ----------
    mask_arr : 1D tensor
        A boolean mask array.
    ids : 1D tensor
        A vector with Ids.

    Returns
    -------
    1D tensor
        The selected Ids.
    """
    if isinstance(mask_arr, DistTensor):
        masks = mask_arr[ids]
        return F.boolean_mask(ids, masks)
    else:
        mask_arr = utils.toindex(mask_arr)
        masks = F.gather_row(mask_arr.tousertensor(), ids)
        return F.boolean_mask(ids, masks)

def node_split(nodes, partition_book, rank):
    ''' Split nodes and return a subset for the local rank.

    This function splits the input nodes based on the partition book and
    returns a subset of nodes for the local rank. This method is used for
    dividing workloads for distributed training.

    The input nodes can be stored as a vector of masks. The length of the vector is
    the same as the number of nodes in a graph; 1 indicates that the vertex in
    the corresponding location exists.

    Parameters
    ----------
    nodes : 1D tensor or DistTensor
        A boolean mask vector that indicates input nodes.
    partition_book : GraphPartitionBook
        The graph partition book
    rank : int
        The rank of the current process

    Returns
    -------
    1D-tensor
        The vector of node Ids that belong to the rank.
    '''
    num_nodes = 0
    for part in partition_book.metadata():
        num_nodes += part['num_nodes']
    assert len(nodes) == num_nodes, \
            'The length of boolean mask vector should be the number of nodes in the graph.'
    # Get all nodes that belong to the rank.
    local_nids = partition_book.partid2nids(rank)
    return _get_overlap(nodes, local_nids)

def edge_split(edges, partition_book, rank):
    ''' Split edges and return a subset for the local rank.

    This function splits the input edges based on the partition book and
    returns a subset of edges for the local rank. This method is used for
    dividing workloads for distributed training.

    The input edges can be stored as a vector of masks. The length of the vector is
    the same as the number of edges in a graph; 1 indicates that the edge in
    the corresponding location exists.

    Parameters
    ----------
    edges : 1D tensor or DistTensor
        A boolean mask vector that indicates input nodes.
    partition_book : GraphPartitionBook
        The graph partition book
    rank : int
        The rank of the current process

    Returns
    -------
    1D-tensor
        The vector of edge Ids that belong to the rank.
    '''
    num_edges = 0
    for part in partition_book.metadata():
        num_edges += part['num_edges']
    assert len(edges) == num_edges, \
            'The length of boolean mask vector should be the number of edges in the graph.'
    # Get all edges that belong to the rank.
    local_eids = partition_book.partid2eids(rank)
    return _get_overlap(edges, local_eids)<|MERGE_RESOLUTION|>--- conflicted
+++ resolved
@@ -273,16 +273,9 @@
                                               num_clients=num_clients)
         self.ip_config = ip_config
         # Load graph partition data.
-<<<<<<< HEAD
-        self.client_g, node_feats, edge_feats, self.gpb = load_partition(
-            conf_file, server_id)
-        graph_name = "{}_{}".format(graph_name, self.part_id)
-        self.client_g = _copy_graph_to_shared_mem(self.client_g, graph_name)
-=======
         self.client_g, node_feats, edge_feats, self.gpb = load_partition(conf_file, server_id)
         if not disable_shared_mem:
             self.client_g = _copy_graph_to_shared_mem(self.client_g, graph_name)
->>>>>>> ff5b5a4a
 
         # Init kvstore.
         if not disable_shared_mem:
@@ -339,7 +332,6 @@
     def __init__(self, ip_config, graph_name, gpb=None):
         connect_to_server(ip_config=ip_config)
         self._client = KVClient(ip_config)
-        graph_name = "{}_{}".format(graph_name, self._client.machine_id)
         self._g = _get_graph_from_shared_mem(graph_name)
         self._gpb = get_shared_mem_partition_book(graph_name, self._g)
         if self._gpb is None:
