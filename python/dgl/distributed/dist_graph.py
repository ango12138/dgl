"""Define distributed graph."""

from collections.abc import MutableMapping
import os
import numpy as np

from ..graph import DGLGraph
from .. import backend as F
from ..base import NID, EID
from .kvstore import KVServer, KVClient
from .standalone_kvstore import KVClient as SA_KVClient
from ..graph_index import from_shared_mem_graph_index
from .._ffi.ndarray import empty_shared_mem
from ..frame import infer_scheme
from .partition import load_partition
from .graph_partition_book import PartitionPolicy, get_shared_mem_partition_book
from .graph_partition_book import NODE_PART_POLICY, EDGE_PART_POLICY
from .shared_mem_utils import _to_shared_mem, _get_ndata_path, _get_edata_path, DTYPE_DICT
from . import rpc
from .rpc_client import connect_to_server
from .server_state import ServerState
from .rpc_server import start_server
<<<<<<< HEAD
from .graph_services import find_edges
=======
from .dist_tensor import DistTensor, _get_data_name
>>>>>>> b885c82f
from ..transform import as_heterograph

def _get_graph_path(graph_name):
    return "/" + graph_name

def _copy_graph_to_shared_mem(g, graph_name):
    gidx = g._graph.copyto_shared_mem(_get_graph_path(graph_name))
    new_g = DGLGraph(gidx)
    # We should share the node/edge data to the client explicitly instead of putting them
    # in the KVStore because some of the node/edge data may be duplicated.
    local_node_path = _get_ndata_path(graph_name, 'inner_node')
    new_g.ndata['inner_node'] = _to_shared_mem(g.ndata['inner_node'], local_node_path)
    local_edge_path = _get_edata_path(graph_name, 'inner_edge')
    new_g.edata['inner_edge'] = _to_shared_mem(g.edata['inner_edge'], local_edge_path)
    new_g.ndata[NID] = _to_shared_mem(g.ndata[NID], _get_ndata_path(graph_name, NID))
    new_g.edata[EID] = _to_shared_mem(g.edata[EID], _get_edata_path(graph_name, EID))
    return new_g

FIELD_DICT = {'inner_node': F.int64,
              'inner_edge': F.int64,
              NID: F.int64,
              EID: F.int64}

def _is_ndata_name(name):
    ''' Is this node data in the kvstore '''
    return name[:5] == NODE_PART_POLICY + ':'

def _is_edata_name(name):
    ''' Is this edge data in the kvstore '''
    return name[:5] == EDGE_PART_POLICY + ':'

def _get_shared_mem_ndata(g, graph_name, name):
    ''' Get shared-memory node data from DistGraph server.

    This is called by the DistGraph client to access the node data in the DistGraph server
    with shared memory.
    '''
    shape = (g.number_of_nodes(),)
    dtype = FIELD_DICT[name]
    dtype = DTYPE_DICT[dtype]
    data = empty_shared_mem(_get_ndata_path(graph_name, name), False, shape, dtype)
    dlpack = data.to_dlpack()
    return F.zerocopy_from_dlpack(dlpack)

def _get_shared_mem_edata(g, graph_name, name):
    ''' Get shared-memory edge data from DistGraph server.

    This is called by the DistGraph client to access the edge data in the DistGraph server
    with shared memory.
    '''
    shape = (g.number_of_edges(),)
    dtype = FIELD_DICT[name]
    dtype = DTYPE_DICT[dtype]
    data = empty_shared_mem(_get_edata_path(graph_name, name), False, shape, dtype)
    dlpack = data.to_dlpack()
    return F.zerocopy_from_dlpack(dlpack)

def _get_graph_from_shared_mem(graph_name):
    ''' Get the graph from the DistGraph server.

    The DistGraph server puts the graph structure of the local partition in the shared memory.
    The client can access the graph structure and some metadata on nodes and edges directly
    through shared memory to reduce the overhead of data access.
    '''
    gidx = from_shared_mem_graph_index(_get_graph_path(graph_name))
    if gidx is None:
        return gidx

    g = DGLGraph(gidx)
    g.ndata['inner_node'] = _get_shared_mem_ndata(g, graph_name, 'inner_node')
    g.edata['inner_edge'] = _get_shared_mem_edata(g, graph_name, 'inner_edge')
    g.ndata[NID] = _get_shared_mem_ndata(g, graph_name, NID)
    g.edata[EID] = _get_shared_mem_edata(g, graph_name, EID)
    return g

class NodeDataView(MutableMapping):
    """The data view class when dist_graph.ndata[...].data is called.
    """
    __slots__ = ['_graph', '_data']

    def __init__(self, g):
        self._graph = g
        # When this is created, the server may already load node data. We need to
        # initialize the node data in advance.
        names = g._get_all_ndata_names()
        policy = PartitionPolicy(NODE_PART_POLICY, g.get_partition_book())
        self._data = {}
        for name in names:
            name1 = _get_data_name(name, policy.policy_str)
            dtype, shape, _ = g._client.get_data_meta(name1)
            # We create a wrapper on the existing tensor in the kvstore.
            self._data[name] = DistTensor(g, shape, dtype, name, part_policy=policy)

    def _get_names(self):
        return list(self._data.keys())

    def __getitem__(self, key):
        return self._data[key]

    def __setitem__(self, key, val):
        self._data[key] = val

    def __delitem__(self, key):
        del self._data[key]

    def __len__(self):
        # The number of node data may change. Let's count it every time we need them.
        # It's not called frequently. It should be fine.
        return len(self._data)

    def __iter__(self):
        return iter(self._data)

    def __repr__(self):
        reprs = {}
        for name in self._data:
            dtype = F.dtype(self._data[name])
            shape = F.shape(self._data[name])
            reprs[name] = 'DistTensor(shape={}, dtype={})'.format(str(shape), str(dtype))
        return repr(reprs)

class EdgeDataView(MutableMapping):
    """The data view class when G.edges[...].data is called.
    """
    __slots__ = ['_graph', '_data']

    def __init__(self, g):
        self._graph = g
        # When this is created, the server may already load edge data. We need to
        # initialize the edge data in advance.
        names = g._get_all_edata_names()
        policy = PartitionPolicy(EDGE_PART_POLICY, g.get_partition_book())
        self._data = {}
        for name in names:
            name1 = _get_data_name(name, policy.policy_str)
            dtype, shape, _ = g._client.get_data_meta(name1)
            # We create a wrapper on the existing tensor in the kvstore.
            self._data[name] = DistTensor(g, shape, dtype, name, part_policy=policy)

    def _get_names(self):
        return list(self._data.keys())

    def __getitem__(self, key):
        return self._data[key]

    def __setitem__(self, key, val):
        self._data[key] = val

    def __delitem__(self, key):
        del self._data[key]

    def __len__(self):
        # The number of edge data may change. Let's count it every time we need them.
        # It's not called frequently. It should be fine.
        return len(self._data)

    def __iter__(self):
        return iter(self._data)

    def __repr__(self):
        reprs = {}
        for name in self._data:
            dtype = F.dtype(self._data[name])
            shape = F.shape(self._data[name])
            reprs[name] = 'DistTensor(shape={}, dtype={})'.format(str(shape), str(dtype))
        return repr(reprs)


class DistGraphServer(KVServer):
    ''' The DistGraph server.

    This DistGraph server loads the graph data and sets up a service so that clients can read data
    of a graph partition (graph structure, node data and edge data) from remote machines.
    A server is responsible for one graph partition.

    Currently, each machine runs only one main server with a set of backup servers to handle
    clients' requests. The main server and the backup servers all handle the requests for the same
    graph partition. They all share the partition data (graph structure and node/edge data) with
    shared memory.

    By default, the partition data is shared with the DistGraph clients that run on
    the same machine. However, a user can disable shared memory option. This is useful for the case
    that a user wants to run the server and the client on different machines.

    Parameters
    ----------
    server_id : int
        The server ID (start from 0).
    ip_config : str
        Path of IP configuration file.
    num_clients : int
        Total number of client nodes.
    conf_file : string
        The path of the config file generated by the partition tool.
    disable_shared_mem : bool
        Disable shared memory.
    '''
    def __init__(self, server_id, ip_config, num_clients, conf_file, disable_shared_mem=False):
        super(DistGraphServer, self).__init__(server_id=server_id, ip_config=ip_config,
                                              num_clients=num_clients)
        self.ip_config = ip_config
        # Load graph partition data.
        self.client_g, node_feats, edge_feats, self.gpb, graph_name = load_partition(conf_file,
                                                                                     server_id)
        print('load ' + graph_name)
        if not disable_shared_mem:
            self.client_g = _copy_graph_to_shared_mem(self.client_g, graph_name)

        # Init kvstore.
        if not disable_shared_mem:
            self.gpb.shared_memory(graph_name)
        assert self.gpb.partid == server_id
        self.add_part_policy(PartitionPolicy(NODE_PART_POLICY, self.gpb))
        self.add_part_policy(PartitionPolicy(EDGE_PART_POLICY, self.gpb))

        if not self.is_backup_server():
            for name in node_feats:
                self.init_data(name=_get_data_name(name, NODE_PART_POLICY),
                               policy_str=NODE_PART_POLICY,
                               data_tensor=node_feats[name])
            for name in edge_feats:
                self.init_data(name=_get_data_name(name, EDGE_PART_POLICY),
                               policy_str=EDGE_PART_POLICY,
                               data_tensor=edge_feats[name])
        else:
            for name in node_feats:
                self.init_data(name=_get_data_name(name, NODE_PART_POLICY),
                               policy_str=NODE_PART_POLICY)
            for name in edge_feats:
                self.init_data(name=_get_data_name(name, EDGE_PART_POLICY),
                               policy_str=EDGE_PART_POLICY)

    def start(self):
        """ Start graph store server.
        """
        # start server
        server_state = ServerState(kv_store=self, local_g=self.client_g, partition_book=self.gpb)
        print('start graph service on server ' + str(self.server_id))
        start_server(server_id=self.server_id, ip_config=self.ip_config,
                     num_clients=self.num_clients, server_state=server_state)

class DistGraph:
    ''' The DistGraph client.

    This provides the graph interface to access the partitioned graph data for distributed GNN
    training. All data of partitions are loaded by the DistGraph server.

    DistGraph can run in two modes: the standalone mode and the distributed mode.

    * When a user runs the training script normally, DistGraph will be in the standalone mode.
    In this mode, the input graph has to be constructed with only one partition. This mode is
    used for testing and debugging purpose.
    * When a user runs the training script with the distributed launch script, DistGraph will
    be set into the distributed mode. This is used for actual distributed training.

    When running in the distributed mode, `DistGraph` uses shared-memory to access
    the partition data in the local machine.
    This gives the best performance for distributed training when we run `DistGraphServer`
    and `DistGraph` on the same machine. However, a user may want to run them in separate
    machines. In this case, a user may want to disable shared memory by passing
    `disable_shared_mem=False` when creating `DistGraphServer`. When shared-memory is disabled,
    a user has to pass a partition book.

    Parameters
    ----------
    ip_config : str
        Path of IP configuration file.
    graph_name : str
        The name of the graph. This name has to be the same as the one used in DistGraphServer.
    gpb : PartitionBook
        The partition book object
    conf_file : str
        The partition config file. It's used in the standalone mode.
    '''
    def __init__(self, ip_config, graph_name, gpb=None, conf_file=None):
        if os.environ.get('DGL_DIST_MODE', 'standalone') == 'standalone':
            assert conf_file is not None, \
                    'When running in the standalone model, the partition config file is required'
            self._client = SA_KVClient()
            # Load graph partition data.
            g, node_feats, edge_feats, self._gpb, _ = load_partition(conf_file, 0)
            assert self._gpb.num_partitions() == 1, \
                    'The standalone mode can only work with the graph data with one partition'
            if self._gpb is None:
                self._gpb = gpb
            self._g = as_heterograph(g)
            for name in node_feats:
                self._client.add_data(_get_data_name(name, NODE_PART_POLICY), node_feats[name])
            for name in edge_feats:
                self._client.add_data(_get_data_name(name, EDGE_PART_POLICY), edge_feats[name])
            rpc.set_num_client(1)
        else:
            connect_to_server(ip_config=ip_config)
            self._client = KVClient(ip_config)
            g = _get_graph_from_shared_mem(graph_name)
            if g is not None:
                self._g = as_heterograph(g)
            else:
                self._g = None
            self._gpb = get_shared_mem_partition_book(graph_name, self._g)
            if self._gpb is None:
                self._gpb = gpb
            self._client.barrier()
            self._client.map_shared_data(self._gpb)

        self._ndata = NodeDataView(self)
        self._edata = EdgeDataView(self)

        self._num_nodes = 0
        self._num_edges = 0
        for part_md in self._gpb.metadata():
            self._num_nodes += int(part_md['num_nodes'])
            self._num_edges += int(part_md['num_edges'])

    @property
    def local_partition(self):
        ''' Return the local partition on the client

        DistGraph provides a global view of the distributed graph. Internally,
        it may contains a partition of the graph if it is co-located with
        the server. If there is no co-location, this returns None.

        Returns
        -------
        DGLHeterograph
            The local partition
        '''
        return self._g

    @property
    def ndata(self):
        """Return the data view of all the nodes.

        Returns
        -------
        NodeDataView
            The data view in the distributed graph storage.
        """
        return self._ndata

    @property
    def edata(self):
        """Return the data view of all the edges.

        Returns
        -------
        EdgeDataView
            The data view in the distributed graph storage.
        """
        return self._edata

    def number_of_nodes(self):
        """Return the number of nodes"""
        return self._num_nodes

    def number_of_edges(self):
        """Return the number of edges"""
        return self._num_edges

    def node_attr_schemes(self):
        """Return the node feature and embedding schemes."""
        schemes = {}
        for key in self.ndata:
            schemes[key] = infer_scheme(self.ndata[key])
        return schemes

    def edge_attr_schemes(self):
        """Return the edge feature and embedding schemes."""
        schemes = {}
        for key in self.edata:
            schemes[key] = infer_scheme(self.edata[key])
        return schemes

    def rank(self):
        ''' The rank of the distributed graph store.

        Returns
        -------
        int
            The rank of the current graph store.
        '''
        # If DistGraph doesn't have a local partition, it doesn't matter what rank
        # it returns. There is no data locality any way, as long as the returned rank
        # is unique in the system.
        if self._g is None:
            return rpc.get_rank()
        else:
            # If DistGraph has a local partition, we should be careful about the rank
            # we return. We need to return a rank that node_split or edge_split can split
            # the workload with respect to data locality.
            num_client = rpc.get_num_client()
            num_client_per_part = num_client // self._gpb.num_partitions()
            # all ranks of the clients in the same machine are in a contiguous range.
            client_id_in_part = rpc.get_rank() % num_client_per_part
            return int(self._gpb.partid * num_client_per_part + client_id_in_part)

    def find_edges(self, edges):
        """ Given an edge ID array, return the source
        and destination node ID array ``s`` and ``d``.  ``s[i]`` and ``d[i]``
        are source and destination node ID for edge ``eid[i]``.

        Parameters
        ----------
        edges : tensor
            The edge ID array.

        Returns
        -------
        tensor
            The source node ID array.
        tensor
            The destination node ID array.
        """
        return find_edges(self, edges)

    def get_partition_book(self):
        """Get the partition information.

        Returns
        -------
        GraphPartitionBook
            Object that stores all kinds of partition information.
        """
        return self._gpb

    def barrier(self):
        '''Barrier for all client nodes.

        This API will be blocked untill all the clients invoke this API.
        '''
        self._client.barrier()

    def _get_all_ndata_names(self):
        ''' Get the names of all node data.
        '''
        names = self._client.data_name_list()
        ndata_names = []
        for name in names:
            if _is_ndata_name(name):
                # Remove the prefix "node:"
                ndata_names.append(name[5:])
        return ndata_names

    def _get_all_edata_names(self):
        ''' Get the names of all edge data.
        '''
        names = self._client.data_name_list()
        edata_names = []
        for name in names:
            if _is_edata_name(name):
                # Remove the prefix "edge:"
                edata_names.append(name[5:])
        return edata_names

def _get_overlap(mask_arr, ids):
    """ Select the Ids given a boolean mask array.

    The boolean mask array indicates all of the Ids to be selected. We want to
    find the overlap between the Ids selected by the boolean mask array and
    the Id array.

    Parameters
    ----------
    mask_arr : 1D tensor
        A boolean mask array.
    ids : 1D tensor
        A vector with Ids.

    Returns
    -------
    1D tensor
        The selected Ids.
    """
    if isinstance(mask_arr, DistTensor):
        masks = mask_arr[ids]
        return F.boolean_mask(ids, masks)
    else:
        masks = F.gather_row(F.tensor(mask_arr), ids)
        return F.boolean_mask(ids, masks)

def _split_local(partition_book, rank, elements, local_eles):
    ''' Split the input element list with respect to data locality.
    '''
    num_clients = rpc.get_num_client()
    num_client_per_part = num_clients // partition_book.num_partitions()
    if rank is None:
        rank = rpc.get_rank()
    # all ranks of the clients in the same machine are in a contiguous range.
    client_id_in_part = rank  % num_client_per_part
    local_eles = _get_overlap(elements, local_eles)

    # get a subset for the local client.
    size = len(local_eles) // num_client_per_part
    # if this isn't the last client in the partition.
    if client_id_in_part + 1 < num_client_per_part:
        return local_eles[(size * client_id_in_part):(size * (client_id_in_part + 1))]
    else:
        return local_eles[(size * client_id_in_part):]

def _split_even(partition_book, rank, elements):
    ''' Split the input element list evenly.
    '''
    num_clients = rpc.get_num_client()
    num_client_per_part = num_clients // partition_book.num_partitions()
    if rank is None:
        rank = rpc.get_rank()
    # all ranks of the clients in the same machine are in a contiguous range.
    client_id_in_part = rank  % num_client_per_part
    rank = client_id_in_part + num_client_per_part * partition_book.partid

    if isinstance(elements, DistTensor):
        # Here we need to fetch all elements from the kvstore server.
        # I hope it's OK.
        eles = F.nonzero_1d(elements[0:len(elements)])
    else:
        eles = F.nonzero_1d(F.tensor(elements))

    # here we divide the element list as evenly as possible. If we use range partitioning,
    # the split results also respect the data locality. Range partitioning is the default
    # strategy.
    # TODO(zhegnda) we need another way to divide the list for other partitioning strategy.

    # compute the offset of each split and ensure that the difference of each partition size
    # is 1.
    part_size = len(eles) // num_clients
    sizes = [part_size] * num_clients
    remain = len(eles) - part_size * num_clients
    if remain > 0:
        for i in range(num_clients):
            sizes[i] += 1
            remain -= 1
            if remain == 0:
                break
    offsets = np.cumsum(sizes)
    assert offsets[-1] == len(eles)

    if rank == 0:
        return eles[0:offsets[0]]
    else:
        return eles[offsets[rank-1]:offsets[rank]]


def node_split(nodes, partition_book, rank=None, force_even=False):
    ''' Split nodes and return a subset for the local rank.

    This function splits the input nodes based on the partition book and
    returns a subset of nodes for the local rank. This method is used for
    dividing workloads for distributed training.

    The input nodes can be stored as a vector of masks. The length of the vector is
    the same as the number of nodes in a graph; 1 indicates that the vertex in
    the corresponding location exists.

    There are two strategies to split the nodes. By default, it splits the nodes
    in a way to maximize data locality. That is, all nodes that belong to a process
    are returned. If `force_even` is set to true, the nodes are split evenly so
    that each process gets almost the same number of nodes. The current implementation
    can still enable data locality when a graph is partitioned with range partitioning.
    In this case, majority of the nodes returned for a process are the ones that
    belong to the process. If range partitioning is not used, data locality isn't guaranteed.

    Parameters
    ----------
    nodes : 1D tensor or DistTensor
        A boolean mask vector that indicates input nodes.
    partition_book : GraphPartitionBook
        The graph partition book
    rank : int
        The rank of a process. If not given, the rank of the current process is used.
    force_even : bool
        Force the nodes are split evenly.

    Returns
    -------
    1D-tensor
        The vector of node Ids that belong to the rank.
    '''
    num_nodes = 0
    for part in partition_book.metadata():
        num_nodes += part['num_nodes']
    assert len(nodes) == num_nodes, \
            'The length of boolean mask vector should be the number of nodes in the graph.'
    if force_even:
        return _split_even(partition_book, rank, nodes)
    else:
        # Get all nodes that belong to the rank.
        local_nids = partition_book.partid2nids(partition_book.partid)
        return _split_local(partition_book, rank, nodes, local_nids)

def edge_split(edges, partition_book, rank=None, force_even=False):
    ''' Split edges and return a subset for the local rank.

    This function splits the input edges based on the partition book and
    returns a subset of edges for the local rank. This method is used for
    dividing workloads for distributed training.

    The input edges can be stored as a vector of masks. The length of the vector is
    the same as the number of edges in a graph; 1 indicates that the edge in
    the corresponding location exists.

    There are two strategies to split the edges. By default, it splits the edges
    in a way to maximize data locality. That is, all edges that belong to a process
    are returned. If `force_even` is set to true, the edges are split evenly so
    that each process gets almost the same number of edges. The current implementation
    can still enable data locality when a graph is partitioned with range partitioning.
    In this case, majority of the edges returned for a process are the ones that
    belong to the process. If range partitioning is not used, data locality isn't guaranteed.

    Parameters
    ----------
    edges : 1D tensor or DistTensor
        A boolean mask vector that indicates input edges.
    partition_book : GraphPartitionBook
        The graph partition book
    rank : int
        The rank of a process. If not given, the rank of the current process is used.
    force_even : bool
        Force the edges are split evenly.

    Returns
    -------
    1D-tensor
        The vector of edge Ids that belong to the rank.
    '''
    num_edges = 0
    for part in partition_book.metadata():
        num_edges += part['num_edges']
    assert len(edges) == num_edges, \
            'The length of boolean mask vector should be the number of edges in the graph.'

    if force_even:
        return _split_even(partition_book, rank, edges)
    else:
        # Get all edges that belong to the rank.
        local_eids = partition_book.partid2eids(partition_book.partid)
        return _split_local(partition_book, rank, edges, local_eids)<|MERGE_RESOLUTION|>--- conflicted
+++ resolved
@@ -20,11 +20,8 @@
 from .rpc_client import connect_to_server
 from .server_state import ServerState
 from .rpc_server import start_server
-<<<<<<< HEAD
 from .graph_services import find_edges
-=======
 from .dist_tensor import DistTensor, _get_data_name
->>>>>>> b885c82f
 from ..transform import as_heterograph
 
 def _get_graph_path(graph_name):
