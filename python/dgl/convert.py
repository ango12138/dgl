--- conflicted
+++ resolved
@@ -369,19 +369,11 @@
     (0, ty_A, 1) and (2, ty_B, 3). In another word, these two edges share the same edge
     type name, but can be distinguished by an edge type triplet.
 
-<<<<<<< HEAD
     The function stores the node and edge IDs in the input graph using the ``dgl.NID``
     and ``dgl.EID`` names in the ``ndata`` and ``edata`` of the resulting graph.
     It also copies any node/edge features from :attr:`G` to the returned heterogeneous
     graph, except for reserved fields for storing type IDs (``dgl.NTYPE`` and ``dgl.ETYPE``)
     and node/edge IDs (``dgl.NID`` and ``dgl.EID``).
-=======
-    This function will copy any node/edge features from :attr:`G` to the returned heterogeneous
-    graph, except for node/edge types to recover the heterogeneous graph.
-
-    One can retrieve the IDs of the nodes/edges in :attr:`G` from the returned heterogeneous
-    graph with node feature ``dgl.NID`` and edge feature ``dgl.EID`` respectively.
->>>>>>> ef78d675
 
     Parameters
     ----------
