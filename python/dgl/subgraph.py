--- conflicted
+++ resolved
@@ -60,14 +60,9 @@
     Instantiate a heterograph.
 
     >>> g = dgl.heterograph({
-<<<<<<< HEAD
     >>>     ('user', 'plays', 'game'): ([0, 1, 1, 2], [0, 0, 2, 1]),
     >>>     ('user', 'follows', 'user'): ([0, 1, 1], [1, 2, 2])
     >>> })
-=======
-    ...     ('user', 'plays', 'game'): ([0, 1, 1, 2], [0, 0, 2, 1]),
-    ...     ('user', 'follows', 'user'): ([0, 1, 1], [1, 2, 2])})
->>>>>>> eb9c067b
     >>> # Set node features
     >>> g.nodes['user'].data['h'] = torch.tensor([[0.], [1.], [2.]])
 
@@ -182,14 +177,9 @@
     Instantiate a heterograph.
 
     >>> g = dgl.heterograph({
-<<<<<<< HEAD
     >>>     ('user', 'plays', 'game'): ([0, 1, 1, 2], [0, 0, 2, 1]),
     >>>     ('user', 'follows', 'user'): ([0, 1, 1], [1, 2, 2])
     >>> })
-=======
-    ...     ('user', 'plays', 'game'): ([0, 1, 1, 2], [0, 0, 2, 1]),
-    ...     ('user', 'follows', 'user'): ([0, 1, 1], [1, 2, 2])})
->>>>>>> eb9c067b
     >>> # Set edge features
     >>> g.edges['follows'].data['h'] = torch.tensor([[0.], [1.], [2.]])
 
@@ -464,14 +454,9 @@
     Instantiate a heterograph.
 
     >>> g = dgl.heterograph({
-<<<<<<< HEAD
     >>>     ('user', 'plays', 'game'): ([0, 1, 1, 2], [0, 0, 2, 1]),
     >>>     ('user', 'follows', 'user'): ([0, 1, 1], [1, 2, 2])
     >>> })
-=======
-    ...     ('user', 'plays', 'game'): ([0, 1, 1, 2], [0, 0, 2, 1]),
-    ...     ('user', 'follows', 'user'): ([0, 1, 1], [1, 2, 2])})
->>>>>>> eb9c067b
     >>> # Set node features
     >>> g.nodes['user'].data['h'] = torch.tensor([[0.], [1.], [2.]])
 
@@ -537,14 +522,9 @@
     Instantiate a heterograph.
 
     >>> g = dgl.heterograph({
-<<<<<<< HEAD
     >>>     ('user', 'plays', 'game'): ([0, 1, 1, 2], [0, 0, 2, 1]),
     >>>     ('user', 'follows', 'user'): ([0, 1, 1], [1, 2, 2])
     >>> })
-=======
-    ...     ('user', 'plays', 'game'): ([0, 1, 1, 2], [0, 0, 2, 1]),
-    ...     ('user', 'follows', 'user'): ([0, 1, 1], [1, 2, 2])})
->>>>>>> eb9c067b
     >>> # Set edge features
     >>> g.edges['follows'].data['h'] = torch.tensor([[0.], [1.], [2.]])
 
