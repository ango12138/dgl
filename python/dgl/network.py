"""DGL Distributed Training Infrastructure."""
from __future__ import absolute_import

from ._ffi.function import _init_api
from .nodeflow import NodeFlow
from . import utils

_init_api("dgl.network")


################################ Common Network Components ##################################

def _create_sender(net_type):
    """Create a Sender communicator via C api

    Parameters
    ----------
    net_type : str
        'socket' or 'mpi'
    """
    assert net_type in ('socket', 'mpi'), 'Unknown network type.'
    return _CAPI_DGLSenderCreate(net_type)

def _create_receiver(net_type):
    """Create a Receiver communicator via C api

    Parameters
    ----------
    net_type : str
        'socket' or 'mpi'
    """
    assert net_type in ('socket', 'mpi'), 'Unknown network type.'
    return _CAPI_DGLReceiverCreate(net_type)

def _finalize_sender(sender):
    """Finalize Sender communicator

    Parameters
    ----------
    sender : ctypes.c_void_p
        C Sender handle
    """
    _CAPI_DGLFinalizeSender(sender)

def _finalize_receiver(receiver):
    """Finalize Receiver Communicator
    """
    _CAPI_DGLFinalizeReceiver(receiver)

def _add_receiver_addr(sender, ip_addr, port, recv_id):
    """Add Receiver IP address to namebook

    Parameters
    ----------
    sender : ctypes.c_void_p
        C Sender handle
    ip_addr : str
        IP address of Receiver
    port : int
        listen of Receiver
    recv_id : int
        Receiver ID
    """
    assert recv_id >= 0, 'recv_id cannot be a negative number.'
    _CAPI_DGLSenderAddReceiver(sender, ip_addr, int(port), int(recv_id))

def _sender_connect(sender):
    """Connect to all the Receiver

    Parameters
    ----------
    sender : ctypes.c_void_p
        C Sender handle
    """
    _CAPI_DGLSenderConnect(sender)

def _receiver_wait(receiver, ip_addr, port, num_sender):
    """Wait all Sender to connect..

    Parameters
    ----------
    receiver : ctypes.c_void_p
        C Receiver handle
    ip_addr : str
        IP address of Receiver
    port : int
        port of Receiver
    num_sender : int
        total number of Sender
    """
    assert num_sender >= 0, 'num_sender cannot be a negative number.'
    _CAPI_DGLReceiverWait(receiver, ip_addr, int(port), int(num_sender))


################################ Distributed Sampler Components ################################


def _send_nodeflow(sender, nodeflow, recv_id):
    """Send sampled subgraph (Nodeflow) to remote Receiver.

    Parameters
    ----------
    sender : ctypes.c_void_p
        C Sender handle
    nodeflow : NodeFlow
        NodeFlow object
    recv_id : int
        Receiver ID
    """
<<<<<<< HEAD
    assert recv_id >= 0, 'recv_id cannot be a negative number.'
    # convert all ndarray to dgltensor
    graph_handle = nodeflow._graph._handle
=======
    gidx = nodeflow._graph
>>>>>>> 6c77f264
    node_mapping = nodeflow._node_mapping.todgltensor()
    edge_mapping = nodeflow._edge_mapping.todgltensor()
    layers_offsets = utils.toindex(nodeflow._layer_offsets).todgltensor()
    flows_offsets = utils.toindex(nodeflow._block_offsets).todgltensor()
    _CAPI_SenderSendNodeFlow(sender,
                             int(recv_id),
                             gidx,
                             node_mapping,
                             edge_mapping,
                             layers_offsets,
                             flows_offsets)

def _send_sampler_end_signal(sender, recv_id):
    """Send an epoch-end signal to remote Receiver.

    Parameters
    ----------
    sender : ctypes.c_void_p
        C sender handle
    recv_id : int
        Receiver ID
    """
    assert recv_id >= 0, 'recv_id cannot be a negative number.'
    _CAPI_SenderSendSamplerEndSignal(sender, int(recv_id))

def _recv_nodeflow(receiver, graph):
    """Receive sampled subgraph (NodeFlow) from remote sampler.

    Parameters
    ----------
    receiver : ctypes.c_void_p
        C Receiver handle
    graph : DGLGraph
        The parent graph

    Returns
    -------
    NodeFlow or end-signal
    """
    res = _CAPI_ReceiverRecvNodeFlow(receiver)
    if isinstance(res, int):
        return res
    else:
<<<<<<< HEAD
        return NodeFlow(graph, res)
=======
        # res is of type List<NodeFlowObject>
        return NodeFlow(graph, res[0])
>>>>>>> 6c77f264
<|MERGE_RESOLUTION|>--- conflicted
+++ resolved
@@ -107,13 +107,8 @@
     recv_id : int
         Receiver ID
     """
-<<<<<<< HEAD
     assert recv_id >= 0, 'recv_id cannot be a negative number.'
-    # convert all ndarray to dgltensor
-    graph_handle = nodeflow._graph._handle
-=======
     gidx = nodeflow._graph
->>>>>>> 6c77f264
     node_mapping = nodeflow._node_mapping.todgltensor()
     edge_mapping = nodeflow._edge_mapping.todgltensor()
     layers_offsets = utils.toindex(nodeflow._layer_offsets).todgltensor()
@@ -157,9 +152,4 @@
     if isinstance(res, int):
         return res
     else:
-<<<<<<< HEAD
-        return NodeFlow(graph, res)
-=======
-        # res is of type List<NodeFlowObject>
-        return NodeFlow(graph, res[0])
->>>>>>> 6c77f264
+        return NodeFlow(graph, res)