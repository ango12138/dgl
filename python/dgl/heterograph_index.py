--- conflicted
+++ resolved
@@ -991,12 +991,8 @@
         """
         return _CAPI_DGLHeteroGetFormatGraph(self, restrict_format)
 
-<<<<<<< HEAD
     @utils.cached_member(cache='_cache', prefix='reverse')
     def reverse(self):
-=======
-    def reverse(self, metagraph):
->>>>>>> c13903bf
         """Reverse the heterogeneous graph adjacency
 
         The node types and edge types are not changed
