"""Utility module."""
from __future__ import absolute_import

from collections import Mapping
from functools import wraps
import numpy as np

from . import backend as F
from . import ndarray as nd

class Index(object):
    """Index class that can be easily converted to list/tensor."""
    def __init__(self, data):
        self._list_data = None  # a numpy type data
        self._user_tensor_data = dict()  # dictionary of user tensors
        self._dgl_tensor_data = None  # a dgl ndarray
        self._dispatch(data)

    def _dispatch(self, data):
        """Store data based on its type."""
        if F.is_tensor(data):
            if not (F.dtype(data) == F.int64):
                raise ValueError('Index data must be an int64 vector, but got: %s' % str(data))
            if len(F.shape(data)) > 1:
                raise ValueError('Index data must be 1D int64 vector, but got: %s' % str(data))
            if len(F.shape(data)) == 0:
                # a tensor of one int
                self._dispatch(int(data))
            else:
                self._user_tensor_data[F.context(data)] = data
        elif isinstance(data, nd.NDArray):
            if not (data.dtype == 'int64' and len(data.shape) == 1):
                raise ValueError('Index data must be 1D int64 vector, but got: %s' % str(data))
            self._dgl_tensor_data = data
        else:
            try:
                self._list_data = np.array([int(data)]).astype(np.int64)
            except:
                try:
<<<<<<< HEAD
                    data = np.array(data).astype(np.int64)
                    if data.ndim != 1:
                        raise ValueError('Index data must be 1D int64 vector, but got: %s' % str(data))
                    self._list_data = np.array(data).astype(np.int64)
=======
                    data = np.array(data).astype('int64')
                    if data.ndim != 1:
                        raise ValueError('Index data must be 1D int64 vector, but got: %s' % str(data))
                    self._list_data = data
>>>>>>> 4c46b7a8
                except:
                    raise ValueError('Error index data: %s' % str(data))
            self._user_tensor_data[F.cpu()] = F.zerocopy_from_numpy(self._list_data)

    def tolist(self):
        """Convert to a python-list compatible object."""
        if self._list_data is None:
            if self._dgl_tensor_data is not None:
                self._list_data = self._dgl_tensor_data.asnumpy()
            else:
                data = self.tousertensor()
                self._list_data = F.zerocopy_to_numpy(data)
        return self._list_data

    def tousertensor(self, ctx=None):
        """Convert to user tensor (defined in `backend`)."""
        if ctx is None:
            ctx = F.cpu()
        if len(self._user_tensor_data) == 0:
            # zero copy from dgl tensor
            dl = self._dgl_tensor_data.to_dlpack()
            self._user_tensor_data[F.cpu()] = F.zerocopy_from_dlpack(dl)
        if ctx not in self._user_tensor_data:
            # copy from cpu to another device
            data = next(iter(self._user_tensor_data.values()))
            self._user_tensor_data[ctx] = F.copy_to(data, ctx)
        return self._user_tensor_data[ctx]

    def todgltensor(self):
        """Convert to dgl.NDArray."""
        if self._dgl_tensor_data is None:
            # zero copy from user tensor
            tsor = self.tousertensor()
            dl = F.zerocopy_to_dlpack(tsor)
            self._dgl_tensor_data = nd.from_dlpack(dl)
        return self._dgl_tensor_data

    def __iter__(self):
        return iter(self.tolist())

    def __len__(self):
        if self._list_data is not None:
            return len(self._list_data)
        elif len(self._user_tensor_data) > 0:
            data = next(iter(self._user_tensor_data.values()))
            return len(data)
        else:
            return len(self._dgl_tensor_data)

    def __getitem__(self, i):
        return self.tolist()[i]

def toindex(x):
    return x if isinstance(x, Index) else Index(x)

def node_iter(n):
    """Return an iterator that loops over the given nodes.

    Parameters
    ----------
    n : iterable
        The node ids.
    """
    return iter(n)

def edge_iter(u, v):
    """Return an iterator that loops over the given edges.

    Parameters
    ----------
    u : iterable
        The src ids.
    v : iterable
        The dst ids.
    """
    if len(u) == len(v):
        # many-many
        for uu, vv in zip(u, v):
            yield uu, vv
    elif len(v) == 1:
        # many-one
        for uu in u:
            yield uu, v[0]
    elif len(u) == 1:
        # one-many
        for vv in v:
            yield u[0], vv
    else:
        raise ValueError('Error edges:', u, v)

def edge_broadcasting(u, v):
    """Convert one-many and many-one edges to many-many.

    Parameters
    ----------
    u : Index
        The src id(s)
    v : Index
        The dst id(s)

    Returns
    -------
    uu : Index
        The src id(s) after broadcasting
    vv : Index
        The dst id(s) after broadcasting
    """
    if len(u) != len(v) and len(u) == 1:
        u = toindex(F.full_1d(len(v), u[0]))
    elif len(u) != len(v) and len(v) == 1:
        v = toindex(F.full_1d(len(u), v[0]))
    else:
        assert len(u) == len(v)
    return u, v

class LazyDict(Mapping):
    """A readonly dictionary that does not materialize the storage."""
    def __init__(self, fn, keys):
        self._fn = fn
        self._keys = keys

    def __getitem__(self, key):
        if not key in self._keys:
            raise KeyError(key)
        return self._fn(key)

    def __contains__(self, key):
        return key in self._keys

    def __iter__(self):
        return iter(self._keys)

    def __len__(self):
        return len(self._keys)

class HybridDict(Mapping):
    """A readonly dictonary that merges several dict-like (python dict, LazyDict).
       If there are duplicate keys, early keys have priority over latter ones
    """
    def __init__(self, *dict_like_list):
        self._dict_like_list = dict_like_list
        self._keys = None

    def keys(self):
        if self._keys is None:
            self._keys = sum([set(d.keys()) for d in self._dict_like_list], set())
            self._keys = list(self._keys)
        return self._keys

    def __getitem__(self, key):
        for d in self._dict_like_list:
            if key in d:
                return d[key]

    def __contains__(self, key):
        return key in self.keys()

    def __iter__(self):
        return iter(self.keys())

    def __len__(self):
        return len(self.keys())

class ReadOnlyDict(Mapping):
    """A readonly dictionary wrapper."""
    def __init__(self, dict_like):
        self._dict_like = dict_like

    def keys(self):
        return self._dict_like.keys()

    def __getitem__(self, key):
        return self._dict_like[key]

    def __contains__(self, key):
        return key in self._dict_like

    def __iter__(self):
        return iter(self._dict_like)

    def __len__(self):
        return len(self._dict_like)

def build_relabel_map(x):
    """Relabel the input ids to continuous ids that starts from zero.

    Parameters
    ----------
    x : Index
      The input ids.

    Returns
    -------
    new_to_old : tensor
      The mapping from new id to old id.
    old_to_new : tensor
      The mapping from old id to new id. It is a vector of length MAX(x).
      One can use advanced indexing to convert an old id tensor to a
      new id tensor: new_id = old_to_new[old_id]
    """
    x = x.tousertensor()
    unique_x, _ = F.sort_1d(F.unique(x))
    map_len = int(F.max(unique_x, dim=0)) + 1
    old_to_new = F.zeros(map_len, dtype=F.int64)
    F.scatter_row_inplace(old_to_new, unique_x, F.arange(0, len(unique_x)))
    return unique_x, old_to_new

def build_relabel_dict(x):
    """Relabel the input ids to continuous ids that starts from zero.

    The new id follows the order of the given node id list.

    Parameters
    ----------
    x : list
      The input ids.

    Returns
    -------
    relabel_dict : dict
      Dict from old id to new id.
    """
    relabel_dict = {}
    for i, v in enumerate(x):
        relabel_dict[v] = i
    return relabel_dict

class CtxCachedObject(object):
    """A wrapper to cache object generated by different context.

    Note: such wrapper may incur significant overhead if the wrapped object is very light.

    Parameters
    ----------
    generator : callable
        A callable function that can create the object given ctx as the only argument.
    """
    def __init__(self, generator):
        self._generator = generator
        self._ctx_dict = {}

    def get(self, ctx):
        if not ctx in self._ctx_dict:
            self._ctx_dict[ctx] = self._generator(ctx)
        return self._ctx_dict[ctx]

def ctx_cached_member(func):
    """Convenient class member function wrapper to cache the function result.

    The wrapped function must only have two arguments: `self` and `ctx`. The former is the
    class object and the later is the context. It will check whether the class object is
    freezed (by checking the `_freeze` member). If yes, it caches the function result in
    the field prefixed by '_CACHED_' before the function name.
    """
    cache_name = '_CACHED_' + func.__name__
    @wraps(func)
    def wrapper(self, ctx):
        if self._freeze:
            # cache
            if getattr(self, cache_name, None) is None:
                bind_func = lambda _ctx : func(self, _ctx)
                setattr(self, cache_name, CtxCachedObject(bind_func))
            return getattr(self, cache_name).get(ctx)
        else:
            return func(self, ctx)
    return wrapper

def cached_member(func):
    cache_name = '_CACHED_' + func.__name__
    @wraps(func)
    def wrapper(self):
        if self._freeze:
            # cache
            if getattr(self, cache_name, None) is None:
                setattr(self, cache_name, func(self))
            return getattr(self, cache_name)
        else:
            return func(self)
    return wrapper

def is_dict_like(obj):
    return isinstance(obj, Mapping)

def reorder(dict_like, index):
    """Reorder each column in the dict according to the index.

    Parameters
    ----------
    dict_like : dict of tensors
        The dict to be reordered.
    index : dgl.utils.Index
        The reorder index.
    """
    new_dict = {}
    for key, val in dict_like.items():
        idx_ctx = index.tousertensor(F.context(val))
        new_dict[key] = F.gather_row(val, idx_ctx)
    return new_dict

def parse_edges_tuple(edges):
    """Parse the given edges and return the tuple.

    Parameters
    ----------
    edges : edges
        Edges can be a pair of endpoint nodes (u, v), or a
        tensor of edge ids. The default value is all the edges.

    Returns
    -------
    A tuple of (u, v, eid)
    """
    pass<|MERGE_RESOLUTION|>--- conflicted
+++ resolved
@@ -37,17 +37,10 @@
                 self._list_data = np.array([int(data)]).astype(np.int64)
             except:
                 try:
-<<<<<<< HEAD
-                    data = np.array(data).astype(np.int64)
-                    if data.ndim != 1:
-                        raise ValueError('Index data must be 1D int64 vector, but got: %s' % str(data))
-                    self._list_data = np.array(data).astype(np.int64)
-=======
                     data = np.array(data).astype('int64')
                     if data.ndim != 1:
                         raise ValueError('Index data must be 1D int64 vector, but got: %s' % str(data))
                     self._list_data = data
->>>>>>> 4c46b7a8
                 except:
                     raise ValueError('Error index data: %s' % str(data))
             self._user_tensor_data[F.cpu()] = F.zerocopy_from_numpy(self._list_data)
