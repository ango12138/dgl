--- conflicted
+++ resolved
@@ -423,113 +423,6 @@
         if self.use_alternate_streams:
             stream = torch.cuda.Stream(device=device) if device.type == 'cuda' else None
         else:
-<<<<<<< HEAD
-            graph_device = g.device
-
-        for block_id in reversed(range(self.num_layers)):
-            if not g.is_pinned():
-                seed_nodes_in = to_device(seed_nodes, graph_device)
-            else:
-                seed_nodes_in = seed_nodes
-
-            if self.exclude_edges_in_frontier(g):
-                frontier = self.sample_frontier(
-                    block_id, g, seed_nodes_in, exclude_eids=exclude_eids)
-            else:
-                frontier = self.sample_frontier(block_id, g, seed_nodes_in)
-
-            if self.output_device is not None:
-                frontier = frontier.to(self.output_device)
-                seed_nodes_out = to_device(seed_nodes, self.output_device)
-            else:
-                seed_nodes_out = seed_nodes
-
-            # Removing edges from the frontier for link prediction training falls
-            # into the category of frontier postprocessing
-            if not self.exclude_edges_in_frontier(g):
-                frontier = exclude_edges(frontier, exclude_eids, self.output_device)
-
-            block = transform.to_block(frontier, seed_nodes_out)
-            if self.return_eids:
-                self.assign_block_eids(block, frontier)
-
-            seed_nodes = {ntype: block.srcnodes[ntype].data[NID] for ntype in block.srctypes}
-            blocks.insert(0, block)
-        return blocks[0].srcdata[NID], blocks[-1].dstdata[NID], blocks
-
-    def sample_blocks(self, g, seed_nodes, exclude_eids=None):
-        """Deprecated and identical to :meth:`sample`.
-        """
-        return self.sample(g, seed_nodes, exclude_eids)
-
-class Collator(ABC):
-    """Abstract DGL collator for training GNNs on downstream tasks stochastically.
-
-    Provides a :attr:`dataset` object containing the collection of all nodes or edges,
-    as well as a :attr:`collate` method that combines a set of items from
-    :attr:`dataset` and obtains the message flow graphs (MFGs).
-
-    Notes
-    -----
-    For the concept of MFGs, please refer to
-    :ref:`User Guide Section 6 <guide-minibatch>` and
-    :doc:`Minibatch Training Tutorials <tutorials/large/L0_neighbor_sampling_overview>`.
-    """
-    @abstractproperty
-    def dataset(self):
-        """Returns the dataset object of the collator."""
-        raise NotImplementedError
-
-    @abstractmethod
-    def collate(self, items):
-        """Combines the items from the dataset object and obtains the list of MFGs.
-
-        Parameters
-        ----------
-        items : list[str, int]
-            The list of node or edge IDs or type-ID pairs.
-
-        Notes
-        -----
-        For the concept of MFGs, please refer to
-        :ref:`User Guide Section 6 <guide-minibatch>` and
-        :doc:`Minibatch Training Tutorials <tutorials/large/L0_neighbor_sampling_overview>`.
-        """
-        raise NotImplementedError
-
-class NodeCollator(Collator):
-    """DGL collator to combine nodes and their computation dependencies within a minibatch for
-    training node classification or regression on a single graph with neighborhood sampling.
-
-    Parameters
-    ----------
-    g : DGLGraph
-        The graph.
-    nids : Tensor or dict[ntype, Tensor]
-        The node set to compute outputs.
-    graph_sampler : dgl.dataloading.BlockSampler
-        The neighborhood sampler.
-
-    Examples
-    --------
-    To train a 3-layer GNN for node classification on a set of nodes ``train_nid`` on
-    a homogeneous graph where each node takes messages from all neighbors (assume
-    the backend is PyTorch):
-
-    >>> sampler = dgl.dataloading.MultiLayerNeighborSampler([15, 10, 5])
-    >>> collator = dgl.dataloading.NodeCollator(g, train_nid, sampler)
-    >>> dataloader = torch.utils.data.DataLoader(
-    ...     collator.dataset, collate_fn=collator.collate,
-    ...     batch_size=1024, shuffle=True, drop_last=False, num_workers=4)
-    >>> for input_nodes, output_nodes, blocks in dataloader:
-    ...     train_on(input_nodes, output_nodes, blocks)
-
-    Notes
-    -----
-    For the concept of MFGs, please refer to
-    :ref:`User Guide Section 6 <guide-minibatch>` and
-    :doc:`Minibatch Training Tutorials <tutorials/large/L0_neighbor_sampling_overview>`.
-=======
             stream = None
         feats = _prefetch(batch, self.dataloader, stream)
         batch = recursive_apply(batch, lambda x: x.to(device, non_blocking=True))
@@ -558,7 +451,6 @@
 class CollateWrapper(object):
     """Wraps a collate function with :func:`remove_parent_storage_columns` for serializing
     from PyTorch DataLoader workers.
->>>>>>> 25c9221b
     """
     def __init__(self, sample_func, g):
         self.sample_func = sample_func
