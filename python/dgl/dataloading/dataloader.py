--- conflicted
+++ resolved
@@ -21,11 +21,7 @@
 from .. import ndarray as nd
 from ..utils import (
     recursive_apply, ExceptionWrapper, recursive_apply_pair, set_num_threads,
-<<<<<<< HEAD
-    create_shared_mem_array, get_shared_mem_array, context_of, pin_memory_inplace, dtype_of)
-=======
-    create_shared_mem_array, get_shared_mem_array, context_of)
->>>>>>> a0e8cf0d
+    create_shared_mem_array, get_shared_mem_array, context_of, dtype_of)
 from ..frame import LazyFeature
 from ..storages import wrap_storage
 from .base import BlockSampler, as_edge_prediction_sampler
