"""dgl sparse class."""
from .diag_matrix import *
from .sp_matrix import *
from .elementwise_op_sp import *
<<<<<<< HEAD
from .sddmm import *
=======
from .reduction import *   # pylint: disable=W0622
>>>>>>> d78a3a4b
<|MERGE_RESOLUTION|>--- conflicted
+++ resolved
@@ -2,8 +2,5 @@
 from .diag_matrix import *
 from .sp_matrix import *
 from .elementwise_op_sp import *
-<<<<<<< HEAD
 from .sddmm import *
-=======
-from .reduction import *   # pylint: disable=W0622
->>>>>>> d78a3a4b
+from .reduction import *   # pylint: disable=W0622