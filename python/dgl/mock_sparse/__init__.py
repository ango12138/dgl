"""dgl sparse class."""
from .diag_matrix import *
from .sp_matrix import *
from .elementwise_op_sp import *
<<<<<<< HEAD
from .sddmm import *
from .reduction import *   # pylint: disable=W0622
=======
from .reduction import *   # pylint: disable=W0622
from .unary_diag import *
from .unary_sp import *
from .matmul import *
>>>>>>> 977b1ba4
<|MERGE_RESOLUTION|>--- conflicted
+++ resolved
@@ -2,12 +2,8 @@
 from .diag_matrix import *
 from .sp_matrix import *
 from .elementwise_op_sp import *
-<<<<<<< HEAD
 from .sddmm import *
-from .reduction import *   # pylint: disable=W0622
-=======
 from .reduction import *   # pylint: disable=W0622
 from .unary_diag import *
 from .unary_sp import *
-from .matmul import *
->>>>>>> 977b1ba4
+from .matmul import *