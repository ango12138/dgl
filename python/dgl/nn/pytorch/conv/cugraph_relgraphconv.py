--- conflicted
+++ resolved
@@ -178,12 +178,7 @@
         torch.Tensor
             New node features. Shape: :math:`(|V|, D_{out})`.
         """
-<<<<<<< HEAD
-        offsets, indices, edge_ids = g.adj_sparse("csc")
-=======
-        # Create csc-representation and cast etypes to int32.
         offsets, indices, edge_ids = g.adj_tensors("csc")
->>>>>>> b740c3f0
         edge_types_perm = etypes[edge_ids.long()].int()
 
         if g.is_block:
