--- conflicted
+++ resolved
@@ -212,14 +212,9 @@
             else:
                 feat_src = feat_dst = self.feat_drop(feat)
                 if graph.is_block:
-<<<<<<< HEAD
                     assert hasattr(graph, 'dst_in_src'), "to_block needs to be called with include_dst_in_src=True"
                     feat_dst = feat_src[graph.dst_in_src]
-            msg_fn = fn.copy_src('h', 'm')
-=======
-                    feat_dst = feat_src[:graph.number_of_dst_nodes()]
             msg_fn = fn.copy_u('h', 'm')
->>>>>>> f4f9abc8
             if edge_weight is not None:
                 assert edge_weight.shape[0] == graph.number_of_edges()
                 graph.edata['_edge_weight'] = edge_weight
