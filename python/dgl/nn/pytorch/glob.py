--- conflicted
+++ resolved
@@ -178,24 +178,8 @@
         super(GlobalAttentionPooling, self).__init__()
         self.gate_nn = gate_nn
         self.feat_nn = feat_nn
-<<<<<<< HEAD
-        self.reset_parameters()
-
-    def reset_parameters(self):
-        """Reinitialize learnable parameters."""
-        for p in self.gate_nn.parameters():
-            if p.dim() > 1:
-                nn.init.xavier_uniform_(p)
-        if self.feat_nn:
-            for p in self.feat_nn.parameters():
-                if p.dim() > 1:
-                    nn.init.xavier_uniform_(p)
-
-    def forward(self, feat, graph):
-=======
 
     def forward(self, graph, feat):
->>>>>>> 476dad5f
         r"""Compute global attention pooling.
 
         Parameters
