--- conflicted
+++ resolved
@@ -136,19 +136,11 @@
         The rows to write to output tensor.
     """
     if A_rows is None:
-<<<<<<< HEAD
-        A_rows = null(G.dtype)
+        A_rows = nd.NULL[G.dtype]
     if B_rows is None:
-        B_rows = null(G.dtype)
+        B_rows = nd.NULL[G.dtype]
     if out_rows is None:
-        out_rows = null(G.dtype)
-=======
-        A_rows = nd.NULL
-    if B_rows is None:
-        B_rows = nd.NULL
-    if out_rows is None:
-        out_rows = nd.NULL
->>>>>>> f25bc176
+        out_rows = nd.NULL[G.dtype]
     _CAPI_DGLKernelBinaryOpReduce(
         reducer, op, G,
         int(A_target), int(B_target),
@@ -208,19 +200,11 @@
         The rows written to output tensor.
     """
     if A_rows is None:
-<<<<<<< HEAD
-        A_rows = null(G.dtype)
+        A_rows = nd.NULL[G.dtype]
     if B_rows is None:
-        B_rows = null(G.dtype)
+        B_rows = nd.NULL[G.dtype]
     if out_rows is None:
-        out_rows = null(G.dtype)
-=======
-        A_rows = nd.NULL
-    if B_rows is None:
-        B_rows = nd.NULL
-    if out_rows is None:
-        out_rows = nd.NULL
->>>>>>> f25bc176
+        out_rows = nd.NULL[G.dtype]
     _CAPI_DGLKernelBackwardLhsBinaryOpReduce(
         reducer, op, G,
         int(A_target), int(B_target),
@@ -281,19 +265,11 @@
         The rows written to output tensor.
     """
     if A_rows is None:
-<<<<<<< HEAD
-        A_rows = null(G.dtype)
+        A_rows = nd.NULL[G.dtype]
     if B_rows is None:
-        B_rows = null(G.dtype)
+        B_rows = nd.NULL[G.dtype]
     if out_rows is None:
-        out_rows = null(G.dtype)
-=======
-        A_rows = nd.NULL
-    if B_rows is None:
-        B_rows = nd.NULL
-    if out_rows is None:
-        out_rows = nd.NULL
->>>>>>> f25bc176
+        out_rows = nd.NULL[G.dtype]
     _CAPI_DGLKernelBackwardRhsBinaryOpReduce(
         reducer, op, G,
         int(A_target), int(B_target),
@@ -388,15 +364,9 @@
         The rows to write to output tensor.
     """
     if X_rows is None:
-<<<<<<< HEAD
-        X_rows = null(G.dtype)
+        X_rows = nd.NULL[G.dtype]
     if out_rows is None:
-        out_rows = null(G.dtype)
-=======
-        X_rows = nd.NULL
-    if out_rows is None:
-        out_rows = nd.NULL
->>>>>>> f25bc176
+        out_rows = nd.NULL[G.dtype]
     _CAPI_DGLKernelCopyReduce(
         reducer, G, int(target),
         X, out, X_rows, out_rows)
@@ -436,15 +406,9 @@
         The rows written to output tensor.
     """
     if X_rows is None:
-<<<<<<< HEAD
-        X_rows = null(G.dtype)
+        X_rows = nd.NULL[G.dtype]
     if out_rows is None:
-        out_rows = null(G.dtype)
-=======
-        X_rows = nd.NULL
-    if out_rows is None:
-        out_rows = nd.NULL
->>>>>>> f25bc176
+        out_rows = nd.NULL[G.dtype]
     _CAPI_DGLKernelBackwardCopyReduce(
         reducer, G, int(target),
         X, out, grad_out, grad_X,
