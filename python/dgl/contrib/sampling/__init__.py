--- conflicted
+++ resolved
@@ -1,8 +1,3 @@
-<<<<<<< HEAD
-from .sampler import NeighborSampler
-from .randomwalk import *
-from .dis_sampler import SamplerSender, SamplerReceiver
-=======
 from .sampler import NeighborSampler, LayerSampler
 from .randomwalk import *
->>>>>>> 5033d945
+from .dis_sampler import SamplerSender, SamplerReceiver