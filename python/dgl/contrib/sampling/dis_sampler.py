--- conflicted
+++ resolved
@@ -77,13 +77,6 @@
           2:'168.12.46.12:50051' }
 
     """
-<<<<<<< HEAD
-    def __init__(self, ip, port):
-        self._ip = ip
-        self._port = port
-        self._sender = _create_sender(ip, port)
-        self._closed = False
-=======
     def __init__(self, namebook):
         assert len(namebook) > 0, 'namebook cannot be empty.'
         self._namebook = namebook
@@ -92,12 +85,11 @@
             vec = addr.split(':')
             _add_receiver_addr(self._sender, vec[0], int(vec[1]), ID)
         _sender_connect(self._sender)
->>>>>>> fb6af16f
+        self._closed = False
 
     def close(self):
         """Finalize Sender
         """
-<<<<<<< HEAD
         if not self._closed:
             # _finalize_sender will send a special message
             # to tell the remote trainer machine that it has finished its job.
@@ -106,9 +98,6 @@
 
     def __del__(self):
         self.close()
-=======
-        _finalize_sender(self._sender)
->>>>>>> fb6af16f
 
     def send(self, nodeflow, recv_id):
         """Send sampled subgraph (NodeFlow) to remote trainer.
@@ -141,14 +130,10 @@
     def __init__(self, addr, num_sender):
         self._addr = addr
         self._num_sender = num_sender
-<<<<<<< HEAD
-        self._receiver = _create_receiver(ip, port, num_sender)
-        self._closed = False
-=======
         self._receiver = _create_receiver()
         vec = self._addr.split(':')
         _receiver_wait(self._receiver, vec[0], int(vec[1]), self._num_sender);
->>>>>>> fb6af16f
+        self._closed = False
 
     def close(self):
         """Finalize Receiver
