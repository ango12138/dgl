# pylint: disable=C0111
"""Model Zoo Package"""

from .gcn import GCNClassifier
<<<<<<< HEAD
from .sch import SchNetModel
from .mgcn import MGCNModel
from .mpnn import MPNNModel
=======
from .dgmg import DGMG
>>>>>>> 2c234118
from .pretrain import load_pretrained<|MERGE_RESOLUTION|>--- conflicted
+++ resolved
@@ -2,11 +2,8 @@
 """Model Zoo Package"""
 
 from .gcn import GCNClassifier
-<<<<<<< HEAD
 from .sch import SchNetModel
 from .mgcn import MGCNModel
 from .mpnn import MPNNModel
-=======
 from .dgmg import DGMG
->>>>>>> 2c234118
 from .pretrain import load_pretrained