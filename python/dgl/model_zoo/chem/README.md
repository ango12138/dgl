--- conflicted
+++ resolved
@@ -42,7 +42,6 @@
 
 ### Models  
 
-<<<<<<< HEAD
 - **Graph Convolutional Network**: Graph Convolutional Networks (GCN) have been one of the most popular graph neural 
 networks and they can be easily extended for graph level prediction.  
 - **SchNet**: SchNet is a novel deep learning architecture modeling quantum interactions in molecules which utilize 
@@ -51,7 +50,7 @@
 hierarchical graph neural network directly extracts features from the conformation and spatial information followed 
 by the multilevel interactions [5].    
 - **Message Passing Neural Network**: Message Passing Neural Network (MPNN) is a well-designed network with edge network (enn) as front end and us  Set2Set to output prediction [6].
-=======
+
 ## Generative Models
 
 We use generative models for two different purposes when it comes to molecules:
@@ -64,13 +63,12 @@
 
 Generative models are known to be difficult for evaluation. [GuacaMol](https://github.com/BenevolentAI/guacamol) and
 [MOSES](https://github.com/molecularsets/moses) have been two recent efforts to benchmark generative models. There
-are also two accompanying review papers that are well written [4], [5].
+are also two accompanying review papers that are well written [7], [8].
 
 ### Models
 - **Deep Generative Models of Graphs (DGMG)**: A very general framework for graph distribution learning by progressively
 adding atoms and bonds.
 
->>>>>>> 2c234118
 ## References
 
 [1] Chen et al. (2018) The rise of deep learning in drug discovery. *Drug Discov Today* 6, 1241-1250.
@@ -81,19 +79,16 @@
 [3] Duvenaud et al. (2015) Convolutional networks on graphs for learning molecular fingerprints. *Advances in neural 
 information processing systems (NeurIPS)*, 2224-2232.
 
-<<<<<<< HEAD
 [4] Schütt et al. (2017) SchNet: A continuous-filter convolutional neural network for modeling quantum interactions. 
 *Advances in Neural Information Processing Systems (NeurIPS)*, 992-1002.
 
 [5] Lu et al. Molecular Property Prediction: A Multilevel Quantum Interactions Modeling Perspective. 
 *The 33rd AAAI Conference on Artificial Intelligence*. 
 
-
 [6] Gilmer et al. (2017) Neural Message Passing for Quantum Chemistry. *Proceedings of the 34th International Conference on 
 Machine Learning* JMLR. 1263-1272.
-=======
-[4] Brown et al. (2019) GuacaMol: Benchmarking Models for de Novo Molecular Design. *J. Chem. Inf. Model*, 2019, 59, 3, 
+
+[7] Brown et al. (2019) GuacaMol: Benchmarking Models for de Novo Molecular Design. *J. Chem. Inf. Model*, 2019, 59, 3, 
 1096-1108.
 
-[5] Polykovskiy et al. (2019) Molecular Sets (MOSES): A Benchmarking Platform for Molecular Generation Models. *arXiv*. 
->>>>>>> 2c234118
+[8] Polykovskiy et al. (2019) Molecular Sets (MOSES): A Benchmarking Platform for Molecular Generation Models. *arXiv*. 