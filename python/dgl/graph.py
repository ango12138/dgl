"""Base graph class specialized for neural networks on graphs.
"""
from __future__ import absolute_import

import networkx as nx
from networkx.classes.digraph import DiGraph

import dgl
from dgl.base import ALL, is_all
import dgl.backend as F
from dgl.backend import Tensor
import dgl.builtin as builtin
from dgl.cached_graph import CachedGraph, create_cached_graph
import dgl.context as context
from dgl.frame import FrameRef, merge_frames
from dgl.nx_adapt import nx_init
import dgl.scheduler as scheduler
import dgl.utils as utils

__MSG__ = "__MSG__"
__REPR__ = "__REPR__"

class DGLGraph(DiGraph):
    """Base graph class specialized for neural networks on graphs.

    TODO(minjie): document of batching semantics
    TODO(minjie): document of __REPR__ semantics

    Parameters
    ----------
    graph_data : graph data
        Data to initialize graph. Same as networkx's semantics.
    node_frame : dgl.frame.Frame
        Node feature storage.
    edge_frame : dgl.frame.Frame
        Edge feature storage.
    attr : keyword arguments, optional
        Attributes to add to graph as key=value pairs.
    """
    def __init__(self,
                 graph_data=None,
                 node_frame=None,
                 edge_frame=None,
                 **attr):
        # TODO(minjie): maintaining node/edge list is costly when graph is large.
        self._edge_list = []
        nx_init(self,
                self._add_node_callback,
                self._add_edge_callback,
                self._del_node_callback,
                self._del_edge_callback,
                graph_data,
                **attr)
        # cached graph and storage
        self._cached_graph = None
        self._node_frame = node_frame if node_frame is not None else FrameRef()
        self._edge_frame = edge_frame if edge_frame is not None else FrameRef()
        # other class members
        self._msg_graph = None
        self._msg_frame = FrameRef()
        self._message_func = None
        self._reduce_func = None
        self._update_func = None
        self._edge_func = None

    def node_attr_schemes(self):
        return self._node_frame.schemes

    def edge_attr_schemes(self):
        return self._edge_frame.schemes

    def set_n_repr(self, hu, u=ALL):
        """Set node(s) representation.

        To set multiple node representations at once, pass `u` with a tensor or
        a supported container of node ids. In this case, `hu` must be a tensor
        of shape (B, D1, D2, ...), where B is the number of the nodes and
        (D1, D2, ...) is the shape of the node representation tensor.

        Dictionary type is also supported for `hu`. In this case, each item
        will be treated as separate attribute of the nodes.

        Parameters
        ----------
        hu : tensor or dict of tensor
          Node representation.
        u : node, container or tensor
          The node(s).
        """
        # sanity check
        if is_all(u):
            num_nodes = self.number_of_nodes()
        else:
            u = utils.toindex(u)
            num_nodes = len(u)
        if utils.is_dict_like(hu):
            for key, val in hu.items():
                assert F.shape(val)[0] == num_nodes
        else:
            assert F.shape(hu)[0] == num_nodes
        # set
        if is_all(u):
            if utils.is_dict_like(hu):
                for key, val in hu.items():
                    self._node_frame[key] = val
            else:
                self._node_frame[__REPR__] = hu
        else:
            if utils.is_dict_like(hu):
                self._node_frame[u] = hu
            else:
                self._node_frame[u] = {__REPR__ : hu}

    def get_n_repr(self, u=ALL):
        """Get node(s) representation.

        Parameters
        ----------
        u : node, container or tensor
          The node(s).
        """
        if is_all(u):
            if len(self._node_frame) == 1 and __REPR__ in self._node_frame:
                return self._node_frame[__REPR__]
            else:
                return dict(self._node_frame)
        else:
            u = utils.toindex(u)
            if len(self._node_frame) == 1 and __REPR__ in self._node_frame:
                return self._node_frame.select_rows(u)[__REPR__]
            else:
                return self._node_frame.select_rows(u)

    def pop_n_repr(self, key=__REPR__):
        """Get and remove the specified node repr.

        Parameters
        ----------
        key : str
          The attribute name.
        """
        return self._node_frame.pop(key)

    def set_e_repr(self, h_uv, u=ALL, v=ALL):
        """Set edge(s) representation.

        To set multiple edge representations at once, pass `u` and `v` with tensors or
        supported containers of node ids. In this case, `h_uv` must be a tensor
        of shape (B, D1, D2, ...), where B is the number of the edges and
        (D1, D2, ...) is the shape of the edge representation tensor.

        Dictionary type is also supported for `h_uv`. In this case, each item
        will be treated as separate attribute of the edges.

        Parameters
        ----------
        h_uv : tensor or dict of tensor
          Edge representation.
        u : node, container or tensor
          The source node(s).
        v : node, container or tensor
          The destination node(s).
        """
        # sanity check
        u_is_all = is_all(u)
        v_is_all = is_all(v)
        assert u_is_all == v_is_all
        if u_is_all:
            num_edges = self.cached_graph.num_edges()
        else:
            u = utils.toindex(u)
            v = utils.toindex(v)
            num_edges = max(len(u), len(v))
        if utils.is_dict_like(h_uv):
            for key, val in h_uv.items():
                assert F.shape(val)[0] == num_edges
        else:
            assert F.shape(h_uv)[0] == num_edges
        # set
        if u_is_all:
            if utils.is_dict_like(h_uv):
                for key, val in h_uv.items():
                    self._edge_frame[key] = val
            else:
                self._edge_frame[__REPR__] = h_uv
        else:
            eid = self.cached_graph.get_edge_id(u, v)
            if utils.is_dict_like(h_uv):
                self._edge_frame[eid] = h_uv
            else:
                self._edge_frame[eid] = {__REPR__ : h_uv}

    def set_e_repr_by_id(self, h_uv, eid=ALL):
        """Set edge(s) representation by edge id.

        Parameters
        ----------
        h_uv : tensor or dict of tensor
          Edge representation.
        eid : int, container or tensor
          The edge id(s).
        """
        # sanity check
        if is_all(eid):
            num_edges = self.cached_graph.num_edges()
        else:
            eid = utils.toindex(eid)
            num_edges = len(eid)
        if utils.is_dict_like(h_uv):
            for key, val in h_uv.items():
                assert F.shape(val)[0] == num_edges
        else:
            assert F.shape(h_uv)[0] == num_edges
        # set
        if is_all(eid):
            if utils.is_dict_like(h_uv):
                for key, val in h_uv.items():
                    self._edge_frame[key] = val
            else:
                self._edge_frame[__REPR__] = h_uv
        else:
            if utils.is_dict_like(h_uv):
                self._edge_frame[eid] = h_uv
            else:
                self._edge_frame[eid] = {__REPR__ : h_uv}

    def get_e_repr(self, u=ALL, v=ALL):
        """Get node(s) representation.

        Parameters
        ----------
        u : node, container or tensor
          The source node(s).
        v : node, container or tensor
          The destination node(s).
        """
        u_is_all = is_all(u)
        v_is_all = is_all(v)
        assert u_is_all == v_is_all
        if u_is_all:
            if len(self._edge_frame) == 1 and __REPR__ in self._edge_frame:
                return self._edge_frame[__REPR__]
            else:
                return dict(self._edge_frame)
        else:
            u = utils.toindex(u)
            v = utils.toindex(v)
            eid = self.cached_graph.get_edge_id(u, v)
            if len(self._edge_frame) == 1 and __REPR__ in self._edge_frame:
                return self._edge_frame.select_rows(eid)[__REPR__]
            else:
                return self._edge_frame.select_rows(eid)

    def pop_e_repr(self, key=__REPR__):
        """Get and remove the specified edge repr.

        Parameters
        ----------
        key : str
          The attribute name.
        """
        return self._edge_frame.pop(key)

    def get_e_repr_by_id(self, eid=ALL):
        """Get edge(s) representation by edge id.

        Parameters
        ----------
        eid : int, container or tensor
          The edge id(s).
        """
        if is_all(eid):
            if len(self._edge_frame) == 1 and __REPR__ in self._edge_frame:
                return self._edge_frame[__REPR__]
            else:
                return dict(self._edge_frame)
        else:
            eid = utils.toindex(eid)
            if len(self._edge_frame) == 1 and __REPR__ in self._edge_frame:
                return self._edge_frame.select_rows(eid)[__REPR__]
            else:
                return self._edge_frame.select_rows(eid)

    def register_message_func(self,
                              message_func,
                              batchable=False):
        """Register global message function.

        Parameters
        ----------
        message_func : callable
          Message function on the edge.
        batchable : bool
          Whether the provided message function allows batch computing.
        """
        self._message_func = (message_func, batchable)

    def register_edge_func(self,
                           edge_func,
                           batchable=False):
        """Register global edge update function.

        Parameters
        ----------
        edge_func : callable
          Message function on the edge.
        batchable : bool
          Whether the provided message function allows batch computing.
        """
        self._edge_func = (edge_func, batchable)

    def register_reduce_func(self,
                             reduce_func,
                             batchable=False):
        """Register global message reduce function.

        Parameters
        ----------
        reduce_func : str or callable
          Reduce function on incoming edges.
        batchable : bool
          Whether the provided reduce function allows batch computing.
        """
        self._reduce_func = (reduce_func, batchable)

    def register_update_func(self,
                             update_func,
                             batchable=False):
        """Register global node update function.

        Parameters
        ----------
        update_func : callable
          Update function on the node.
        batchable : bool
          Whether the provided update function allows batch computing.
        """
        self._update_func = (update_func, batchable)

    def sendto(self, u, v, message_func=None, batchable=False):
        """Trigger the message function on edge u->v

        The message function should be compatible with following signature:

        (node_reprs, edge_reprs) -> message

        It computes the representation of a message using the
        representations of the source node, and the edge u->v.
        All node_reprs and edge_reprs are dictionaries.
        The message function can be any of the pre-defined functions
        ('from_src').

        Parameters
        ----------
        u : node, container or tensor
          The source node(s).
        v : node, container or tensor
          The destination node(s).
        message_func : str or callable
          The message function.
        batchable : bool
          Whether the function allows batched computation.
        """
        if message_func is None:
            message_func, batchable = self._message_func
        assert message_func is not None
        if batchable:
            self._batch_sendto(u, v, message_func)
        else:
            self._nonbatch_sendto(u, v, message_func)

    def _nonbatch_sendto(self, u, v, message_func):
        f_msg = _get_message_func(message_func)
        if is_all(u) and is_all(v):
            u, v = self.cached_graph.edges()
        else:
            u = utils.toindex(u)
            v = utils.toindex(v)
        for uu, vv in utils.edge_iter(u, v):
            ret = f_msg(_get_repr(self.nodes[uu]),
                        _get_repr(self.edges[uu, vv]))
            self.edges[uu, vv][__MSG__] = ret

    def _batch_sendto(self, u, v, message_func):
        f_msg = _get_message_func(message_func)
        if is_all(u) and is_all(v):
            u, v = self.cached_graph.edges()
            self.msg_graph.add_edges(u, v)
            # call UDF
            src_reprs = self.get_n_repr(u)
            edge_reprs = self.get_e_repr()
            msgs = message_func(src_reprs, edge_reprs)
        else:
            u = utils.toindex(u)
            v = utils.toindex(v)
            u, v = utils.edge_broadcasting(u, v)
            eid = self.cached_graph.get_edge_id(u, v)
            self.msg_graph.add_edges(u, v)
            # call UDF
            src_reprs = self.get_n_repr(u)
            edge_reprs = self.get_e_repr_by_id(eid)
            msgs = message_func(src_reprs, edge_reprs)
        if utils.is_dict_like(msgs):
            self._msg_frame.append(msgs)
        else:
            self._msg_frame.append({__MSG__ : msgs})

    def update_edge(self, u, v, edge_func=None, batchable=False):
        """Update representation on edge u->v

        The edge function should be compatible with following signature:

        (node_reprs, node_reprs, edge_reprs) -> edge_reprs

        It computes the new edge representations using the representations
        of the source node, target node and the edge itself.
        All node_reprs and edge_reprs are dictionaries.

        Parameters
        ----------
        u : node, container or tensor
          The source node(s).
        v : node, container or tensor
          The destination node(s).
        edge_func : str or callable
          The update function.
        batchable : bool
          Whether the function allows batched computation.
        """
        if edge_func is None:
            edge_func, batchable = self._edge_func
        assert edge_func is not None
        if batchable:
            self._batch_update_edge(u, v, edge_func)
        else:
            self._nonbatch_update_edge(u, v, edge_func)

    def _nonbatch_update_edge(self, u, v, edge_func):
        if is_all(u) and is_all(v):
            u, v = self.cached_graph.edges()
        else:
            u = utils.toindex(u)
            v = utils.toindex(v)
        for uu, vv in utils.edge_iter(u, v):
            ret = edge_func(_get_repr(self.nodes[uu]),
                            _get_repr(self.nodes[vv]),
                            _get_repr(self.edges[uu, vv]))
            _set_repr(self.edges[uu, vv], ret)

    def _batch_update_edge(self, u, v, edge_func):
        if is_all(u) and is_all(v):
            u, v = self.cached_graph.edges()
            # call the UDF
            src_reprs = self.get_n_repr(u)
            dst_reprs = self.get_n_repr(v)
            edge_reprs = self.get_e_repr()
            new_edge_reprs = edge_func(src_reprs, dst_reprs, edge_reprs)
            self.set_e_repr(new_edge_reprs)
        else:
            u = utils.toindex(u)
            v = utils.toindex(v)
            u, v = utils.edge_broadcasting(u, v)
            eid = self.cached_graph.get_edge_id(u, v)
            # call the UDF
            src_reprs = self.get_n_repr(u)
            dst_reprs = self.get_n_repr(v)
            edge_reprs = self.get_e_repr_by_id(eid)
            new_edge_reprs = edge_func(src_reprs, dst_reprs, edge_reprs)
            self.set_e_repr_by_id(new_edge_reprs, eid)

    def recv(self,
             u,
             reduce_func=None,
             update_func=None,
             batchable=False):
        """Receive in-coming messages and update representation on node u.

        It computes the new node state using the messages sent from the predecessors
        of node u. If no message is found from the predecessors, reduce function
        will be skipped and a None type will be provided as the reduced messages for
        the update function.

        The reduce function should be compatible with following signature:

            (node_reprs, batched_messages) -> reduced_messages

        It computes the reduced edge representations using the representations
        of the in-coming edges (the same concept as messages).
        The reduce function can be any of the pre-defined functions ('sum',
        'max'). If built-in function is used, computation will be performed
        efficiently (using generic-SPMV kernels).

        The update function should be compatible with following signature:

            (node_reprs, reduced_messages) -> node_reprs

        It computes the new node representations using the representations
        of the in-coming edges (the same concept as messages) and the node
        itself. All node_reprs and edge_reprs are dictionaries.

        Parameters
        ----------
        u : node, container or tensor
          The node to be updated.
        reduce_func : str or callable
          The reduce function.
        update_func : str or callable
          The update function.
        batchable : bool
          Whether the reduce and update function allows batched computation.
        """
        if reduce_func is None:
            reduce_func, batchable = self._reduce_func
        if update_func is None:
            update_func, batchable = self._update_func
        assert reduce_func is not None
        assert update_func is not None
        if batchable:
            self._batch_recv(u, reduce_func, update_func)
        else:
            self._nonbatch_recv(u, reduce_func, update_func)

    def _nonbatch_recv(self, u, reduce_func, update_func):
        f_reduce = _get_reduce_func(reduce_func)
        if is_all(u):
            u = list(range(0, self.number_of_nodes()))
        else:
            u = utils.toindex(u)

        for i, uu in enumerate(utils.node_iter(u)):
            # reduce phase
            msgs_batch = [self.edges[vv, uu].pop(__MSG__)
                          for vv in self.pred[uu] if __MSG__ in self.edges[vv, uu]]
            if len(msgs_batch) == 0:
                msgs_reduced = None
            else:
                msgs_reduced = f_reduce(_get_repr(self.nodes[uu]), msgs_batch)
            # update phase
            ret = update_func(_get_repr(self.nodes[uu]), msgs_reduced)
            _set_repr(self.nodes[uu], ret)

    def _batch_recv(self, v, reduce_func, update_func):
        if len(v) == 0:
            # no vertex to be triggered.
            return
        null_v, reordered_v, all_reduced_msgs = self._batch_reduce(v, reduce_func)
        if all_reduced_msgs is None:
            # no message; only do recv.
            if is_all(v):
                self.set_n_repr(update_func(self.get_n_repr(), None))
            else:
                self.set_n_repr(update_func(self.get_n_repr(v), None), v)
        else:
            # Compute new node repr for nodes with no in-coming messages.
            if len(null_v) == 0:
                new_null_ns = None
            else:
                new_null_ns = update_func(self.get_n_repr(null_v), None)
            # Read the node states in the degree-bucketing order.
            if len(reordered_v) == 0:
                new_reordered_ns = None
            else:
                new_reordered_ns = update_func(self.get_n_repr(reordered_v), all_reduced_msgs)
            v_tensor = utils.pack2(null_v.totensor(), reordered_v.totensor())
            new_ns = utils.pack2(new_null_ns, new_reordered_ns)

            if is_all(v):
                # First do reorder and then replace the whole column.
                _, indices = F.sort(v_tensor)
                indices = utils.toindex(indices)
                # TODO(minjie): following code should be included in Frame somehow.
                if utils.is_dict_like(new_ns):
                    for key, val in new_ns.items():
                        idx = indices.totensor(F.get_context(val))
                        self._node_frame[key] = F.gather_row(val, idx)
                else:
                    idx = indices.totensor(F.get_context(new_ns))
                    self._node_frame[__REPR__] = F.gather_row(new_ns, idx)
            else:
                # Use setter to do reorder.
                self.set_n_repr(new_ns, v_tensor)

    def _batch_reduce(self, v, reduce_func):
        if self._msg_frame.num_rows == 0:
            # no message has ever been sent
            return None, None, None

        if is_all(v):
            v = list(range(self.number_of_nodes()))

        # sanity checks
        v = utils.toindex(v)
        f_reduce = _get_reduce_func(reduce_func)

        # degree bucketing
        degrees, v_buckets = scheduler.degree_bucketing(self.msg_graph, v)
        null_v_bucket = None
        non_null_v_buckets = []
        reduced_msgs = []
        for deg, v_bkt in zip(degrees, v_buckets):
            bkt_len = len(v_bkt)
            dst_reprs = self.get_n_repr(v_bkt)

            if deg == 0:
                assert null_v_bucket is None
                null_v_bucket = v_bkt
                continue
                
            uu, vv, _ = self.msg_graph.in_edges(v_bkt)
            in_msg_ids = self.msg_graph.get_edge_id(uu, vv)
            in_msgs = self._msg_frame.select_rows(in_msg_ids)
            # Reshape the column tensor to (B, Deg, ...).
            def _reshape_fn(msg):
                msg_shape = F.shape(msg)
                new_shape = (bkt_len, deg) + msg_shape[1:]
                return F.reshape(msg, new_shape)
            if len(in_msgs) == 1 and __MSG__ in in_msgs:
                reshaped_in_msgs = _reshape_fn(in_msgs[__MSG__])
            else:
                reshaped_in_msgs = utils.LazyDict(
                        lambda key: _reshape_fn(in_msgs[key]), self._msg_frame.schemes)
            non_null_v_buckets.append(v_bkt)
            reduced_msgs.append(f_reduce(dst_reprs, reshaped_in_msgs))

<<<<<<< HEAD
        # TODO: clear partial messages
        self.clear_messages()

        # FIXME: this will only trigger if reduced_msgs is empty.  Remove?
        if len(reduced_msgs) == 0:
            # no message has been sent to the specified node
            return None, None, None
        
=======
        if len(reduced_msgs) == 0:
            # no message has been sent to the specified node
            return None, None, None

        # TODO: clear partial messages
        self.clear_messages()

>>>>>>> 41af0bae
        # Read the node states in the degree-bucketing order.
        null_v = utils.toindex(null_v_bucket or [])
        reordered_v = utils.toindex(
                F.pack([v_bkt.totensor() for v_bkt in non_null_v_buckets])
                if len(non_null_v_buckets) > 0 else []
                )

        # Pack all reduced msgs together
        if utils.is_dict_like(reduced_msgs[0]):
            keys = reduced_msgs[0].keys()
            all_reduced_msgs = {
                    key : F.pack([msg[key] for msg in reduced_msgs])
                    for key in keys}
        else:
            all_reduced_msgs = F.pack(reduced_msgs)

        return null_v, reordered_v, all_reduced_msgs

    def update_by_edge(self,
                       u, v,
                       message_func=None,
                       reduce_func=None,
                       update_func=None,
                       batchable=False):
        """Trigger the message function on u->v and update v.

        Parameters
        ----------
        u : node, container or tensor
          The source node(s).
        v : node, container or tensor
          The destination node(s).
        message_func : str or callable
          The message function.
        reduce_func : str or callable
          The reduce function.
        update_func : str or callable
          The update function.
        batchable : bool
          Whether the reduce and update function allows batched computation.
        """
        if message_func is None:
            message_func, batchable = self._message_func
        if reduce_func is None:
            reduce_func, batchable = self._reduce_func
        if update_func is None:
            update_func, batchable = self._update_func
        assert message_func is not None
        assert reduce_func is not None
        assert update_func is not None
        if batchable:
            self._batch_update_by_edge(
                    u, v, message_func, reduce_func, update_func)
        else:
            self._nonbatch_update_by_edge(
                    u, v, message_func, reduce_func, update_func)

    def _nonbatch_update_by_edge(
            self,
            u, v,
            message_func,
            reduce_func,
            update_func):
        if is_all(u) and is_all(v):
            u, v = self.cached_graph.edges()
        else:
            u = utils.toindex(u)
            v = utils.toindex(v)
        self._nonbatch_sendto(u, v, message_func)
        dst = set()
        for uu, vv in utils.edge_iter(u, v):
            dst.add(vv)
        self._nonbatch_recv(list(dst), reduce_func, update_func)

    def _batch_update_by_edge(
            self,
            u, v,
            message_func,
            reduce_func,
            update_func):
        if len(u) == 0:
            # no message
            assert len(v) == 0
        elif is_all(u) and is_all(v):
            self.update_all(message_func, reduce_func, update_func, True)
        elif message_func == 'from_src' and reduce_func == 'sum':
            # TODO(minjie): check the validity of edges u->v
            u = utils.toindex(u)
            v = utils.toindex(v)
            # TODO(minjie): broadcasting is optional for many-one input.
            u, v = utils.edge_broadcasting(u, v)
            # relabel destination nodes.
            new2old, old2new = utils.build_relabel_map(v)
            u = u.totensor()
            v = v.totensor()
            # TODO(minjie): should not directly use []
            new_v = old2new[v]
            # create adj mat
            idx = F.pack([F.unsqueeze(new_v, 0), F.unsqueeze(u, 0)])
            dat = F.ones((len(u),))
            n = self.number_of_nodes()
            m = len(new2old)
            adjmat = F.sparse_tensor(idx, dat, [m, n])
            ctx_adjmat = utils.CtxCachedObject(lambda ctx: F.to_context(adjmat, ctx))
            # TODO(minjie): use lazy dict for reduced_msgs
            reduced_msgs = {}
            for key in self._node_frame.schemes:
                col = self._node_frame[key]
                reduced_msgs[key] = F.spmm(ctx_adjmat.get(F.get_context(col)), col)
            if len(reduced_msgs) == 1 and __REPR__ in reduced_msgs:
                reduced_msgs = reduced_msgs[__REPR__]
            node_repr = self.get_n_repr(new2old)
            new_node_repr = update_func(node_repr, reduced_msgs)
            self.set_n_repr(new_node_repr, new2old)
        else:
            u = utils.toindex(u)
            v = utils.toindex(v)
            self._batch_sendto(u, v, message_func)
            unique_v = F.unique(v.totensor())
            self._batch_recv(unique_v, reduce_func, update_func)

    def update_to(self,
                  v,
                  message_func=None,
                  reduce_func=None,
                  update_func=None,
                  batchable=False):
        """Pull messages from the node's predecessors and then update it.

        Parameters
        ----------
        v : node, container or tensor
          The node to be updated.
        message_func : str or callable
          The message function.
        reduce_func : str or callable
          The reduce function.
        update_func : str or callable
          The update function.
        batchable : bool
          Whether the reduce and update function allows batched computation.
        """
        if message_func is None:
            message_func, batchable = self._message_func
        if reduce_func is None:
            reduce_func, batchable = self._reduce_func
        if update_func is None:
            update_func, batchable = self._update_func
        assert message_func is not None
        assert reduce_func is not None
        assert update_func is not None
        if batchable:
            v = utils.toindex(v)
<<<<<<< HEAD
            uu, vv = self.cached_graph.in_edges(v)

            if len(uu) > 0:
                self._batch_sendto(uu, vv, message_func)
            self._batch_recv(v, reduce_func, update_func)
=======
            uu, vv, orphan = self.cached_graph.in_edges(v)
            self._batch_update_by_edge(uu, vv, message_func,
                    reduce_func, update_func)
            # trigger update function for nodes that have no incoming messages.
            self._batch_recv(orphan, reduce_func, update_func)
>>>>>>> 41af0bae
        else:
            v = utils.toindex(v)
            for vv in utils.node_iter(v):
                assert vv in self.nodes
                uu = list(self.pred[vv])
                if len(uu) > 0:
                    self._nonbatch_sendto(uu, vv, message_func)
                self._nonbatch_recv(vv, reduce_func, update_func)

    def update_from(self,
                    u,
                    message_func=None,
                    reduce_func=None,
                    update_func=None,
                    batchable=False):
        """Send message from the node to its successors and update them.

        Parameters
        ----------
        u : node, container or tensor
          The node that sends out messages.
        message_func : str or callable
          The message function.
        reduce_func : str or callable
          The reduce function.
        update_func : str or callable
          The update function.
        batchable : bool
          Whether the reduce and update function allows batched computation.
        """
        if message_func is None:
            message_func, batchable = self._message_func
        if reduce_func is None:
            reduce_func, batchable = self._reduce_func
        if update_func is None:
            update_func, batchable = self._update_func
        assert message_func is not None
        assert reduce_func is not None
        assert update_func is not None
        if batchable:
            u = utils.toindex(u)
            uu, vv, _ = self.cached_graph.out_edges(u)
            self._batch_update_by_edge(uu, vv, message_func,
                    reduce_func, update_func)
        else:
            u = utils.toindex(u)
            for uu in utils.node_iter(u):
                assert uu in self.nodes
                for v in self.succ[uu]:
                    self._nonbatch_update_by_edge(uu, v,
                            message_func, reduce_func, update_func)

    def update_all(self,
                   message_func=None,
                   reduce_func=None,
                   update_func=None,
                   batchable=False):
        """Send messages through all the edges and update all nodes.

        Parameters
        ----------
        message_func : str or callable
          The message function.
        reduce_func : str or callable
          The reduce function.
        update_func : str or callable
          The update function.
        batchable : bool
          Whether the reduce and update function allows batched computation.
        """
        if message_func is None:
            message_func, batchable = self._message_func
        if reduce_func is None:
            reduce_func, batchable = self._reduce_func
        if update_func is None:
            update_func, batchable = self._update_func
        assert message_func is not None
        assert reduce_func is not None
        assert update_func is not None
        if batchable:
            if message_func == 'from_src' and reduce_func == 'sum':
                # TODO(minjie): use lazy dict for reduced_msgs
                reduced_msgs = {}
                for key in self._node_frame.schemes:
                    col = self._node_frame[key]
                    adjmat = self.cached_graph.adjmat(F.get_context(col))
                    reduced_msgs[key] = F.spmm(adjmat, col)
                if len(reduced_msgs) == 1 and __REPR__ in reduced_msgs:
                    reduced_msgs = reduced_msgs[__REPR__]
                node_repr = self.get_n_repr()
                self.set_n_repr(update_func(node_repr, reduced_msgs))
            else:
                self._batch_sendto(ALL, ALL, message_func)
                self._batch_recv(ALL, reduce_func, update_func)
        else:
            u, v = zip(*self.edges)
            u = list(u)
            v = list(v)
            self._nonbatch_sendto(u, v, message_func)
            self._nonbatch_recv(list(self.nodes()), reduce_func, update_func)

    def propagate(self,
                  iterator='bfs',
                  message_func=None,
                  reduce_func=None,
                  update_func=None,
                  batchable=False,
                  **kwargs):
        """Propagate messages and update nodes using iterator.

        A convenient function for passing messages and updating
        nodes according to the iterator. The iterator can be
        any of the pre-defined iterators ('bfs', 'dfs', 'pre-order',
        'mid-order', 'post-order'). The computation will be unrolled
        in the backend efficiently. User can also provide custom
        iterator that generates the edges and nodes.

        Parameters
        ----------
        message_func : str or callable
          The message function.
        reduce_func : str or callable
          The reduce function.
        update_func : str or callable
          The update function.
        batchable : bool
          Whether the reduce and update function allows batched computation.
        iterator : str or generator of steps.
          The iterator of the graph.
        kwargs : keyword arguments, optional
            Arguments for pre-defined iterators.
        """
        if isinstance(iterator, str):
            # TODO Call pre-defined routine to unroll the computation.
            raise RuntimeError('Not implemented.')
        else:
            # NOTE: the iteration can return multiple edges at each step.
            for u, v in iterator:
                self.update_by_edge(u, v,
                        message_func, reduce_func, update_func, batchable)

    def subgraph(self, nodes):
        """Generate the subgraph among the given nodes.

        The generated graph contains only the graph structure. The node/edge
        features are not shared implicitly. Use `copy_from` to get node/edge
        features from parent graph.

        Parameters
        ----------
        nodes : list, or iterable
            A container of the nodes to construct subgraph.

        Returns
        -------
        G : DGLSubGraph
            The subgraph.
        """
        return dgl.DGLSubGraph(self, nodes)

    def merge(self, subgraphs, reduce_func='sum'):
        """Merge subgraph features back to this parent graph.

        Parameters
        ----------
        subgraphs : iterator of DGLSubGraph
            The subgraphs to be merged.
        reduce_func : str
            The reduce function (only 'sum' is supported currently)
        """
        # sanity check: all the subgraphs and the parent graph
        # should have the same node/edge feature schemes.
        # merge node features
        to_merge = []
        for sg in subgraphs:
            if len(sg.node_attr_schemes()) == 0:
                continue
            if sg.node_attr_schemes() != self.node_attr_schemes():
                raise RuntimeError('Subgraph and parent graph do not '
                                   'have the same node attribute schemes.')
            to_merge.append(sg)
        self._node_frame = merge_frames(
                [sg._node_frame for sg in to_merge],
                [sg._parent_nid for sg in to_merge],
                self._node_frame.num_rows,
                reduce_func)

        # merge edge features
        to_merge.clear()
        for sg in subgraphs:
            if len(sg.edge_attr_schemes()) == 0:
                continue
            if sg.edge_attr_schemes() != self.edge_attr_schemes():
                raise RuntimeError('Subgraph and parent graph do not '
                                   'have the same edge attribute schemes.')
            to_merge.append(sg)
        self._edge_frame = merge_frames(
                [sg._edge_frame for sg in to_merge],
                [sg._parent_eid for sg in to_merge],
                self._edge_frame.num_rows,
                reduce_func)

    def draw(self):
        """Plot the graph using dot."""
        from networkx.drawing.nx_agraph import graphviz_layout

        pos = graphviz_layout(self, prog='dot')
        nx.draw(self, pos, with_labels=True)

    @property
    def cached_graph(self):
        # TODO: dirty flag when mutated
        if self._cached_graph is None:
            self._cached_graph = create_cached_graph(self)
        return self._cached_graph

    @property
    def msg_graph(self):
        # TODO: dirty flag when mutated
        if self._msg_graph is None:
            self._msg_graph = CachedGraph()
            self._msg_graph.add_nodes(self.number_of_nodes())
        return self._msg_graph

    def clear_messages(self):
        if self._msg_graph is not None:
            self._msg_graph = CachedGraph()
            self._msg_graph.add_nodes(self.number_of_nodes())
            self._msg_frame.clear()

    @property
    def edge_list(self):
        """Return edges in the addition order."""
        return self._edge_list

    def get_edge_id(self, u, v):
        """Return the continuous edge id(s) assigned.

        Parameters
        ----------
        u : node, container or tensor
          The source node(s).
        v : node, container or tensor
          The destination node(s).

        Returns
        -------
        eid : tensor
          The tensor contains edge id(s).
        """
        u = utils.toindex(u)
        v = utils.toindex(v)
        return self.cached_graph.get_edge_id(u, v)

    def _add_node_callback(self, node):
        #print('New node:', node)
        self._cached_graph = None

    def _del_node_callback(self, node):
        #print('Del node:', node)
        raise RuntimeError('Node removal is not supported currently.')
        node = utils.convert_to_id_tensor(node)
        self._node_frame.delete_rows(node)
        self._cached_graph = None

    def _add_edge_callback(self, u, v):
        #print('New edge:', u, v)
        self._edge_list.append((u, v))
        self._cached_graph = None

    def _del_edge_callback(self, u, v):
        #print('Del edge:', u, v)
        raise RuntimeError('Edge removal is not supported currently.')
        u = utils.convert_to_id_tensor(u)
        v = utils.convert_to_id_tensor(v)
        eid = self.get_edge_id(u, v)
        self._edge_frame.delete_rows(eid)
        self._cached_graph = None

def _get_repr(attr_dict):
    if len(attr_dict) == 1 and __REPR__ in attr_dict:
        return attr_dict[__REPR__]
    else:
        return attr_dict

def _set_repr(attr_dict, attr):
    if utils.is_dict_like(attr):
        attr_dict.update(attr)
    else:
        attr_dict[__REPR__] = attr

def _get_reduce_func(reduce_func):
    if isinstance(reduce_func, str):
        # built-in reduce func
        if reduce_func == 'sum':
            return builtin.reduce_sum
        elif reduce_func == 'max':
            return builtin.reduce_max
        else:
            raise ValueError(
                    "Unknown built-in reduce function: %s" % reduce_func)
    return reduce_func

def _get_message_func(message_func):
    if isinstance(message_func, str):
        # built-in message func
        if message_func == 'from_src':
            return builtin.message_from_src
        else:
            raise ValueError(
                    "Unknown built-in message function: %s" % message_func)
    return message_func<|MERGE_RESOLUTION|>--- conflicted
+++ resolved
@@ -622,24 +622,13 @@
             non_null_v_buckets.append(v_bkt)
             reduced_msgs.append(f_reduce(dst_reprs, reshaped_in_msgs))
 
-<<<<<<< HEAD
-        # TODO: clear partial messages
-        self.clear_messages()
-
-        # FIXME: this will only trigger if reduced_msgs is empty.  Remove?
         if len(reduced_msgs) == 0:
             # no message has been sent to the specified node
             return None, None, None
-        
-=======
-        if len(reduced_msgs) == 0:
-            # no message has been sent to the specified node
-            return None, None, None
 
         # TODO: clear partial messages
         self.clear_messages()
 
->>>>>>> 41af0bae
         # Read the node states in the degree-bucketing order.
         null_v = utils.toindex(null_v_bucket or [])
         reordered_v = utils.toindex(
@@ -793,19 +782,11 @@
         assert update_func is not None
         if batchable:
             v = utils.toindex(v)
-<<<<<<< HEAD
-            uu, vv = self.cached_graph.in_edges(v)
-
-            if len(uu) > 0:
-                self._batch_sendto(uu, vv, message_func)
-            self._batch_recv(v, reduce_func, update_func)
-=======
             uu, vv, orphan = self.cached_graph.in_edges(v)
             self._batch_update_by_edge(uu, vv, message_func,
                     reduce_func, update_func)
             # trigger update function for nodes that have no incoming messages.
             self._batch_recv(orphan, reduce_func, update_func)
->>>>>>> 41af0bae
         else:
             v = utils.toindex(v)
             for vv in utils.node_iter(v):
