"""Base graph class specialized for neural networks on graphs.
"""
from __future__ import absolute_import

import networkx as nx
import numpy as np

import dgl
from .base import ALL, is_all, DGLError, dgl_warning
from . import backend as F
from .backend import Tensor
from .frame import FrameRef, Frame, merge_frames
from .function.message import BundledMessageFunction
from .function.reducer import BundledReduceFunction
from .graph_index import GraphIndex, create_graph_index
from . import scheduler
from .udf import NodeBatch, EdgeBatch
from . import utils
from .view import NodeView, EdgeView

__all__ = ['DGLGraph']

class DGLGraph(object):
    """Base graph class specialized for neural networks on graphs.

    TODO(minjie): document of batching semantics

    Parameters
    ----------
    graph_data : graph data
        Data to initialize graph. Same as networkx's semantics.
    node_frame : FrameRef
        Node feature storage.
    edge_frame : FrameRef
        Edge feature storage.
    multigraph : bool, optional
        Whether the graph would be a multigraph (default: False)
    readonly : bool, optional
        Whether the graph structure is read-only (default: False).
    """
    FORWARD = 0
    REVERSE = 1
    NONTREE = 2

    def __init__(self,
                 graph_data=None,
                 node_frame=None,
                 edge_frame=None,
                 multigraph=False,
                 readonly=False):
        # graph
        self._readonly=readonly
        self._graph = create_graph_index(graph_data, multigraph, readonly)
        # frame
        self._node_frame = node_frame if node_frame is not None else FrameRef()
        self._edge_frame = edge_frame if edge_frame is not None else FrameRef()
        # msg graph & frame
        self._msg_graph = create_graph_index(multigraph=multigraph)
        self._msg_frame = FrameRef()
        self._msg_edges = []
        self.reset_messages()
        # registered functions
        self._message_func = None
        self._reduce_func = None
        self._apply_node_func = None
        self._apply_edge_func = None

    def add_nodes(self, num, reprs=None):
        """Add nodes.

        Parameters
        ----------
        num : int
            Number of nodes to be added.
        reprs : dict
            Optional node representations.
        """
        self._graph.add_nodes(num)
        self._msg_graph.add_nodes(num)
        #TODO(minjie): change frames
        assert reprs is None

        # Initialize feature placeholders if there are features existing
        if self._node_frame.num_columns > 0 and self._node_frame.num_rows > 0:
            self._node_frame.add_rows(num)

    def add_edge(self, u, v, reprs=None):
        """Add one edge.

        Parameters
        ----------
        u : int
            The src node.
        v : int
            The dst node.
        reprs : dict
            Optional edge representation.
        """
        self._graph.add_edge(u, v)
        #TODO(minjie): change frames
        assert reprs is None

        # Initialize feature placeholders if there are features existing
        if self._edge_frame.num_columns > 0 and self._edge_frame.num_rows > 0:
            self._edge_frame.add_rows(1)

    def add_edges(self, u, v, reprs=None):
        """Add many edges.

        Parameters
        ----------
        u : list, tensor
            The src nodes.
        v : list, tensor
            The dst nodes.
        reprs : dict
            Optional node representations.
        """
        u = utils.toindex(u)
        v = utils.toindex(v)
        self._graph.add_edges(u, v)
        #TODO(minjie): change frames
        assert reprs is None

        # Initialize feature placeholders if there are features existing
        if self._edge_frame.num_columns > 0 and self._edge_frame.num_rows > 0:
            self._edge_frame.add_rows(len(u))

    def clear(self):
        """Clear the graph and its storage."""
        self._graph.clear()
        self._node_frame.clear()
        self._edge_frame.clear()
        self._msg_graph.clear()
        self._msg_frame.clear()
        self._msg_edges.clear()

    def reset_messages(self):
        """Clear all messages."""
        self._msg_graph.clear()
        self._msg_frame.clear()
        self._msg_edges.clear()
        self._msg_graph.add_nodes(self.number_of_nodes())

    def number_of_nodes(self):
        """Return the number of nodes.

        Returns
        -------
        int
            The number of nodes
        """
        return self._graph.number_of_nodes()

    def __len__(self):
        """Return the number of nodes."""
        return self.number_of_nodes()

    @property
    def is_multigraph(self):
        """Whether the graph is a multigraph.
        """
        return self._graph.is_multigraph()

    def number_of_edges(self):
        """Return the number of edges.

        Returns
        -------
        int
            The number of edges
        """
        return self._graph.number_of_edges()

    def has_node(self, vid):
        """Return true if the node exists.

        Parameters
        ----------
        vid : int
            The nodes

        Returns
        -------
        bool
            True if the node exists
        """
        return self.has_node(vid)

    def __contains__(self, vid):
        """Same as has_node."""
        return self.has_node(vid)

    def has_nodes(self, vids):
        """Return true if the nodes exist.

        Parameters
        ----------
        vid : list, tensor
            The nodes

        Returns
        -------
        tensor
            0-1 array indicating existence
        """
        vids = utils.toindex(vids)
        rst = self._graph.has_nodes(vids)
        return rst.tousertensor()

    def has_edge_between(self, u, v):
        """Return true if the edge exists.

        Parameters
        ----------
        u : int
            The src node.
        v : int
            The dst node.

        Returns
        -------
        bool
            True if the edge exists
        """
        return self._graph.has_edge_between(u, v)

    def has_edges_between(self, u, v):
        """Return true if the edge exists.

        Parameters
        ----------
        u : list, tensor
            The src nodes.
        v : list, tensor
            The dst nodes.

        Returns
        -------
        tensor
            0-1 array indicating existence
        """
        u = utils.toindex(u)
        v = utils.toindex(v)
        rst = self._graph.has_edges_between(u, v)
        return rst.tousertensor()

    def predecessors(self, v, radius=1):
        """Return the predecessors of the node.

        Parameters
        ----------
        v : int
            The node.
        radius : int, optional
            The radius of the neighborhood.

        Returns
        -------
        tensor
            Array of predecessors
        """
        return self._graph.predecessors(v).tousertensor()

    def successors(self, v, radius=1):
        """Return the successors of the node.

        Parameters
        ----------
        v : int
            The node.
        radius : int, optional
            The radius of the neighborhood.

        Returns
        -------
        tensor
            Array of successors
        """
        return self._graph.successors(v).tousertensor()

    def edge_id(self, u, v, force_multi=False):
        """Return the id of the edge.

        Parameters
        ----------
        u : int
            The src node.
        v : int
            The dst node.
        force_multi : bool
            If False, will return a single edge ID if the graph is a simple graph.
            If True, will always return an array.

        Returns
        -------
        int or tensor
            The edge id if force_multi == True and the graph is a simple graph.
            The edge id array otherwise.
        """
        idx = self._graph.edge_id(u, v)
        return idx.tousertensor() if force_multi or self.is_multigraph else idx[0]

    def edge_ids(self, u, v, force_multi=False):
        """Return the edge ids.

        Parameters
        ----------
        u : list, tensor
            The src nodes.
        v : list, tensor
            The dst nodes.
        force_multi : bool
            If False, will return a single edge ID array if the graph is a simple graph.
            If True, will always return 3 arrays (src nodes, dst nodes, edge ids).

        Returns
        -------
        tensor, or (tensor, tensor, tensor)
        If force_multi is True or the graph is multigraph, return (src nodes, dst nodes, edge ids)
        Otherwise, return a single tensor of edge ids.
        """
        u = utils.toindex(u)
        v = utils.toindex(v)
        src, dst, eid = self._graph.edge_ids(u, v)
        if force_multi or self.is_multigraph:
            return src.tousertensor(), dst.tousertensor(), eid.tousertensor()
        else:
            return eid.tousertensor()

    def find_edges(self, eid):
        """Given the edge ids, return their source and destination node ids.

        Parameters
        ----------
        eid : list, tensor
            The edge ids.

        Returns
        -------
        tensor, tensor
        The source and destination node IDs.
        """
        eid = utils.toindex(u)
        src, dst, _ = self._graph.find_edges(eid)
        return src.tousertensor(), dst.tousertensor()

    def in_edges(self, v, form='uv'):
        """Return the in edges of the node(s).

        Parameters
        ----------
        v : int, list, tensor
            The node(s).
        form : str, optional
            The return form. Currently support:
            - 'all' : a tuple (u, v, eid)
            - 'uv'  : a pair (u, v), default
            - 'eid' : one eid tensor

        Returns
        -------
        A tuple of Tensors (u, v, eid) if form == 'all'
        A pair of Tensors (u, v) if form == 'uv'
        One Tensor if form == 'eid'
        """
        v = utils.toindex(v)
        src, dst, eid = self._graph.in_edges(v)
        if form == 'all':
            return (src.tousertensor(), dst.tousertensor(), eid.tousertensor())
        elif form == 'uv':
            return (src.tousertensor(), dst.tousertensor())
        elif form == 'eid':
            return eid.tousertensor()
        else:
            raise DGLError('Invalid form:', form)

    def out_edges(self, v, form='uv'):
        """Return the out edges of the node(s).

        Parameters
        ----------
        v : int, list, tensor
            The node(s).
        form : str, optional
            The return form. Currently support:
            - 'all' : a tuple (u, v, eid)
            - 'uv'  : a pair (u, v), default
            - 'eid' : one eid tensor

        Returns
        -------
        A tuple of Tensors (u, v, eid) if form == 'all'
        A pair of Tensors (u, v) if form == 'uv'
        One Tensor if form == 'eid'
        """
        v = utils.toindex(v)
        src, dst, eid = self._graph.out_edges(v)
        if form == 'all':
            return (src.tousertensor(), dst.tousertensor(), eid.tousertensor())
        elif form == 'uv':
            return (src.tousertensor(), dst.tousertensor())
        elif form == 'eid':
            return eid.tousertensor()
        else:
            raise DGLError('Invalid form:', form)

    def all_edges(self, form='uv', sorted=False):
        """Return all the edges.

        Parameters
        ----------
        form : str, optional
            The return form. Currently support:
            - 'all' : a tuple (u, v, eid)
            - 'uv'  : a pair (u, v), default
            - 'eid' : one eid tensor
        sorted : bool
            True if the returned edges are sorted by their src and dst ids.

        Returns
        -------
        A tuple of Tensors (u, v, eid) if form == 'all'
        A pair of Tensors (u, v) if form == 'uv'
        One Tensor if form == 'eid'
        """
        src, dst, eid = self._graph.edges(sorted)
        if form == 'all':
            return (src.tousertensor(), dst.tousertensor(), eid.tousertensor())
        elif form == 'uv':
            return (src.tousertensor(), dst.tousertensor())
        elif form == 'eid':
            return eid.tousertensor()
        else:
            raise DGLError('Invalid form:', form)

    def in_degree(self, v):
        """Return the in degree of the node.

        Parameters
        ----------
        v : int
            The node.

        Returns
        -------
        int
            The in degree.
        """
        return self._graph.in_degree(v)

    def in_degrees(self, v):
        """Return the in degrees of the nodes.

        Parameters
        ----------
        v : list, tensor
            The nodes.

        Returns
        -------
        tensor
            The in degree array.
        """
        v = utils.toindex(v)
        return self._graph.in_degrees(v).tousertensor()

    def out_degree(self, v):
        """Return the out degree of the node.

        Parameters
        ----------
        v : int
            The node.

        Returns
        -------
        int
            The out degree.
        """
        return self._graph.out_degree(v)

    def out_degrees(self, v):
        """Return the out degrees of the nodes.

        Parameters
        ----------
        v : list, tensor
            The nodes.

        Returns
        -------
        tensor
            The out degree array.
        """
        v = utils.toindex(v)
        return self._graph.out_degrees(v).tousertensor()

    def to_networkx(self, node_attrs=None, edge_attrs=None):
        """Convert to networkx graph.

        The edge id will be saved as the 'id' edge attribute.

        Parameters
        ----------
        node_attrs : iterable of str, optional
            The node attributes to be copied.
        edge_attrs : iterable of str, optional
            The edge attributes to be copied.

        Returns
        -------
        networkx.DiGraph
            The nx graph
        """
        nx_graph = self._graph.to_networkx()
        #TODO(minjie): attributes
        dgl_warning('to_networkx currently does not support converting'
                    ' node/edge features automatically.')
        return nx_graph

    def from_networkx(self, nx_graph, node_attrs=None, edge_attrs=None):
        """Convert from networkx graph.

        If 'id' edge attribute exists, the edge will be added follows
        the edge id order. Otherwise, order is undefined.

        Parameters
        ----------
        nx_graph : networkx.DiGraph
            The nx graph
        node_attrs : iterable of str, optional
            The node attributes needs to be copied.
        edge_attrs : iterable of str, optional
            The edge attributes needs to be copied.
        """
        self.clear()
        self._graph.from_networkx(nx_graph)
        self._msg_graph.add_nodes(self._graph.number_of_nodes())
        # copy attributes
        def _batcher(lst):
            if isinstance(lst[0], Tensor):
                return F.pack([F.unsqueeze(x, 0) for x in lst])
            else:
                return F.tensor(lst)
        if node_attrs is not None:
            attr_dict = {attr : [] for attr in node_attrs}
            for nid in range(self.number_of_nodes()):
                for attr in node_attrs:
                    attr_dict[attr].append(nx_graph.nodes[nid][attr])
            for attr in node_attrs:
                self._node_frame[attr] = _batcher(attr_dict[attr])
        if edge_attrs is not None:
            attr_dict = {attr : [] for attr in edge_attrs}
            src, dst, _ = self._graph.edges()
            for u, v in zip(src.tolist(), dst.tolist()):
                for attr in edge_attrs:
                    attr_dict[attr].append(nx_graph.edges[u, v][attr])
            for attr in edge_attrs:
                self._edge_frame[attr] = _batcher(attr_dict[attr])

    def from_scipy_sparse_matrix(self, a):
        """ Convert from scipy sparse matrix.

        Parameters
        ----------
        a : scipy sparse matrix
            The graph's adjacency matrix
        """
        self.clear()
        self._graph.from_scipy_sparse_matrix(a)
        self._msg_graph.add_nodes(self._graph.number_of_nodes())

    def node_attr_schemes(self):
        """Return the node feature schemes.

        Returns
        -------
        dict of str to schemes
            The schemes of node feature columns.
        """
        return self._node_frame.schemes

    def edge_attr_schemes(self):
        """Return the edge feature schemes.

        Returns
        -------
        dict of str to schemes
            The schemes of edge feature columns.
        """
        return self._edge_frame.schemes

    def set_n_initializer(self, initializer):
        """Set the initializer for empty node features.

        Initializer is a callable that returns a tensor given the shape and data type.

        Parameters
        ----------
        initializer : callable
            The initializer.
        """
        self._node_frame.set_initializer(initializer)

    def set_e_initializer(self, initializer):
        """Set the initializer for empty edge features.

        Initializer is a callable that returns a tensor given the shape and data type.

        Parameters
        ----------
        initializer : callable
            The initializer.
        """
        self._edge_frame.set_initializer(initializer)

    @property
    def nodes(self):
        """Return a node view that can used to set/get feature data."""
        return NodeView(self)

    @property
    def ndata(self):
        """Return the data view of all the nodes."""
        return self.nodes[:].data

    @property
    def edges(self):
        """Return a edges view that can used to set/get feature data."""
        return EdgeView(self)

    @property
    def edata(self):
        """Return the data view of all the edges."""
        return self.edges[:].data

    def set_n_repr(self, hu, u=ALL, inplace=False):
        """Set node(s) representation.

        `hu` is a dictionary from the feature name to feature tensor. Each tensor
        is of shape (B, D1, D2, ...), where B is the number of nodes to be updated,
        and (D1, D2, ...) be the shape of the node representation tensor. The
        length of the given node ids must match B (i.e, len(u) == B).

        All update will be done out-placely to work with autograd unless the inplace
        flag is true.

        Parameters
        ----------
        hu : dict of tensor
            Node representation.
        u : node, container or tensor
            The node(s).
        inplace : bool
            True if the update is done inplacely
        """
        # sanity check
        if not utils.is_dict_like(hu):
            raise DGLError('Expect dictionary type for feature data.'
                           ' Got "%s" instead.' % type(hu))
        if is_all(u):
            num_nodes = self.number_of_nodes()
        else:
            u = utils.toindex(u)
            num_nodes = len(u)
        for key, val in hu.items():
            nfeats = F.shape(val)[0]
            if nfeats != num_nodes:
                raise DGLError('Expect number of features to match number of nodes (len(u)).'
                               ' Got %d and %d instead.' % (nfeats, num_nodes))
        # set
        if is_all(u):
            for key, val in hu.items():
                self._node_frame[key] = val
        else:
            self._node_frame.update_rows(u, hu, inplace=inplace)

    def get_n_repr(self, u=ALL):
        """Get node(s) representation.

        The returned feature tensor batches multiple node features on the first dimension.

        Parameters
        ----------
        u : node, container or tensor
            The node(s).

        Returns
        -------
        dict
            Representation dict from feature name to feature tensor.
        """
        if len(self.node_attr_schemes()) == 0:
            return dict()
        if is_all(u):
            return dict(self._node_frame)
        else:
            u = utils.toindex(u)
            return self._node_frame.select_rows(u)

    def pop_n_repr(self, key):
        """Get and remove the specified node repr.

        Parameters
        ----------
        key : str
            The attribute name.

        Returns
        -------
        Tensor
            The popped representation
        """
        return self._node_frame.pop(key)

    def set_e_repr(self, he, edges=ALL, inplace=False):
        """Set edge(s) representation.

        `he` is a dictionary from the feature name to feature tensor. Each tensor
        is of shape (B, D1, D2, ...), where B is the number of edges to be updated,
        and (D1, D2, ...) be the shape of the edge representation tensor.

        All update will be done out-placely to work with autograd unless the inplace
        flag is true.

        Parameters
        ----------
        he : tensor or dict of tensor
            Edge representation.
        edges : edges
            Edges can be a pair of endpoint nodes (u, v), or a
            tensor of edge ids. The default value is all the edges.
        inplace : bool
            True if the update is done inplacely
        """
        # parse argument
        if is_all(edges):
            eid = ALL
        elif isinstance(edges, tuple):
            u, v = edges
            u = utils.toindex(u)
            v = utils.toindex(v)
            # Rewrite u, v to handle edge broadcasting and multigraph.
            _, _, eid = self._graph.edge_ids(u, v)
        else:
            eid = utils.toindex(edges)

        # sanity check
        if not utils.is_dict_like(he):
            raise DGLError('Expect dictionary type for feature data.'
                           ' Got "%s" instead.' % type(he))

        if is_all(eid):
            num_edges = self.number_of_edges()
        else:
            eid = utils.toindex(eid)
            num_edges = len(eid)
        for key, val in he.items():
            nfeats = F.shape(val)[0]
            if nfeats != num_edges:
                raise DGLError('Expect number of features to match number of edges.'
                               ' Got %d and %d instead.' % (nfeats, num_edges))
        # set
        if is_all(eid):
            # update column
            for key, val in he.items():
                self._edge_frame[key] = val
        else:
            # update row
            self._edge_frame.update_rows(eid, he, inplace=inplace)

    def get_e_repr(self, edges=ALL):
        """Get node(s) representation.

        Parameters
        ----------
        edges : edges
            Edges can be a pair of endpoint nodes (u, v), or a
            tensor of edge ids. The default value is all the edges.

        Returns
        -------
        dict
            Representation dict
        """
        if len(self.edge_attr_schemes()) == 0:
            return dict()
        # parse argument
        if is_all(edges):
            eid = ALL
        elif isinstance(edges, tuple):
            u, v = edges
            u = utils.toindex(u)
            v = utils.toindex(v)
            # Rewrite u, v to handle edge broadcasting and multigraph.
            _, _, eid = self._graph.edge_ids(u, v)
        else:
            eid = utils.toindex(edges)

        if is_all(eid):
            return dict(self._edge_frame)
        else:
            eid = utils.toindex(eid)
            return self._edge_frame.select_rows(eid)
        
    def pop_e_repr(self, key):
        """Get and remove the specified edge repr.

        Parameters
        ----------
        key : str
          The attribute name.

        Returns
        -------
        Tensor
            The popped representation
        """
        return self._edge_frame.pop(key)

    def register_message_func(self, func):
        """Register global message function.

        Parameters
        ----------
        func : callable
          Message function on the edge.
        """
        self._message_func = func

    def register_reduce_func(self, func):
        """Register global message reduce function.

        Parameters
        ----------
        func : str or callable
          Reduce function on incoming edges.
        """
        self._reduce_func = func

    def register_apply_node_func(self, func):
        """Register global node apply function.

        Parameters
        ----------
        func : callable
            Apply function on the node.
        """
        self._apply_node_func = func

    def register_apply_edge_func(self, func):
        """Register global edge apply function.

        Parameters
        ----------
        edge_func : callable
            Apply function on the edge.
        """
        self._apply_edge_func = func

    def apply_nodes(self, func="default", v=ALL):
        """Apply the function on the node features.

        Applying a None function will be ignored.

        Parameters
        ----------
        func : callable, optional
            The UDF applied on the node features.
        v : int, iterable of int, tensor, optional
            The node id(s).
        """
        self._internal_apply_nodes(v, func)
    
    def apply_edges(self, func="default", edges=ALL):
        """Apply the function on the edge features.

        Parameters
        ----------
        func : callable, optional
            The UDF applied on the edge features.
        edges : edges, optional
            Edges can be a pair of endpoint nodes (u, v), or a
            tensor of edge ids. The default value is all the edges.

        Notes
        -----
        On multigraphs, if u and v are specified, then all the edges
        between u and v will be updated.
        """
        if func == "default":
            func = self._apply_edge_func
        assert func is not None

        if is_all(edges):
            eid = ALL
            u, v, _ = self._graph.edges()
        elif isinstance(edges, tuple):
            u, v = edges
            u = utils.toindex(u)
            v = utils.toindex(v)
            # Rewrite u, v to handle edge broadcasting and multigraph.
            u, v, eid = self._graph.edge_ids(u, v)
        else:
            eid = utils.toindex(edges)
            u, v, _ = self._graph.find_edges(eid)

        src_data = self.get_n_repr(u)
        edge_data = self.get_e_repr(eid)
        dst_data = self.get_n_repr(v)
        eb = EdgeBatch(self, (u, v, eid),
                src_data, edge_data, dst_data)
        self.set_e_repr(func(eb), eid)

    def send(self, edges, message_func="default"):
        """Send messages along the given edges.

        Parameters
        ----------
        edges : edges, optional
            Edges can be a pair of endpoint nodes (u, v), or a
            tensor of edge ids.
        message_func : callable
            The message function.

        Notes
        -----
        On multigraphs, if u and v are specified, then the messages will be sent
        along all edges between u and v.
        """
        if message_func == "default":
            message_func = self._message_func
        assert message_func is not None
        if isinstance(message_func, (tuple, list)):
            message_func = BundledMessageFunction(message_func)

        if is_all(edges):
            eid = ALL
            u, v, _ = self._graph.edges()
        elif isinstance(edges, tuple):
            u, v = edges
            u = utils.toindex(u)
            v = utils.toindex(v)
            # Rewrite u, v to handle edge broadcasting and multigraph.
            u, v, eid = self._graph.edge_ids(u, v)
        else:
            eid = utils.toindex(edges)
            u, v, _ = self._graph.find_edges(eid)

        src_data = self.get_n_repr(u)
        edge_data = self.get_e_repr(eid)
        dst_data = self.get_n_repr(v)
        eb = EdgeBatch(self, (u, v, eid),
                src_data, edge_data, dst_data)
        msgs = message_func(eb)
        self._msg_graph.add_edges(u, v)
        self._msg_frame.append(msgs)

    def recv(self,
             u,
             reduce_func="default",
             apply_node_func="default"):
        """Receive and reduce in-coming messages and update representation on node u.

        TODO(minjie): document on zero-in-degree case
        TODO(minjie): document on how returned new features are merged with the old features
        TODO(minjie): document on how many times UDFs will be called

        Parameters
        ----------
        u : node, container or tensor
          The node to be updated.
        reduce_func : callable
          The reduce function.
        apply_node_func : callable, optional
          The update function.
        """
        if reduce_func == "default":
            reduce_func = self._reduce_func
        assert reduce_func is not None
        if isinstance(reduce_func, (list, tuple)):
            reduce_func = BundledReduceFunction(reduce_func)
        self._batch_recv(u, reduce_func)
        # optional apply nodes
        self.apply_nodes(apply_node_func, u)

    def _batch_recv(self, v, reduce_func):
        if self._msg_frame.num_rows == 0:
            # no message has ever been sent
            return

        v_is_all = is_all(v)
        if v_is_all:
            v = F.arange(0, self.number_of_nodes(), dtype=F.int64)
        elif isinstance(v, int):
            v = [v]
        v = utils.toindex(v)
        if len(v) == 0:
            # no vertex to be triggered.
            return

        # degree bucketing
        degrees, v_buckets = scheduler.degree_bucketing(self._msg_graph, v)
        if degrees == [0]:
            # no message has been sent to the specified node
            return

        reordered_v = []
        new_reprs = []
        has_zero_degree = False
        for deg, v_bkt in zip(degrees, v_buckets):
            if deg == 0:
                # no need to trigger reduce func for zero-degree nodes
                has_zero_degree = True
                continue
            bkt_len = len(v_bkt)
            v_data = self.get_n_repr(v_bkt)
            uu, vv, in_msg_ids = self._msg_graph.in_edges(v_bkt)
            in_msgs = self._msg_frame.select_rows(in_msg_ids)
            # Reshape the column tensor to (B, Deg, ...).
            def _reshape_fn(msg):
                msg_shape = F.shape(msg)
                new_shape = (bkt_len, deg) + msg_shape[1:]
                return F.reshape(msg, new_shape)
            reshaped_in_msgs = utils.LazyDict(
                    lambda key: _reshape_fn(in_msgs[key]), self._msg_frame.schemes)
            reordered_v.append(v_bkt.tousertensor())
            nb = NodeBatch(self, v_bkt, v_data, reshaped_in_msgs)
            new_reprs.append(reduce_func(nb))

        # TODO(minjie): clear partial messages
        self.reset_messages()

        # Pack all reducer results together
        reordered_v = F.pack(reordered_v)
        keys = new_reprs[0].keys()
        new_reprs = {key : F.pack([repr[key] for repr in new_reprs])
                     for key in keys}

        if v_is_all and not has_zero_degree:
            # First do reorder and then replace the whole column.
            _, indices = F.sort(reordered_v)
            indices = utils.toindex(indices)
            new_reprs = utils.reorder(new_reprs, indices)
            self.set_n_repr(new_reprs)
        else:
            # Use setter to do reorder.
            self.set_n_repr(new_reprs, reordered_v)

    def send_and_recv(self,
                      edges,
                      message_func="default",
                      reduce_func="default",
                      apply_node_func="default"):
        """Send messages along edges and receive them on the targets.

        Parameters
        ----------
        edges : edges
            Edges can be a pair of endpoint nodes (u, v), or a
            tensor of edge ids. The default value is all the edges.
        message_func : callable, optional
            The message function. Registered function will be used if not
            specified.
        reduce_func : callable, optional
            The reduce function. Registered function will be used if not
            specified.
        apply_node_func : callable, optional
            The update function. Registered function will be used if not
            specified.

        Notes
        -----
        On multigraphs, if u and v are specified, then the messages will be sent
        and received along all edges between u and v.
        """
        if message_func == "default":
            message_func = self._message_func
        elif isinstance(message_func, (tuple, list)):
            message_func = BundledMessageFunction(message_func)
        if reduce_func == "default":
            reduce_func = self._reduce_func
        elif isinstance(reduce_func, (list, tuple)):
            reduce_func = BundledReduceFunction(reduce_func)
        assert message_func is not None
        assert reduce_func is not None

        if isinstance(edges, tuple):
            u, v = edges
            u = utils.toindex(u)
            v = utils.toindex(v)
            # Rewrite u, v to handle edge broadcasting and multigraph.
            u, v, eid = self._graph.edge_ids(u, v)
        else:
            eid = utils.toindex(edges)
            u, v, _ = self._graph.find_edges(eid)

        if len(u) == 0:
            # no edges to be triggered
            return

        if not self.is_multigraph:
            executor = scheduler.get_executor(
                    'send_and_recv', self, src=u, dst=v,
                    message_func=message_func, reduce_func=reduce_func)
        else:
            executor = None

        if executor:
            accum = executor.run()
            unique_v = executor.recv_nodes
        else:
            # message func
            src_data = self.get_n_repr(u)
            edge_data = self.get_e_repr(eid)
            dst_data = self.get_n_repr(v)
            eb = EdgeBatch(self, (u, v, eid),
                    src_data, edge_data, dst_data)
            msgs = message_func(eb)
            msg_frame = FrameRef(Frame(msgs))
            # recv with degree bucketing
            executor = scheduler.get_recv_executor(graph=self,
                                                   reduce_func=reduce_func,
                                                   message_frame=msg_frame,
                                                   edges=(u, v))
            assert executor is not None
            accum = executor.run()
            unique_v = executor.recv_nodes

        self._internal_apply_nodes(unique_v, apply_node_func, reduce_accum=accum)

    def pull(self,
             v,
             message_func="default",
             reduce_func="default",
             apply_node_func="default"):
        """Pull messages from the node's predecessors and then update it.

        Parameters
        ----------
        v : node, container or tensor
          The node to be updated.
        message_func : callable
          The message function.
        reduce_func : callable
          The reduce function.
        apply_node_func : callable, optional
          The update function.
        """
        v = utils.toindex(v)
        if len(v) == 0:
            return
        uu, vv, _ = self._graph.in_edges(v)
        self.send_and_recv((uu, vv), message_func, reduce_func, apply_node_func=None)
        unique_v = F.unique(v.tousertensor())
        self.apply_nodes(apply_node_func, unique_v)

    def push(self,
             u,
             message_func="default",
             reduce_func="default",
             apply_node_func="default"):
        """Send message from the node to its successors and update them.

        Parameters
        ----------
        u : node, container or tensor
          The node that sends out messages.
        message_func : callable
          The message function.
        reduce_func : callable
          The reduce function.
        apply_node_func : callable
          The update function.
        """
        u = utils.toindex(u)
        if len(u) == 0:
            return
        uu, vv, _ = self._graph.out_edges(u)
        self.send_and_recv((uu, vv), message_func,
                reduce_func, apply_node_func)

    def update_all(self,
                   message_func="default",
                   reduce_func="default",
                   apply_node_func="default"):
        """Send messages through all the edges and update all nodes.

        Parameters
        ----------
        message_func : callable
          The message function.
        reduce_func : callable
          The reduce function.
        apply_node_func : callable, optional
          The update function.
        """
        if message_func == "default":
            message_func = self._message_func
        if reduce_func == "default":
            reduce_func = self._reduce_func
        assert message_func is not None
        assert reduce_func is not None

        executor = scheduler.get_executor(
                "update_all", self, message_func=message_func, reduce_func=reduce_func)
        if executor:
            new_reprs = executor.run()
            self._internal_apply_nodes(ALL, apply_node_func, reduce_accum=new_reprs)
        else:
            self.send(ALL, message_func)
            self.recv(ALL, reduce_func, apply_node_func)

    def propagate(self,
                  traverser,
                  message_func="default",
                  reduce_func="default",
                  apply_node_func="default",
                  **kwargs):
        """Propagate messages and update nodes using graph traversal.

        A convenient function for passing messages and updating
        nodes according to the traverser. The traverser can be
        any of the pre-defined traverser (e.g. 'topo'). User can also provide custom
        traverser that generates the edges and nodes.

        Parameters
        ----------
        traverser : str or generator of edges.
          The traverser of the graph.
          Currently only 'bfs', 'dfs' and 'topo' are supported.
          Please refer to `DGLGraph.bfs`, `DGLGraph.dfs_labeled_edges` and `DGLGraph.topological_traversal` for details.
        message_func : str or callable, optional
          The message function.
        reduce_func : str or callable, optional
          The reduce function.
        apply_node_func : str or callable, optional
          The update function.
        kwargs : keyword arguments, optional
            Keyword arguments for pre-defined iterators.
            Please refer to `DGLGraph.bfs`, `DGLGraph.dfs_labeled_edges` and `DGLGraph.topological_traversal` for details.
        """
        if isinstance(traverser, str):
            try:
                layers = {
                    'bfs'  : self._graph.bfs,
                    'dfs'  : self._graph.dfs_labeled_edges,
                    'topo' : self._graph.topological_traversal,
                }[traverser](**kwargs)
            except KeyError:
                raise RuntimeError('Not implemented.')
        else:
            layers = traverser

        # NOTE: the iteration can return multiple edges at each step.
        if isinstance(traverser, str):
            for v in layers:
                self.pull(v)
        else:
<<<<<<< HEAD
            for u, v in layers:
                self.send_and_recv(u, v,
=======
            # NOTE: the iteration can return multiple edges at each step.
            for u, v in traverser:
                self.send_and_recv((u, v),
>>>>>>> b355d1ed
                        message_func, reduce_func, apply_node_func)

    def subgraph(self, nodes):
        """Generate the subgraph among the given nodes.

        Parameters
        ----------
        nodes : list, or iterable
            A container of the nodes to construct subgraph.

        Returns
        -------
        G : DGLSubGraph
            The subgraph.
        """
        induced_nodes = utils.toindex(nodes)
        sgi = self._graph.node_subgraph(induced_nodes)
        return dgl.DGLSubGraph(self, sgi.induced_nodes, sgi.induced_edges,
                sgi, readonly=self._readonly)

    def subgraphs(self, nodes):
        """Generate the subgraphs among the given nodes.

        Parameters
        ----------
        nodes : a list of lists or iterable
            A list of the nodes to construct subgraph.

        Returns
        -------
        G : A list of DGLSubGraph
            The subgraphs.
        """
        induced_nodes = [utils.toindex(n) for n in nodes]
        sgis = self._graph.node_subgraphs(induced_nodes)
        return [dgl.DGLSubGraph(self, sgi.induced_nodes, sgi.induced_edges,
            sgi, readonly=self._readonly) for sgi in sgis]

    def edge_subgraph(self, edges):
        """Generate the subgraph among the given edges.

        Parameters
        ----------
        edges : list, or iterable
            A container of the edges to construct subgraph.

        Returns
        -------
        G : DGLSubGraph
            The subgraph.
        """
        induced_edges = utils.toindex(edges)
        sgi = self._graph.edge_subgraph(induced_edges)
        return dgl.DGLSubGraph(self, sgi.induced_nodes, sgi.induced_edges, sgi)

    def merge(self, subgraphs, reduce_func='sum'):
        """Merge subgraph features back to this parent graph.

        Parameters
        ----------
        subgraphs : iterator of DGLSubGraph
            The subgraphs to be merged.
        reduce_func : str
            The reduce function (only 'sum' is supported currently)
        """
        # sanity check: all the subgraphs and the parent graph
        # should have the same node/edge feature schemes.
        # merge node features
        to_merge = []
        for sg in subgraphs:
            if len(sg.node_attr_schemes()) == 0:
                continue
            if sg.node_attr_schemes() != self.node_attr_schemes():
                raise RuntimeError('Subgraph and parent graph do not '
                                   'have the same node attribute schemes.')
            to_merge.append(sg)
        self._node_frame = merge_frames(
                [sg._node_frame for sg in to_merge],
                [sg._parent_nid for sg in to_merge],
                self._node_frame.num_rows,
                reduce_func)

        # merge edge features
        to_merge.clear()
        for sg in subgraphs:
            if len(sg.edge_attr_schemes()) == 0:
                continue
            if sg.edge_attr_schemes() != self.edge_attr_schemes():
                raise RuntimeError('Subgraph and parent graph do not '
                                   'have the same edge attribute schemes.')
            to_merge.append(sg)
        self._edge_frame = merge_frames(
                [sg._edge_frame for sg in to_merge],
                [sg._parent_eid for sg in to_merge],
                self._edge_frame.num_rows,
                reduce_func)

    def adjacency_matrix(self, ctx=None):
        """Return the adjacency matrix representation of this graph.

        Parameters
        ----------
        ctx : optional
            The context of returned adjacency matrix.

        Returns
        -------
        sparse_tensor
            The adjacency matrix.
        """
        return self._graph.adjacency_matrix().get(ctx)

    def incidence_matrix(self, oriented=False, ctx=None):
        """Return the incidence matrix representation of this graph.

        Parameters
        ----------
        oriented : bool, optional
            Whether the returned incidence matrix is oriented.

        ctx : optional
            The context of returned incidence matrix.

        Returns
        -------
        sparse_tensor
            The incidence matrix.
        """
        return self._graph.incidence_matrix(oriented).get(ctx)

    def line_graph(self, backtracking=True, shared=False):
        """Return the line graph of this graph.

        Parameters
        ----------
        backtracking : bool, optional
            Whether the returned line graph is backtracking.

        shared : bool, optional
            Whether the returned line graph shares representations with `self`.

        Returns
        -------
        DGLGraph
            The line graph of this graph.
        """
        graph_data = self._graph.line_graph(backtracking)
        node_frame = self._edge_frame if shared else None
        return DGLGraph(graph_data, node_frame)

    def bfs(self, src, direction='out'):
        """ Breadth-first search.

        Parameters
        ----------
        src : list or tensor
            Source nodes.
        direction : str, optional
            Whether to follow incoming ('in') or outgoing ('out') edges.

        Returns
        -------
        tuple of tensor
            Layers generated by BFS.
            This layers can serve as frontiers in propagation.
        """
        out = (direction == 'out')
        return self._graph.bfs(src, out)

    def dfs_labeled_edges(self, src, direction='out', reverse_edge=True, nontree_edge=True):
        """ Produce edges in a depth-first-search (DFS) labeled by type.

        Parameters
        ----------
        src : list or tensor
            Source nodes.
        direction : str, optional
            Whether to follow incoming ('in') or outgoing ('out') edges.
        reverse_edge : bool, optional
            Whether to yield reverse edges.
        nontree_edge : bool, optional
            Whether to yield nontree edges.

        Returns
        -------
        list of tuple of tensor
            A tuple in returned list consists of three tensors:
            * src: Source id's.
            * dst: Destination id's.
            * type: A tensor that takes value in `DGLGraph.FORWARD`, `DGLGraph.REVERSE` and `DGLGraph.NONTREE`.
            Propagation from source nodes to destination nodes in the same tuple can be parallelized.
        """
        out = (direction == 'out')
        return self._graph.dfs_labeled_edges(src, out, reverse_edge, nontree_edge)

    def topological_traversal(self, direction='out'):
        """ Topological Traversal.

        Parameters
        ----------
        direction : str, optional
            Whether to follow incoming ('in') or outgoing ('out') edges.

        Returns
        -------
        tuple of tensor
            Layers generated by topological traversal.
            This layers can serve as frontiers in propagation.
        """
        out = (direction == 'out')
        return self._graph.topological_traversal(out)

    def filter_nodes(self, predicate, nodes=ALL):
        """Return a tensor of node IDs that satisfy the given predicate.

        Parameters
        ----------
        predicate : callable
            The predicate should take in a dict of tensors whose values
            are concatenation of node representations by node ID (same as
            get_n_repr()), and return a boolean tensor with N elements
            indicating which node satisfy the predicate.
        nodes : container or tensor
            The nodes to filter on

        Returns
        -------
        tensor
            The filtered nodes
        """
        n_repr = self.get_n_repr(nodes)
        n_mask = predicate(n_repr)

        if is_all(nodes):
            return F.nonzero_1d(n_mask)
        else:
            nodes = F.Tensor(nodes)
            return nodes[n_mask]

    def filter_edges(self, predicate, edges=ALL):
        """Return a tensor of edge IDs that satisfy the given predicate.

        Parameters
        ----------
        predicate : callable
            The predicate should take in a dict of tensors whose values
            are concatenation of edge representations by edge ID,
            and return a boolean tensor with N elements indicating which
            node satisfy the predicate.
        edges : edges
            Edges can be a pair of endpoint nodes (u, v), or a
            tensor of edge ids. The default value is all the edges.

        Returns
        -------
        tensor
            The filtered edges
        """
        e_repr = self.get_e_repr(edges)
        e_mask = predicate(e_repr)

        if is_all(edges):
            return F.nonzero_1d(e_mask)
        else:
            edges = F.Tensor(edges)
            return edges[e_mask]

    def _internal_apply_nodes(self, v, apply_node_func="default", reduce_accum=None):
        """Internal apply nodes

        Parameters
        ----------
        reduce_accum: dict-like
            The output of reduce func
        """
        if apply_node_func == "default":
            apply_node_func = self._apply_node_func
        if not apply_node_func:
            # Skip none function call.
            if reduce_accum is not None:
                # write reduce result back
                self.set_n_repr(reduce_accum, v)
            return
        # take out current node repr
        curr_repr = self.get_n_repr(v)
        if reduce_accum is not None:
            # merge current node_repr with reduce output
            curr_repr = utils.HybridDict(reduce_accum, curr_repr)
        nb = NodeBatch(self, v, curr_repr)
        new_repr = apply_node_func(nb)
        if reduce_accum is not None:
            # merge new node_repr with reduce output
            reduce_accum.update(new_repr)
            new_repr = reduce_accum
        self.set_n_repr(new_repr, v)<|MERGE_RESOLUTION|>--- conflicted
+++ resolved
@@ -1,4 +1,4 @@
-"""Base graph class specialized for neural networks on graphs.
+g""Base graph class specialized for neural networks on graphs.
 """
 from __future__ import absolute_import
 
@@ -1258,14 +1258,8 @@
             for v in layers:
                 self.pull(v)
         else:
-<<<<<<< HEAD
             for u, v in layers:
-                self.send_and_recv(u, v,
-=======
-            # NOTE: the iteration can return multiple edges at each step.
-            for u, v in traverser:
                 self.send_and_recv((u, v),
->>>>>>> b355d1ed
                         message_func, reduce_func, apply_node_func)
 
     def subgraph(self, nodes):
