--- conflicted
+++ resolved
@@ -315,7 +315,9 @@
 def zerocopy_to_dgl_ndarray(data):
     return nd.from_dlpack(dlpack.to_dlpack(data.contiguous()))
 
-<<<<<<< HEAD
+def zerocopy_to_dgl_ndarray_for_write(input):
+    return zerocopy_to_dgl_ndarray(input)
+
 def zerocopy_from_dgl_ndarray(data):
     if data.shape == (0,):
         # NOTE: PyTorch v1.5 does not accept DLPack object representing empty CUDA tensor.
@@ -325,14 +327,6 @@
                          device=to_backend_ctx(data.ctx))
     else:
         return dlpack.from_dlpack(data.to_dlpack())
-=======
-def zerocopy_to_dgl_ndarray_for_write(input):
-    return zerocopy_to_dgl_ndarray(input)
-
-def zerocopy_from_dgl_ndarray(input):
-    return dlpack.from_dlpack(input.to_dlpack())
->>>>>>> ec016e41
-
 
 
 class BinaryReduce(th.autograd.Function):
