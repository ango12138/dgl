import torch as th
from distutils.version import LooseVersion
from ...base import is_all, ALL
from ...sparse import _gspmm, _gspmm_hetero, _gsddmm, _gsddmm_hetero, _segment_reduce, _bwd_segment_cmp, _scatter_add
from ...sparse import _csrmm, _csrsum, _csrmask
from ...heterograph_index import create_unitgraph_from_csr

if LooseVersion(th.__version__) >= LooseVersion("1.6.0"):
    from torch.cuda.amp import custom_fwd, custom_bwd
else:
    import functools
    """PyTorch natively supports automatic mixed precision in DGL 1.6, we redefine
    the custom_fwd and custom_bwd function to be compatible with DGL 1.5.
    """
    def custom_fwd(**kwargs):
        def custom_fwd_inner(fwd):
            @functools.wraps(fwd)
            def decorate_fwd(*args, **kwargs):
                return fwd(*args, **kwargs)
            return decorate_fwd
        return custom_fwd_inner

    def custom_bwd(bwd):
        @functools.wraps(bwd)
        def decorate_bwd(*args, **kwargs):
            return bwd(*args, **kwargs)
        return decorate_bwd

__all__ = ['gspmm', 'gsddmm', 'gspmm_hetero', 'gsddmm_hetero', 'edge_softmax', 'segment_reduce', 'scatter_add',
           'csrmm', 'csrsum', 'csrmask']


def _reduce_grad(grad, shape):
    """Reduce gradient on the broadcast dimension
    If there is broadcast in forward pass, gradients need to be reduced on
    broadcast dimension. This function checks the input tensor shape and
    gradient shape and perform the reduction.

    Parameters
    ----------
    grad: Tensor
        Gradient tensor
    shape: tuple
        Shape of input tensor

    Returns
    -------
    Tensor
    """
    grad_shape = grad.shape[1:]
    in_shape = shape[1:]
    if in_shape == grad_shape:
        # no need to reduce
        return grad
    num_to_squeeze = len(grad_shape) - len(in_shape)
    # pad inshape
    in_shape = (1,) * num_to_squeeze + in_shape
    reduce_idx = th.nonzero(th.tensor(grad_shape) - th.tensor(in_shape), as_tuple=False)
    reduce_idx += 1  # skip batch dim
    if len(reduce_idx) > 0:
        grad = grad.sum(dim=tuple(reduce_idx), keepdim=True)
    return grad.view(-1, *shape[1:])


def _need_reduce_last_dim(ufeat, efeat):
    """Indicates whether to reduce the last dimension on edges
    in the backward pass of spmm,
    if so, use dot instead of mul."""
    ushp = ufeat.shape
    eshp = efeat.shape
    return ushp[1:-1] == eshp[1:-1] and eshp[-1] == 1 and ushp[-1] > 1


def _muldiv(op, x):
    return 1. / x if op == 'div' else x


def _addsub(op, x):
    return -x if op == 'sub' else x


def _expand(x, shape):
    return x.expand(-1, *shape)


class GSpMM(th.autograd.Function):
    @staticmethod
    @custom_fwd(cast_inputs=th.float16)
    def forward(ctx, gidx, op, reduce_op, X, Y):
        out, (argX, argY) = _gspmm(gidx, op, reduce_op, X, Y)
        ctx.backward_cache = gidx, op, reduce_op
        if op == 'copy_lhs' and reduce_op == 'sum':
            ctx.save_for_backward(th.LongTensor(list(X.shape)))
        elif op == 'copy_lhs' and reduce_op == 'max':
            ctx.save_for_backward(th.LongTensor(list(X.shape)), argX)
        else:
            ctx.save_for_backward(X, Y, argX, argY)
        return out

    @staticmethod
    @custom_bwd
    def backward(ctx, dZ):
        gidx, op, reduce_op = ctx.backward_cache
<<<<<<< HEAD
        if op == 'copy_lhs' and reduce_op == 'sum':
            x_shape, = ctx.saved_tensors
            x_shape = th.Size(x_shape)
        elif op == 'copy_lhs' and reduce_op == 'max':
            x_shape, argX = ctx.saved_tensors
            x_shape = th.Size(x_shape)
        else:
            X, Y, argX, argY = ctx.saved_tensors
            x_shape = X.shape
=======
        ctx.backward_cache = None
        X, Y, argX, argY = ctx.saved_tensors
>>>>>>> 8ce419b9
        if op != 'copy_rhs' and ctx.needs_input_grad[3]:
            g_rev = gidx.reverse()
            if reduce_op == 'sum':
                if op in ['mul', 'div']:
                    dX = gspmm(g_rev, 'mul', 'sum', dZ, _muldiv(op, Y))
                elif op in ['add', 'sub']:
                    dX = gspmm(g_rev, 'copy_lhs', 'sum', dZ, Y)
                elif op == 'copy_lhs':
                    dX = gspmm(g_rev, 'copy_lhs', 'sum', dZ, None)
            else:  # max/min
                dX = th.zeros((x_shape[0],) + dZ.shape[1:],
                              dtype=dZ.dtype, device=dZ.device)
                if op in ['mul', 'div']:
                    grad = _muldiv(op, _expand(Y, dZ.shape[1:]).gather(
                        0, argY.long())) * dZ
                    dX.scatter_add_(0, argX.long(), grad)
                elif op in ['add', 'sub', 'copy_lhs']:
                    dX.scatter_add_(0, argX.long(), dZ)
            dX = _reduce_grad(dX, x_shape)
        else:  # X has not gradient
            dX = None
        if op != 'copy_lhs' and ctx.needs_input_grad[4]:
            if reduce_op == 'sum':
                if op == 'mul' and _need_reduce_last_dim(X, Y):
                    dY = gsddmm(gidx, 'dot', X, dZ)
                elif op in ['mul', 'div']:
                    dY = gsddmm(gidx, 'mul', X, dZ)
                    if op == 'div':
                        dY = -dY / (Y ** 2)
                elif op in ['add', 'sub', 'copy_rhs']:
                    dY = gsddmm(gidx, 'copy_rhs', X, _addsub(op, dZ))
            else:  # max/min
                dY = th.zeros((Y.shape[0],) + dZ.shape[1:],
                              dtype=Y.dtype, device=Y.device)
                if op in ['mul',  'div']:
                    grad = _expand(X, dZ.shape[1:]).gather(
                        0, argX.long()) * dZ
                    dY.scatter_add_(0, argY.long(), grad)
                    if op == 'div':
                        dY = -dY / (Y ** 2)
                elif op in ['add', 'sub', 'copy_rhs']:
                    dY.scatter_add_(0, argY.long(), _addsub(op, dZ))
            dY = _reduce_grad(dY, Y.shape)
        else:  # Y has no gradient
            dY = None
        return None, None, None, dX, dY


class GSpMM_hetero(th.autograd.Function):
    @staticmethod
    @custom_fwd(cast_inputs=th.float16)
    def forward(ctx, g, op, reduce_op, *feats): # feats = lhs_data + rhs_data
        out, (argX, argY) = _gspmm_hetero(g, op, reduce_op, feats)
        ctx.backward_cache = g, op, reduce_op
        ctx.save_for_backward(*feats, argX, argY)
        return out

    @staticmethod
    @custom_bwd
    def backward(ctx, *dZ):
        g, op, reduce_op = ctx.backward_cache
        ctx.backward_cache = None
        feats = ctx.saved_tensors[:-2]
        argX = ctx.saved_tensors[-2]
        argY = ctx.saved_tensors[-1]
        num_ntypes = g._graph.number_of_ntypes()
        X, Y = feats[:num_ntypes], feats[num_ntypes:]

        if op != 'copy_rhs' and any([x is not None for x in X]):
            g_rev = g.reverse()
            # TODO(Israt): implement other combinations of message and reduce functions
            if reduce_op == 'sum':
                if op == 'copy_lhs':
                    dX = gspmm_hetero(g_rev, 'copy_lhs', 'sum', *dZ)
            dX = tuple([_reduce_grad(dX[i], X[i].shape) if X[i] is not None else None 
                for i in range(len(X))])
        else:  # X has not gradient
            dX = tuple([None] * len(X))
        if op != 'copy_lhs' and any([y is not None for y in Y]):
            # TODO(Israt): implement other combinations of message and reduce functions
            if reduce_op == 'sum':
                if op in ['copy_rhs']:
                    tmp_Z = tuple([_addsub(op, dZ[i]) if dZ[i] is not None else None
                        for i in range(len(dZ))])
                    tmp = tuple(X + tmp_Z)
                    dY = gsddmm_hetero(g, 'copy_rhs', 'u', 'v', *tmp)
            dY = tuple([_reduce_grad(dY[i], Y[i].shape) if Y[i] is not None else None
                for i in range(len(Y))])
        else:  # Y has no gradient
            dY = tuple([None] * len(Y))
        return (None, None, None) + dX + dY

class GSDDMM(th.autograd.Function):
    @staticmethod
    @custom_fwd(cast_inputs=th.float16)
    def forward(ctx, gidx, op, X, Y, lhs_target, rhs_target):
        out = _gsddmm(gidx, op, X, Y, lhs_target, rhs_target)
        ctx.backward_cache = gidx, op, lhs_target, rhs_target
        ctx.save_for_backward(X, Y)
        return out

    @staticmethod
    @custom_bwd
    def backward(ctx, dZ):
        gidx, op, lhs_target, rhs_target = ctx.backward_cache
        ctx.backward_cache = None
        X, Y = ctx.saved_tensors
        if op != 'copy_rhs' and ctx.needs_input_grad[2]:
            if lhs_target in ['u', 'v']:
                _gidx = gidx if lhs_target == 'v' else gidx.reverse()
                if op in ['add', 'sub', 'copy_lhs']:
                    dX = gspmm(_gidx, 'copy_rhs', 'sum', None, dZ)
                else:  # mul, div, dot
                    if rhs_target == lhs_target:
                        dX = gspmm(_gidx, 'copy_rhs', 'sum', None, dZ) * _muldiv(op, Y)
                    elif rhs_target == 'e':
                        dX = gspmm(_gidx, 'copy_rhs', 'sum', None, dZ * _muldiv(op, Y))
                    else:  # rhs_target = !lhs_target
                        dX = gspmm(_gidx, 'mul', 'sum', _muldiv(op, Y), dZ)
            else:  # lhs_target == 'e'
                if op in ['add', 'sub', 'copy_lhs']:
                    dX = dZ
                else:  # mul, div, dot
                    dX = gsddmm(gidx, 'mul', dZ, _muldiv(op, Y), 'e', rhs_target)
            dX = _reduce_grad(dX, X.shape)
        else:
            dX = None
        if op != 'copy_lhs' and ctx.needs_input_grad[3]:
            if rhs_target in ['u', 'v']:
                _gidx = gidx if rhs_target == 'v' else gidx.reverse()
                if op in ['add', 'sub', 'copy_rhs']:
                    dY = gspmm(_gidx, 'copy_rhs', 'sum', None, _addsub(op, dZ))
                else:  # mul, div, dot
                    if lhs_target == rhs_target:
                        dY = gspmm(_gidx, 'copy_rhs', 'sum', None, dZ) * X
                    elif lhs_target == 'e':
                        dY = gspmm(_gidx, 'copy_rhs', 'sum', None, dZ * X)
                    else:  # rhs_target = !lhs_target
                        dY = gspmm(_gidx, 'mul', 'sum', X, dZ)
                    if op == 'div':
                        dY = -dY / (Y ** 2)
            else:
                if op in ['add', 'sub', 'copy_rhs']:
                    dY = _addsub(op, dZ)
                else:  # mul, div, dot
                    dY = gsddmm(gidx, 'mul', dZ, X, 'e', lhs_target)
                    if op == 'div':
                        dY = -dY / (Y ** 2)
            dY = _reduce_grad(dY, Y.shape)
        else:
            dY = None
        return None, None, dX, dY, None, None


class GSDDMM_hetero(th.autograd.Function):
    @staticmethod
    @custom_fwd(cast_inputs=th.float16)
    def forward(ctx, g, op, lhs_target, rhs_target, *feats): # feats = X+Y
        out = _gsddmm_hetero(g, op, lhs_target, rhs_target, feats)
        ctx.backward_cache = g, op, lhs_target, rhs_target
        ctx.save_for_backward(*feats)
        return out

    @staticmethod
    @custom_bwd
    # TODO(Israt): Implement the backward operator
    def backward(ctx, *dZ):
        raise NotImplementedError('Homogenized GSDDMM backward operation is not implemented.')


class EdgeSoftmax(th.autograd.Function):
    @staticmethod
    @custom_fwd(cast_inputs=th.float16)
    def forward(ctx, gidx, score, eids, norm_by):
        """Forward function.

        Pseudo-code:

        .. code:: python

            score = dgl.EData(g, score)
            score_max = score.dst_max()  # of type dgl.NData
            score = score - score_max  # edge_sub_dst, ret dgl.EData
            score_sum = score.dst_sum()  # of type dgl.NData
            out = score / score_sum    # edge_div_dst, ret dgl.EData
            return out.data
        """
        # remember to save the graph to backward cache before making it
        # a local variable
        if not is_all(eids):
            gidx = gidx.edge_subgraph([eids], True).graph
        if norm_by == 'src':
            gidx = gidx.reverse()
        score_max = _gspmm(gidx, 'copy_rhs', 'max', None, score)[0]
        score = th.exp(_gsddmm(gidx, 'sub', score, score_max, 'e', 'v'))
        score_sum = _gspmm(gidx, 'copy_rhs', 'sum', None, score)[0]
        out = _gsddmm(gidx, 'div', score, score_sum, 'e', 'v')
        ctx.backward_cache = gidx
        ctx.save_for_backward(out)
        return out

    @staticmethod
    @custom_bwd
    def backward(ctx, grad_out):
        """Backward function.

        Pseudo-code:

        .. code:: python

            g, out = ctx.backward_cache
            grad_out = dgl.EData(g, grad_out)
            out = dgl.EData(g, out)
            sds = out * grad_out  # type dgl.EData
            sds_sum = sds.dst_sum()  # type dgl.NData
            grad_score = sds - out * sds_sum  # multiple expressions
            return grad_score.data
        """
        gidx = ctx.backward_cache
        ctx.backward_cache = None
        out, = ctx.saved_tensors
        sds = out * grad_out
        accum = gspmm(gidx, 'copy_rhs', 'sum', None, sds)
        grad_score = sds - gsddmm(gidx, 'mul', out, accum, 'e', 'v')
        return None, grad_score, None, None


class SegmentReduce(th.autograd.Function):
    @staticmethod
    @custom_fwd(cast_inputs=th.float16)
    def forward(ctx, op, x, offsets):
        y, arg = _segment_reduce(op, x, offsets)
        ctx.save_for_backward(arg, offsets)
        ctx.backward_cache = op
        return y

    @staticmethod
    @custom_bwd
    def backward(ctx, dy):
        op = ctx.backward_cache
        ctx.backward_cache = None
        arg, offsets = ctx.saved_tensors
        m = offsets[-1].item()
        if op == 'sum':
            offsets = offsets[1:]
            # To address the issue of trailing zeros, related issue:
            # https://github.com/dmlc/dgl/pull/2610
            indices = th.zeros(
                (m + 1,), device=offsets.device, dtype=offsets.dtype)
            indices.scatter_add_(0, offsets, th.ones_like(offsets))
            indices = th.cumsum(indices, -1)[:-1]
            dx = dy[indices]
        else:
            dx = _bwd_segment_cmp(dy, arg, m)
        return None, dx, None


class ScatterAdd(th.autograd.Function):
    @staticmethod
    @custom_fwd(cast_inputs=th.float16)
    def forward(ctx, x, idx, m):
        y = _scatter_add(x, idx, m)
        ctx.save_for_backward(idx)
        return y

    @staticmethod
    @custom_bwd
    def backward(ctx, dy):
        idx = ctx.saved_tensors
        return dy[idx], None, None


class CSRMM(th.autograd.Function):
    @staticmethod
    def forward(ctx, gidxA, A_weights, gidxB, B_weights, num_vtypes):
        gidxC, C_weights = _csrmm(gidxA, A_weights, gidxB, B_weights, num_vtypes)
        nrows, ncols, C_indptr, C_indices, C_eids = gidxC.adjacency_matrix_tensors(0, False, 'csr')
        # Note: the returned C_indptr, C_indices and C_eids tensors MUST be the same
        # as the underlying tensors of the created graph gidxC.
        ctx.backward_cache = gidxA, gidxB, gidxC
        ctx.save_for_backward(A_weights, B_weights)
        return th.tensor(nrows), th.tensor(ncols), C_indptr, C_indices, C_eids, C_weights

    @staticmethod
    def backward(ctx, dnrows, dncols, dC_indptr, dC_indices, dC_eids, dC_weights):
        # Only the last argument is meaningful.
        gidxA, gidxB, gidxC = ctx.backward_cache
        ctx.backward_cache = None
        A_weights, B_weights = ctx.saved_tensors
        dgidxA, dA_weights = csrmm(
            gidxC, dC_weights, gidxB.reverse(), B_weights, gidxA.number_of_ntypes())
        dgidxB, dB_weights = csrmm(
            gidxA.reverse(), A_weights, gidxC, dC_weights, gidxB.number_of_ntypes())
        dA_weights = csrmask(dgidxA, dA_weights, gidxA)
        dB_weights = csrmask(dgidxB, dB_weights, gidxB)
        return None, dA_weights, None, dB_weights, None


class CSRSum(th.autograd.Function):
    @staticmethod
    def forward(ctx, gidxs, *weights):
        # PyTorch tensors must be explicit arguments of the forward function
        gidxC, C_weights = _csrsum(gidxs, weights)
        nrows, ncols, C_indptr, C_indices, C_eids = gidxC.adjacency_matrix_tensors(
            0, False, 'csr')
        # Note: the returned C_indptr, C_indices and C_eids tensors MUST be the same
        # as the underlying tensors of the created graph gidxC.
        ctx.backward_cache = gidxs, gidxC
        return th.tensor(nrows), th.tensor(ncols), C_indptr, C_indices, C_eids, C_weights

    @staticmethod
    def backward(ctx, dnrows, dncols, dC_indptr, dC_indices, dC_eids, dC_weights):
        # Only the last argument is meaningful.
        gidxs, gidxC = ctx.backward_cache
        ctx.backward_cache = None
        return (None,) + tuple(csrmask(gidxC, dC_weights, gidx) for gidx in gidxs)


class CSRMask(th.autograd.Function):
    @staticmethod
    def forward(ctx, gidxA, A_weights, gidxB):
        ctx.backward_cache = gidxA, gidxB
        return _csrmask(gidxA, A_weights, gidxB)

    @staticmethod
    def backward(ctx, dB_weights):
        gidxA, gidxB = ctx.backward_cache
        ctx.backward_cache = None
        return None, csrmask(gidxB, dB_weights, gidxA), None


def gspmm(gidx, op, reduce_op, lhs_data, rhs_data):
    return GSpMM.apply(gidx, op, reduce_op, lhs_data, rhs_data)

def gsddmm(gidx, op, lhs_data, rhs_data, lhs_target='u', rhs_target='v'):
    return GSDDMM.apply(gidx, op, lhs_data, rhs_data, lhs_target, rhs_target)

def gspmm_hetero(g, op, reduce_op, *lhs_and_rhs_tuple):
    return GSpMM_hetero.apply(g, op, reduce_op, *lhs_and_rhs_tuple)

def gsddmm_hetero(g, op, lhs_target='u', rhs_target='v', *lhs_and_rhs_tuple):
    return GSDDMM_hetero.apply(g, op, lhs_target, rhs_target, *lhs_and_rhs_tuple)

def edge_softmax(gidx, logits, eids=ALL, norm_by='dst'):
    return EdgeSoftmax.apply(gidx, logits, eids, norm_by)

def segment_reduce(op, x, offsets):
    return SegmentReduce.apply(op, x, offsets)

def scatter_add(x, idx, m):
    return ScatterAdd.apply(x, idx, m)

def csrmm(gidxA, A_weights, gidxB, B_weights, num_vtypes):
    nrows, ncols, C_indptr, C_indices, C_eids, C_weights = \
        CSRMM.apply(gidxA, A_weights, gidxB, B_weights, num_vtypes)
    gidxC = create_unitgraph_from_csr(
        num_vtypes, nrows.item(), ncols.item(), C_indptr, C_indices, C_eids,
        ["coo", "csr", "csc"])
    return gidxC, C_weights

def csrsum(gidxs, weights):
    nrows, ncols, C_indptr, C_indices, C_eids, C_weights = CSRSum.apply(gidxs, *weights)
    gidxC = create_unitgraph_from_csr(
        gidxs[0].number_of_ntypes(), nrows.item(), ncols.item(), C_indptr, C_indices, C_eids,
        ["coo", "csr", "csc"])
    return gidxC, C_weights

def csrmask(gidxA, A_weights, gidxB):
    return CSRMask.apply(gidxA, A_weights, gidxB)<|MERGE_RESOLUTION|>--- conflicted
+++ resolved
@@ -101,7 +101,7 @@
     @custom_bwd
     def backward(ctx, dZ):
         gidx, op, reduce_op = ctx.backward_cache
-<<<<<<< HEAD
+        ctx.backward_cache = None
         if op == 'copy_lhs' and reduce_op == 'sum':
             x_shape, = ctx.saved_tensors
             x_shape = th.Size(x_shape)
@@ -111,10 +111,6 @@
         else:
             X, Y, argX, argY = ctx.saved_tensors
             x_shape = X.shape
-=======
-        ctx.backward_cache = None
-        X, Y, argX, argY = ctx.saved_tensors
->>>>>>> 8ce419b9
         if op != 'copy_rhs' and ctx.needs_input_grad[3]:
             g_rev = gidx.reverse()
             if reduce_op == 'sum':
