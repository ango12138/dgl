from __future__ import absolute_import

import sys
import os
import json
import importlib
import logging

from . import backend
from .set_default_backend import set_default_backend

_enabled_apis = set()

logger = logging.getLogger("dgl-core")

def _gen_missing_api(api, mod_name):
    def _missing_api(*args, **kwargs):
        raise ImportError('API "%s" is not supported by backend "%s".'
                          ' You can switch to other backends by setting'
                          ' the DGLBACKEND environment.' % (api, mod_name))
    return _missing_api

def load_backend(mod_name):
    # Load backend does four things:
    # (1) Import backend framework (PyTorch, MXNet, Tensorflow, etc.)
    # (2) Import DGL C library.  DGL imports it *after* PyTorch/MXNet/Tensorflow.  Otherwise
    #     DGL will crash with errors like `munmap_chunk(): invalid pointer`.
    # (3) Sets up the tensoradapter library path.
    # (4) Import the Python wrappers of the backend framework.  DGL does this last because
    #     it already depends on both the backend framework and the DGL C library.
    if mod_name == 'pytorch':
        import torch
        mod = torch
    elif mod_name == 'mxnet':
        import mxnet
        mod = mxnet
    elif mod_name == 'tensorflow':
        import tensorflow
        mod = tensorflow
    else:
        raise NotImplementedError('Unsupported backend: %s' % mod_name)

    from .._ffi.base import load_tensor_adapter # imports DGL C library
    version = mod.__version__
    load_tensor_adapter(mod_name, version)

<<<<<<< HEAD
    # With mp.spawn this message will show up every time a process spawns.
    #print('Using backend: %s' % mod_name, file=sys.stderr)
=======
    logger.debug('Using backend: %s' % mod_name)
>>>>>>> 05c6c3c5
    mod = importlib.import_module('.%s' % mod_name, __name__)
    thismod = sys.modules[__name__]
    for api in backend.__dict__.keys():
        if api.startswith('__'):
            # ignore python builtin attributes
            continue
        if api == 'data_type_dict':
            # load data type
            if api not in mod.__dict__:
                raise ImportError('API "data_type_dict" is required but missing for'
                                  ' backend "%s".' % (mod_name))
            data_type_dict = mod.__dict__[api]()
            for name, dtype in data_type_dict.items():
                setattr(thismod, name, dtype)

            # override data type dict function
            setattr(thismod, 'data_type_dict', data_type_dict)

            # for data types with aliases, treat the first listed type as
            # the true one
            rev_data_type_dict = {}
            for k, v in data_type_dict.items():
                if not v in rev_data_type_dict.keys():
                    rev_data_type_dict[v] = k
            setattr(thismod,
                    'reverse_data_type_dict',
                    rev_data_type_dict)
            # log backend name
            setattr(thismod, 'backend_name', mod_name)
        else:
            # load functions
            if api in mod.__dict__:
                _enabled_apis.add(api)
                setattr(thismod, api, mod.__dict__[api])
            else:
                setattr(thismod, api, _gen_missing_api(api, mod_name))

def get_preferred_backend():
    default_dir = None
    if "DGLDEFAULTDIR" in os.environ:
        default_dir = os.getenv('DGLDEFAULTDIR')
    else:
        default_dir = os.path.join(os.path.expanduser('~'), '.dgl')
    config_path = os.path.join(default_dir, 'config.json')
    backend_name = None
    if "DGLBACKEND" in os.environ:
        backend_name = os.getenv('DGLBACKEND')
    elif os.path.exists(config_path):
        with open(config_path, "r") as config_file:
            config_dict = json.load(config_file)
            backend_name = config_dict.get('backend', '').lower()

    if (backend_name in ['tensorflow', 'mxnet', 'pytorch']):
        return backend_name
    else:
        print("DGL backend not selected or invalid.  "
              "Assuming PyTorch for now.", file=sys.stderr)
        set_default_backend(default_dir, 'pytorch')
        return 'pytorch'


load_backend(get_preferred_backend())


def is_enabled(api):
    """Return true if the api is enabled by the current backend.

    Parameters
    ----------
    api : str
        The api name.

    Returns
    -------
    bool
        True if the API is enabled by the current backend.
    """
    return api in _enabled_apis

def to_dgl_nd(data):
    return zerocopy_to_dgl_ndarray(data)

def from_dgl_nd(data):
    return zerocopy_from_dgl_ndarray(data)<|MERGE_RESOLUTION|>--- conflicted
+++ resolved
@@ -44,12 +44,7 @@
     version = mod.__version__
     load_tensor_adapter(mod_name, version)
 
-<<<<<<< HEAD
-    # With mp.spawn this message will show up every time a process spawns.
-    #print('Using backend: %s' % mod_name, file=sys.stderr)
-=======
     logger.debug('Using backend: %s' % mod_name)
->>>>>>> 05c6c3c5
     mod = importlib.import_module('.%s' % mod_name, __name__)
     thismod = sys.modules[__name__]
     for api in backend.__dict__.keys():
