"""Dataset adapters for re-purposing a dataset for a different kind of training task."""

import os
import json
import numpy as np

from .. import backend as F
from ..convert import graph as create_dgl_graph
from ..sampling.negative import _calc_redundancy
from .dgl_dataset import DGLDataset
from . import utils
from ..base import DGLError
from .. import backend as F

__all__ = ['AsNodePredDataset', 'AsLinkPredDataset', 'AsGraphPredDataset']


class AsNodePredDataset(DGLDataset):
    """Repurpose a dataset for a standard semi-supervised transductive
    node prediction task.

    The class converts a given dataset into a new dataset object such that:

      - Contains only one graph, accessible from ``dataset[0]``.
      - The graph stores:

        - Node labels in ``g.ndata['label']``.
        - Train/val/test masks in ``g.ndata['train_mask']``, ``g.ndata['val_mask']``,
          and ``g.ndata['test_mask']`` respectively.
      - In addition, the dataset contains the following attributes:

        - ``num_classes``, the number of classes to predict.
        - ``train_idx``, ``val_idx``, ``test_idx``, train/val/test indexes.

    If the input dataset contains heterogeneous graphs, users need to specify the
    ``target_ntype`` argument to indicate which node type to make predictions for.
    In this case:

      - Node labels are stored in ``g.nodes[target_ntype].data['label']``.
      - Training masks are stored in ``g.nodes[target_ntype].data['train_mask']``.
        So do validation and test masks.

    The class will keep only the first graph in the provided dataset and
    generate train/val/test masks according to the given split ratio. The generated
    masks will be cached to disk for fast re-loading. If the provided split ratio
    differs from the cached one, it will re-process the dataset properly.

    Parameters
    ----------
    dataset : DGLDataset
        The dataset to be converted.
    split_ratio : (float, float, float), optional
        Split ratios for training, validation and test sets. They must sum to one.
    target_ntype : str, optional
        The node type to add split mask for.

    Attributes
    ----------
    num_classes : int
        Number of classes to predict.
    train_idx : Tensor
        An 1-D integer tensor of training node IDs.
    val_idx : Tensor
        An 1-D integer tensor of validation node IDs.
    test_idx : Tensor
        An 1-D integer tensor of test node IDs.

    Examples
    --------
    >>> ds = dgl.data.AmazonCoBuyComputerDataset()
    >>> print(ds)
    Dataset("amazon_co_buy_computer", num_graphs=1, save_path=...)
    >>> new_ds = dgl.data.AsNodePredDataset(ds, [0.8, 0.1, 0.1])
    >>> print(new_ds)
    Dataset("amazon_co_buy_computer-as-nodepred", num_graphs=1, save_path=...)
    >>> print('train_mask' in new_ds[0].ndata)
    True
    """

    def __init__(self,
                 dataset,
                 split_ratio=None,
                 target_ntype=None,
                 **kwargs):
        self.dataset = dataset
        self.split_ratio = split_ratio
        self.target_ntype = target_ntype
        super().__init__(self.dataset.name + '-as-nodepred',
                         hash_key=(split_ratio, target_ntype, dataset.name, 'nodepred'), **kwargs)

    def process(self):
        is_ogb = hasattr(self.dataset, 'get_idx_split')
        if is_ogb:
            g, label = self.dataset[0]
            self.g = g.clone()
            self.g.ndata['label'] = F.reshape(label, (g.num_nodes(),))
        else:
            self.g = self.dataset[0].clone()

        if 'label' not in self.g.nodes[self.target_ntype].data:
            raise ValueError("Missing node labels. Make sure labels are stored "
                             "under name 'label'.")

        if self.split_ratio is None:
            if is_ogb:
                split = self.dataset.get_idx_split()
                train_idx, val_idx, test_idx = split['train'], split['valid'], split['test']
                n = self.g.num_nodes()
                train_mask = utils.generate_mask_tensor(utils.idx2mask(train_idx, n))
                val_mask = utils.generate_mask_tensor(utils.idx2mask(val_idx, n))
                test_mask = utils.generate_mask_tensor(utils.idx2mask(test_idx, n))
                self.g.ndata['train_mask'] = train_mask
                self.g.ndata['val_mask'] = val_mask
                self.g.ndata['test_mask'] = test_mask
            else:
                assert "train_mask" in self.g.nodes[self.target_ntype].data, \
                    "train_mask is not provided, please specify split_ratio to generate the masks"
                assert "val_mask" in self.g.nodes[self.target_ntype].data, \
                    "val_mask is not provided, please specify split_ratio to generate the masks"
                assert "test_mask" in self.g.nodes[self.target_ntype].data, \
                    "test_mask is not provided, please specify split_ratio to generate the masks"
        else:
            if self.verbose:
                print('Generating train/val/test masks...')
            utils.add_nodepred_split(self, self.split_ratio, self.target_ntype)

        self._set_split_index()

        self.num_classes = getattr(self.dataset, 'num_classes', None)
        if self.num_classes is None:
            self.num_classes = len(F.unique(self.g.nodes[self.target_ntype].data['label']))

    def has_cache(self):
        return os.path.isfile(os.path.join(self.save_path, 'graph_{}.bin'.format(self.hash)))

    def load(self):
        with open(os.path.join(self.save_path, 'info_{}.json'.format(self.hash)), 'r') as f:
            info = json.load(f)
            if (info['split_ratio'] != self.split_ratio
                    or info['target_ntype'] != self.target_ntype):
                raise ValueError('Provided split ratio is different from the cached file. '
                                 'Re-process the dataset.')
            self.split_ratio = info['split_ratio']
            self.target_ntype = info['target_ntype']
            self.num_classes = info['num_classes']
        gs, _ = utils.load_graphs(os.path.join(self.save_path, 'graph_{}.bin'.format(self.hash)))
        self.g = gs[0]
        self._set_split_index()

    def save(self):
        utils.save_graphs(os.path.join(self.save_path, 'graph_{}.bin'.format(self.hash)), [self.g])
        with open(os.path.join(self.save_path, 'info_{}.json'.format(self.hash)), 'w') as f:
            json.dump({
                'split_ratio': self.split_ratio,
                'target_ntype': self.target_ntype,
                'num_classes': self.num_classes}, f)

    def __getitem__(self, idx):
        return self.g

    def __len__(self):
        return 1

    def _set_split_index(self):
        """Add train_idx/val_idx/test_idx as dataset attributes according to corresponding mask."""
        ndata = self.g.nodes[self.target_ntype].data
        self.train_idx = F.nonzero_1d(ndata['train_mask'])
        self.val_idx = F.nonzero_1d(ndata['val_mask'])
        self.test_idx = F.nonzero_1d(ndata['test_mask'])


def negative_sample(g, num_samples):
    """Random sample negative edges from graph, excluding self-loops,
       the result samples might be less than num_samples
    """
    num_nodes = g.num_nodes()
    redundancy = _calc_redundancy(
        num_samples, g.num_edges(), num_nodes ** 2)
    sample_size = int(num_samples*(1+redundancy))
    edges = np.random.randint(0, num_nodes, size=(2, sample_size))
    edges = np.unique(edges, axis=1)
    # remove self loop
    mask_self_loop = edges[0] == edges[1]
    # remove existing edges
    has_edges = F.asnumpy(g.has_edges_between(edges[0], edges[1]))
    mask = ~(np.logical_or(mask_self_loop, has_edges))
    edges = edges[:, mask]
    if edges.shape[1] >= num_samples:
        edges = edges[:, :num_samples]
    return edges


class AsLinkPredDataset(DGLDataset):
    """Repurpose a dataset for link prediction task.

    The created dataset will include data needed for link prediction.
    Currently it only supports homogeneous graphs.
    It will keep only the first graph in the provided dataset and
    generate train/val/test edges according to the given split ratio,
    and the correspondent negative edges based on the neg_ratio. The generated
    edges will be cached to disk for fast re-loading. If the provided split ratio
    differs from the cached one, it will re-process the dataset properly.

    Parameters
    ----------
    dataset : DGLDataset
        The dataset to be converted.
    split_ratio : (float, float, float), optional
        Split ratios for training, validation and test sets. Must sum to one.
    neg_ratio : int, optional
        Indicate how much negative samples to be sampled
        The number of the negative samples will be equal or less than neg_ratio * num_positive_edges.

    Attributes
    -------
    feat_size: int
        The size of the feature dimension in the graph
    train_graph: DGLGraph
        The DGLGraph for training
    val_edges: Tuple[Tuple[Tensor, Tensor], Tuple[Tensor, Tensor]]
        The validation set edges, encoded as
        ((positive_edge_src, positive_edge_dst), (negative_edge_src, negative_edge_dst))
    test_edges: Tuple[Tuple[Tensor, Tensor], Tuple[Tensor, Tensor]]
        The test set edges, encoded as
        ((positive_edge_src, positive_edge_dst), (negative_edge_src, negative_edge_dst))

    Examples
    --------
    >>> ds = dgl.data.CoraGraphDataset()
    >>> print(ds)
    Dataset("cora_v2", num_graphs=1, save_path=...)
    >>> new_ds = dgl.data.AsLinkPredDataset(ds, [0.8, 0.1, 0.1])
    >>> print(new_ds)
    Dataset("cora_v2-as-linkpred", num_graphs=1, save_path=/home/ubuntu/.dgl/cora_v2-as-linkpred)
    >>> print(hasattr(new_ds, "test_edges"))
    True
    """

    def __init__(self,
                 dataset,
                 split_ratio=None,
                 neg_ratio=3,
                 **kwargs):
        self.g = dataset[0]
        self.num_nodes = self.g.num_nodes()
        self.dataset = dataset
        self.split_ratio = split_ratio
        self.neg_ratio = neg_ratio
        super().__init__(dataset.name + '-as-linkpred',
                         hash_key=(neg_ratio, split_ratio, dataset.name, 'linkpred'), **kwargs)

    def process(self):
        if self.split_ratio is None:
            # Handle logics for OGB link prediction dataset
            assert hasattr(self.dataset, "get_edge_split"), \
                "dataset doesn't have get_edge_split method, please specify split_ratio and neg_ratio to generate the split"
            # This is likely to be an ogb dataset
            self.edge_split = self.dataset.get_edge_split()
            self._train_graph = self.g
            if 'source_node' in self.edge_split["test"]:
                # Probably ogbl-citation2
                pos_e = (self.edge_split["valid"]["source_node"], self.edge_split["valid"]["target_node"])
                neg_e_size = self.edge_split["valid"]['target_node_neg'].shape[-1]
                neg_e_src = np.repeat(self.edge_split['valid']['source_node'], neg_e_size)
                neg_e_dst = np.reshape(self.edge_split["valid"]["target_node_neg"], -1)
                self._val_edges = pos_e, (neg_e_src, neg_e_dst)
                pos_e = (self.edge_split["test"]["source_node"], self.edge_split["test"]["target_node"])
                neg_e_size = self.edge_split["test"]['target_node_neg'].shape[-1]
                neg_e_src = np.repeat(self.edge_split['test']['source_node'], neg_e_size)
                neg_e_dst = np.reshape(self.edge_split["test"]["target_node_neg"], -1)
                self._test_edges = pos_e, (neg_e_src, neg_e_dst)
            elif 'edge' in self.edge_split["test"]:
                # Probably ogbl-collab
                pos_e_tensor, neg_e_tensor = self.edge_split["valid"][
                    "edge"], self.edge_split["valid"]["edge_neg"]
                pos_e = (pos_e_tensor[:, 0], pos_e_tensor[:, 1])
                neg_e = (neg_e_tensor[:, 0], neg_e_tensor[:, 1])
                self._val_edges = pos_e, neg_e

                pos_e_tensor, neg_e_tensor = self.edge_split["test"][
                    "edge"], self.edge_split["test"]["edge_neg"]
                pos_e = (pos_e_tensor[:, 0], pos_e_tensor[:, 1])
                neg_e = (neg_e_tensor[:, 0], neg_e_tensor[:, 1])
                self._test_edges = pos_e, neg_e
            # delete edge split to save memory
            self.edge_split = None
        else:
            assert self.split_ratio is not None, "Need to specify split_ratio"
            assert self.neg_ratio is not None, "Need to specify neg_ratio"
            ratio = self.split_ratio
            graph = self.dataset[0]
            n = graph.num_edges()
            src, dst = graph.edges()
            src, dst = F.asnumpy(src), F.asnumpy(dst)
            n_train, n_val, n_test = int(
                n * ratio[0]), int(n * ratio[1]), int(n * ratio[2])

            idx = np.random.permutation(n)
            train_pos_idx = idx[:n_train]
            val_pos_idx = idx[n_train:n_train+n_val]
            test_pos_idx = idx[n_train+n_val:]
            neg_src, neg_dst = negative_sample(
                graph, self.neg_ratio*(n_val+n_test))
            neg_n_val, neg_n_test = self.neg_ratio * n_val, self.neg_ratio * n_test
            neg_val_src, neg_val_dst = neg_src[:neg_n_val], neg_dst[:neg_n_val]
            neg_test_src, neg_test_dst = neg_src[neg_n_val:], neg_dst[neg_n_val:]
            self._val_edges = (F.tensor(src[val_pos_idx]), F.tensor(dst[val_pos_idx])
                              ), (F.tensor(neg_val_src), F.tensor(neg_val_dst))
            self._test_edges = (F.tensor(src[test_pos_idx]),
                               F.tensor(dst[test_pos_idx])), (F.tensor(neg_test_src), F.tensor(neg_test_dst))
            self._train_graph = create_dgl_graph(
                (src[train_pos_idx], dst[train_pos_idx]), num_nodes=self.num_nodes)
            self._train_graph.ndata["feat"] = graph.ndata["feat"]

    def has_cache(self):
        return os.path.isfile(os.path.join(self.save_path, 'graph_{}.bin'.format(self.hash)))

    def load(self):
        gs, tensor_dict = utils.load_graphs(
            os.path.join(self.save_path, 'graph_{}.bin'.format(self.hash)))
        self.g = gs[0]
        self._train_graph = self.g
        self._val_edges = (tensor_dict["val_pos_src"], tensor_dict["val_pos_dst"]), (
            tensor_dict["val_neg_src"], tensor_dict["val_neg_dst"])
        self._test_edges = (tensor_dict["test_pos_src"], tensor_dict["test_pos_dst"]), (
            tensor_dict["test_neg_src"], tensor_dict["test_neg_dst"])

        with open(os.path.join(self.save_path, 'info_{}.json'.format(self.hash)), 'r') as f:
            info = json.load(f)
            self.split_ratio = info["split_ratio"]
            self.neg_ratio = info["neg_ratio"]

    def save(self):
        tensor_dict = {
            "val_pos_src": self._val_edges[0][0],
            "val_pos_dst": self._val_edges[0][1],
            "val_neg_src": self._val_edges[1][0],
            "val_neg_dst": self._val_edges[1][1],
            "test_pos_src": self._test_edges[0][0],
            "test_pos_dst": self._test_edges[0][1],
            "test_neg_src": self._test_edges[1][0],
            "test_neg_dst": self._test_edges[1][1],
        }
        utils.save_graphs(os.path.join(self.save_path, 'graph_{}.bin'.format(self.hash)), [
                          self._train_graph], tensor_dict)
        with open(os.path.join(self.save_path, 'info_{}.json'.format(self.hash)), 'w') as f:
            json.dump({
                'split_ratio': self.split_ratio,
                'neg_ratio': self.neg_ratio}, f)

    @property
    def feat_size(self):
        return self._train_graph.ndata["feat"].shape[-1]

    @property
    def train_graph(self):
        return self._train_graph

    @property
    def val_edges(self):
        return self._val_edges

    @property
    def test_edges(self):
        return self._test_edges

    def __getitem__(self, idx):
        return self.g

    def __len__(self):
        return 1

class AsGraphPredDataset(DGLDataset):
    """Repurpose a dataset for standard graph property prediction task.

    The created dataset will include data needed for graph property prediction.
    Currently it only supports homogeneous graphs.

    The class converts a given dataset into a new dataset object such that:

      - It stores ``len(dataset)`` graphs.
      - The i-th graph and its label is accessible from ``dataset[i]``.

    The class will generate a train/val/test split if :attr:`split_ratio` is provided.
    The generated split will be cached to disk for fast re-loading. If the provided split
    ratio differs from the cached one, it will re-process the dataset properly.

    Parameters
    ----------
    dataset : DGLDataset
        The dataset to be converted.
    split_ratio : (float, float, float), optional
        Split ratios for training, validation and test sets. They must sum to one.

    Attributes
    ----------
    num_tasks : int
        Number of tasks to predict.
    num_classes : int
<<<<<<< HEAD
        Number of classes to predict per task.
=======
        Number of classes to predict per task, None for regression datasets.
>>>>>>> d9c25521
    train_idx : Tensor
        An 1-D integer tensor of training node IDs.
    val_idx : Tensor
        An 1-D integer tensor of validation node IDs.
    test_idx : Tensor
        An 1-D integer tensor of test node IDs.
<<<<<<< HEAD
=======
    node_feat_size : int
        Input node feature size, None if not applicable.
    edge_feat_size : int
        Input edge feature size, None if not applicable.
>>>>>>> d9c25521

    Examples
    --------

    >>> from dgl.data import AsGraphPredDataset
    >>> from ogb.graphproppred import DglGraphPropPredDataset
    >>> dataset = DglGraphPropPredDataset(name='ogbg-molhiv')
    >>> new_dataset = AsGraphPredDataset(dataset)
    >>> print(new_dataset)
    Dataset("ogbg-molhiv-as-graphpred", num_graphs=41127, save_path=...)
    >>> print(len(new_dataset))
    41127
    >>> print(new_dataset[0])
    (Graph(num_nodes=19, num_edges=40,
           ndata_schemes={'feat': Scheme(shape=(9,), dtype=torch.int64)}
           edata_schemes={'feat': Scheme(shape=(3,), dtype=torch.int64)}), tensor([0]))
    """
    def __init__(self,
                 dataset,
                 split_ratio=None,
                 **kwargs):
        self.dataset = dataset
        self.split_ratio = split_ratio
        super().__init__(dataset.name + '-as-graphpred',
                         hash_key=(split_ratio, dataset.name, 'graphpred'), **kwargs)

    def process(self):
        is_ogb = hasattr(self.dataset, 'get_idx_split')
        if self.split_ratio is None:
            if is_ogb:
                split = self.dataset.get_idx_split()
                self.train_idx = split['train']
                self.val_idx = split['valid']
                self.test_idx = split['test']
            else:
                # Handle FakeNewsDataset
                try:
                    self.train_idx = F.nonzero_1d(self.dataset.train_mask)
                    self.val_idx = F.nonzero_1d(self.dataset.val_mask)
                    self.test_idx = F.nonzero_1d(self.dataset.test_mask)
                except:
<<<<<<< HEAD
                    raise DGLError('split_ratio is required to generate the split.')
=======
                    raise DGLError('The input dataset does not have default train/val/test\
                        split. Please specify split_ratio to generate the split.')
>>>>>>> d9c25521
        else:
            if self.verbose:
                print('Generating train/val/test split...')
            train_ratio, val_ratio, _ = self.split_ratio
            num_graphs = len(self.dataset)
            num_train = int(num_graphs * train_ratio)
            num_val = int(num_graphs * val_ratio)

            idx = np.random.permutation(num_graphs)
            self.train_idx = F.tensor(idx[:num_train])
            self.val_idx = F.tensor(idx[num_train: num_train + num_val])
            self.test_idx = F.tensor(idx[num_train + num_val:])

        if hasattr(self.dataset, 'num_classes'):
<<<<<<< HEAD
            # GINDataset, MiniGCDataset, FakeNewsDataset
            self.num_classes = self.dataset.num_classes
        else:
            # None for multi-label classification
=======
            # GINDataset, MiniGCDataset, FakeNewsDataset, TUDataset,
            # LegacyTUDataset, BA2MotifDataset
            self.num_classes = self.dataset.num_classes
        else:
            # None for multi-label classification and regression
>>>>>>> d9c25521
            self.num_classes = None

        if hasattr(self.dataset, 'num_tasks'):
            # OGB datasets
            self.num_tasks = self.dataset.num_tasks
<<<<<<< HEAD
        elif hasattr(self.dataset, 'num_labels'):
            # QM7bDataset, QM9Dataset, QM9EdgeDataset
            self.num_tasks = self.dataset.num_labels
=======
>>>>>>> d9c25521
        else:
            self.num_tasks = 1

    def has_cache(self):
        return os.path.isfile(os.path.join(self.save_path, 'info_{}.json'.format(self.hash)))

    def load(self):
        with open(os.path.join(self.save_path, 'info_{}.json'.format(self.hash)), 'r') as f:
            info = json.load(f)
            if info['split_ratio'] != self.split_ratio:
                raise ValueError('Provided split ratio is different from the cached file. '
                                 'Re-process the dataset.')
            self.split_ratio = info['split_ratio']
            self.num_tasks = info['num_tasks']
            self.num_classes = info['num_classes']

        split = np.load(os.path.join(self.save_path, 'split_{}.npz'.format(self.hash)))
        self.train_idx = F.zerocopy_from_numpy(split['train_idx'])
        self.val_idx = F.zerocopy_from_numpy(split['val_idx'])
        self.test_idx = F.zerocopy_from_numpy(split['test_idx'])

    def save(self):
        if not os.path.exists(self.save_path):
            os.makedirs(self.save_path)
        with open(os.path.join(self.save_path, 'info_{}.json'.format(self.hash)), 'w') as f:
            json.dump({
                'split_ratio': self.split_ratio,
                'num_tasks': self.num_tasks,
                'num_classes': self.num_classes}, f)
        np.savez(os.path.join(self.save_path, 'split_{}.npz'.format(self.hash)),
                 train_idx=F.zerocopy_to_numpy(self.train_idx),
                 val_idx=F.zerocopy_to_numpy(self.val_idx),
                 test_idx=F.zerocopy_to_numpy(self.test_idx))

    def __getitem__(self, idx):
        return self.dataset[idx]

    def __len__(self):
        return len(self.dataset)

    @property
    def node_feat_size(self):
        g = self[0][0]
        return g.ndata['feat'].shape[-1] if 'feat' in g.ndata else None

    @property
    def edge_feat_size(self):
        g = self[0][0]
        return g.edata['feat'].shape[-1] if 'feat' in g.edata else None<|MERGE_RESOLUTION|>--- conflicted
+++ resolved
@@ -397,24 +397,17 @@
     num_tasks : int
         Number of tasks to predict.
     num_classes : int
-<<<<<<< HEAD
-        Number of classes to predict per task.
-=======
         Number of classes to predict per task, None for regression datasets.
->>>>>>> d9c25521
     train_idx : Tensor
         An 1-D integer tensor of training node IDs.
     val_idx : Tensor
         An 1-D integer tensor of validation node IDs.
     test_idx : Tensor
         An 1-D integer tensor of test node IDs.
-<<<<<<< HEAD
-=======
     node_feat_size : int
         Input node feature size, None if not applicable.
     edge_feat_size : int
         Input edge feature size, None if not applicable.
->>>>>>> d9c25521
 
     Examples
     --------
@@ -456,12 +449,8 @@
                     self.val_idx = F.nonzero_1d(self.dataset.val_mask)
                     self.test_idx = F.nonzero_1d(self.dataset.test_mask)
                 except:
-<<<<<<< HEAD
-                    raise DGLError('split_ratio is required to generate the split.')
-=======
                     raise DGLError('The input dataset does not have default train/val/test\
                         split. Please specify split_ratio to generate the split.')
->>>>>>> d9c25521
         else:
             if self.verbose:
                 print('Generating train/val/test split...')
@@ -476,29 +465,16 @@
             self.test_idx = F.tensor(idx[num_train + num_val:])
 
         if hasattr(self.dataset, 'num_classes'):
-<<<<<<< HEAD
-            # GINDataset, MiniGCDataset, FakeNewsDataset
-            self.num_classes = self.dataset.num_classes
-        else:
-            # None for multi-label classification
-=======
             # GINDataset, MiniGCDataset, FakeNewsDataset, TUDataset,
             # LegacyTUDataset, BA2MotifDataset
             self.num_classes = self.dataset.num_classes
         else:
             # None for multi-label classification and regression
->>>>>>> d9c25521
             self.num_classes = None
 
         if hasattr(self.dataset, 'num_tasks'):
             # OGB datasets
             self.num_tasks = self.dataset.num_tasks
-<<<<<<< HEAD
-        elif hasattr(self.dataset, 'num_labels'):
-            # QM7bDataset, QM9Dataset, QM9EdgeDataset
-            self.num_tasks = self.dataset.num_labels
-=======
->>>>>>> d9c25521
         else:
             self.num_tasks = 1
 
