from __future__ import absolute_import
import numpy as np
import os
import random


from .dgl_dataset import DGLBuiltinDataset
from .utils import loadtxt, save_graphs, load_graphs, save_info, load_info
from .. import backend as F
from ..utils import retry_method_with_fix
<<<<<<< HEAD
from ..convert import graph
from .. import backend as F
=======
from ..convert import graph as dgl_graph
>>>>>>> 451ed6d8

class LegacyTUDataset(DGLBuiltinDataset):
    r"""LegacyTUDataset contains lots of graph kernel datasets for graph classification.

    Parameters
    ----------
    name : str
        Dataset Name, such as `ENZYMES`, `DD`, `COLLAB`
    use_pandas : bool
        Numpy's file read function has performance issue when file is large,
        using pandas can be faster.
        Default: False
    hidden_size : int
        Some dataset doesn't contain features.
        Use constant node features initialization instead, with hidden size as `hidden_size`.
        Default : 10
    max_allow_node : int
        Remove graphs that contains more nodes than `max_allow_node`.
        Default : None

    Attributes
    ----------
    max_num_node : int
        Maximum number of nodes
    num_labels : int
        Number of classes

    Examples
    --------
    >>> data = LegacyTUDataset('DD')

    **The dataset instance is an iterable**

    >>> len(data)
    1178
    >>> g, label = data[1024]
    >>> g
    Graph(num_nodes=88, num_edges=410,
          ndata_schemes={'feat': Scheme(shape=(89,), dtype=torch.float64), '_ID': Scheme(shape=(), dtype=torch.int64)}
          edata_schemes={'_ID': Scheme(shape=(), dtype=torch.int64)})
    >>> label
    tensor(1)

    **Batch the graphs and labels for mini-batch training*

    >>> graphs, labels = zip(*[data[i] for i in range(16)])
    >>> batched_graphs = dgl.batch(graphs)
    >>> batched_labels = torch.tensor(labels)
    >>> batched_graphs
    Graph(num_nodes=9539, num_edges=47382,
          ndata_schemes={'feat': Scheme(shape=(89,), dtype=torch.float64), '_ID': Scheme(shape=(), dtype=torch.int64)}
          edata_schemes={'_ID': Scheme(shape=(), dtype=torch.int64)})

    Notes
    -----
    LegacyTUDataset uses provided node feature by default. If no feature provided, it uses one-hot node label instead.
    If neither labels provided, it uses constant for node feature.
    """

    _url = r"https://www.chrsmrrs.com/graphkerneldatasets/{}.zip"

    def __init__(self, name, use_pandas=False,
                 hidden_size=10, max_allow_node=None,
                 raw_dir=None, force_reload=False, verbose=False):

        url = self._url.format(name)
        self.hidden_size = hidden_size
<<<<<<< HEAD
        self.extract_dir = self._get_extract_dir()
        self._load(use_pandas, max_allow_node)

    def _get_extract_dir(self):
        download_dir = get_download_dir()
        zip_file_path = os.path.join(
            download_dir,
            "tu_{}.zip".format(
                self.name))
        extract_dir = os.path.join(download_dir, "tu_{}".format(self.name))
        return extract_dir

    def _download(self):
        download_dir = get_download_dir()
        zip_file_path = os.path.join(
            download_dir,
            "tu_{}.zip".format(
                self.name))

        download(self._url.format(self.name), path=zip_file_path)
        extract_dir = os.path.join(download_dir, "tu_{}".format(self.name))
        extract_archive(zip_file_path, extract_dir)

    @retry_method_with_fix(_download)
    def _load(self, use_pandas, max_allow_node):
        self.data_mode = None
=======
>>>>>>> 451ed6d8
        self.max_allow_node = max_allow_node
        self.use_pandas = use_pandas
        self.hash = abs(hash((name, use_pandas, hidden_size, max_allow_node)))
        super(LegacyTUDataset, self).__init__(name=name, url=url, raw_dir=raw_dir,
                                              hash_key=(name, use_pandas, hidden_size, max_allow_node),
                                              force_reload=force_reload, verbose=verbose)

    def process(self):
        self.data_mode = None

        if self.use_pandas:
            import pandas as pd
            DS_edge_list = self._idx_from_zero(
                pd.read_csv(self._file_path("A"), delimiter=",", dtype=int, header=None).values)
        else:
            DS_edge_list = self._idx_from_zero(
                np.genfromtxt(self._file_path("A"), delimiter=",", dtype=int))

        DS_indicator = self._idx_from_zero(
            np.genfromtxt(self._file_path("graph_indicator"), dtype=int))
        DS_graph_labels = self._idx_from_zero(
            np.genfromtxt(self._file_path("graph_labels"), dtype=int))

<<<<<<< HEAD
        g = graph([])
=======
        g = dgl_graph([])
>>>>>>> 451ed6d8
        g.add_nodes(int(DS_edge_list.max()) + 1)
        g.add_edges(DS_edge_list[:, 0], DS_edge_list[:, 1])

        node_idx_list = []
        self.max_num_node = 0
        for idx in range(np.max(DS_indicator) + 1):
            node_idx = np.where(DS_indicator == idx)
            node_idx_list.append(node_idx[0])
            if len(node_idx[0]) > self.max_num_node:
                self.max_num_node = len(node_idx[0])

        self.graph_lists = [g.subgraph(node_idx) for node_idx in node_idx_list]
        self.num_labels = max(DS_graph_labels) + 1
        self.graph_labels = DS_graph_labels

        try:
            DS_node_labels = self._idx_from_zero(
                np.loadtxt(self._file_path("node_labels"), dtype=int))
            g.ndata['node_label'] = F.tensor(DS_node_labels)
            one_hot_node_labels = self._to_onehot(DS_node_labels)
            for idxs, g in zip(node_idx_list, self.graph_lists):
                g.ndata['feat'] = F.tensor(one_hot_node_labels[idxs, :])
            self.data_mode = "node_label"
        except IOError:
            print("No Node Label Data")

        try:
            DS_node_attr = np.loadtxt(
                self._file_path("node_attributes"), delimiter=",")
            if DS_node_attr.ndim == 1:
                DS_node_attr = np.expand_dims(DS_node_attr, -1)
            for idxs, g in zip(node_idx_list, self.graph_lists):
                g.ndata['feat'] = F.tensor(DS_node_attr[idxs, :])
            self.data_mode = "node_attr"
        except IOError:
            print("No Node Attribute Data")

        if 'feat' not in g.ndata.keys():
            for idxs, g in zip(node_idx_list, self.graph_lists):
                g.ndata['feat'] = np.ones((g.number_of_nodes(), hidden_size))
            self.data_mode = "constant"
            if self.verbose:
                print("Use Constant one as Feature with hidden size {}".format(hidden_size))

        # remove graphs that are too large by user given standard
        # optional pre-processing steop in conformity with Rex Ying's original
        # DiffPool implementation
        if self.max_allow_node:
            preserve_idx = []
            if self.verbose:
                print("original dataset length : ", len(self.graph_lists))
            for (i, g) in enumerate(self.graph_lists):
                if g.number_of_nodes() <= self.max_allow_node:
                    preserve_idx.append(i)
            self.graph_lists = [self.graph_lists[i] for i in preserve_idx]
            if self.verbose:
                print("after pruning graphs that are too big : ", len(self.graph_lists))
            self.graph_labels = [self.graph_labels[i] for i in preserve_idx]
            self.max_num_node = self.max_allow_node
        self.graph_labels = F.tensor(self.graph_labels)

    def save(self):
        graph_path = os.path.join(self.save_path, 'legacy_tu_{}_{}.bin'.format(self.name, self.hash))
        info_path = os.path.join(self.save_path, 'legacy_tu_{}_{}.pkl'.format(self.name, self.hash))
        label_dict = {'labels': self.graph_labels}
        info_dict = {'max_num_node': self.max_num_node,
                     'num_labels': self.num_labels}
        save_graphs(str(graph_path), self.graph_lists, label_dict)
        save_info(str(info_path), info_dict)

    def load(self):
        graph_path = os.path.join(self.save_path, 'legacy_tu_{}_{}.bin'.format(self.name, self.hash))
        info_path = os.path.join(self.save_path, 'legacy_tu_{}_{}.pkl'.format(self.name, self.hash))
        graphs, label_dict = load_graphs(str(graph_path))
        info_dict = load_info(str(info_path))

        self.graph_lists = graphs
        self.graph_labels = label_dict['labels']
        self.max_num_node = info_dict['max_num_node']
        self.num_labels = info_dict['num_labels']

    def has_cache(self):
        graph_path = os.path.join(self.save_path, 'legacy_tu_{}_{}.bin'.format(self.name, self.hash))
        info_path = os.path.join(self.save_path, 'legacy_tu_{}_{}.pkl'.format(self.name, self.hash))
        if os.path.exists(graph_path) and os.path.exists(info_path):
            return True
        return False

    def __getitem__(self, idx):
        """Get the idx-th sample.
        Paramters
        ---------
        idx : int
            The sample index.
        Returns
        -------
        (dgl.Graph, int)
            Graph with node feature stored in `feat` field and node label in `node_label` if available.
            And its label.
        """
        g = self.graph_lists[idx]
        return g, self.graph_labels[idx]

    def __len__(self):
        return len(self.graph_lists)

    def _file_path(self, category):
        return os.path.join(self.raw_path, self.name,
                            "{}_{}.txt".format(self.name, category))

    @staticmethod
    def _idx_from_zero(idx_tensor):
        return idx_tensor - np.min(idx_tensor)

    @staticmethod
    def _to_onehot(label_tensor):
        label_num = label_tensor.shape[0]
        assert np.min(label_tensor) == 0
        one_hot_tensor = np.zeros((label_num, np.max(label_tensor) + 1))
        one_hot_tensor[np.arange(label_num), label_tensor] = 1
        return one_hot_tensor

    def statistics(self):
        return self.graph_lists[0].ndata['feat'].shape[1],\
            self.num_labels,\
            self.max_num_node

class TUDataset(DGLBuiltinDataset):
    r"""
    TUDataset contains lots of graph kernel datasets for graph classification.

<<<<<<< HEAD
    :param name: Dataset Name, such as `ENZYMES`, `DD`, `COLLAB`, `MUTAG`, can be the
    datasets name on https://ls11-www.cs.tu-dortmund.de/staff/morris/graphkerneldatasets.
=======
    Parameters
    ----------
    name : str
        Dataset Name, such as `ENZYMES`, `DD`, `COLLAB`, `MUTAG`, can be the 
        datasets name on https://ls11-www.cs.tu-dortmund.de/staff/morris/graphkerneldatasets.

    Attributes
    ----------
    max_num_node : int
        Maximum number of nodes
    num_labels : int
        Number of classes

    Examples
    --------
    >>> data = TUDataset('DD')

    **The dataset instance is an iterable**

    >>> len(data)
    188
    >>> g, label = data[1024]
    >>> g
    Graph(num_nodes=88, num_edges=410,
          ndata_schemes={'_ID': Scheme(shape=(), dtype=torch.int64), 'node_labels': Scheme(shape=(1,), dtype=torch.int64)}
          edata_schemes={'_ID': Scheme(shape=(), dtype=torch.int64)})
    >>> label
    tensor([1])

    **Batch the graphs and labels for mini-batch training*

    >>> graphs, labels = zip(*[data[i] for i in range(16)])
    >>> batched_graphs = dgl.batch(graphs)
    >>> batched_labels = torch.tensor(labels)
    >>> batched_graphs
    Graph(num_nodes=9539, num_edges=47382,
          ndata_schemes={'node_labels': Scheme(shape=(1,), dtype=torch.int64), '_ID': Scheme(shape=(), dtype=torch.int64)}
          edata_schemes={'_ID': Scheme(shape=(), dtype=torch.int64)})

    Notes
    -----
    Graphs may have node labels, node attributes, edge labels, and edge attributes,
    varing from different dataset. This class does not perform additional process.
>>>>>>> 451ed6d8
    """

    _url = r"https://www.chrsmrrs.com/graphkerneldatasets/{}.zip"

    def __init__(self, name, raw_dir=None, force_reload=False, verbose=False):
        url = self._url.format(name)
        super(TUDataset, self).__init__(name=name, url=url,
                                        raw_dir=raw_dir, force_reload=force_reload,
                                        verbose=verbose)
    
    def process(self):
        DS_edge_list = self._idx_from_zero(
            loadtxt(self._file_path("A"), delimiter=",").astype(int))
        DS_indicator = self._idx_from_zero(
            loadtxt(self._file_path("graph_indicator"), delimiter=",").astype(int))
        DS_graph_labels = self._idx_from_zero(
            loadtxt(self._file_path("graph_labels"), delimiter=",").astype(int))

        g = dgl_graph([])
        g.add_nodes(int(DS_edge_list.max()) + 1)
        g.add_edges(DS_edge_list[:, 0], DS_edge_list[:, 1])

        node_idx_list = []
        self.max_num_node = 0
        for idx in range(np.max(DS_indicator) + 1):
            node_idx = np.where(DS_indicator == idx)
            node_idx_list.append(node_idx[0])
            if len(node_idx[0]) > self.max_num_node:
                self.max_num_node = len(node_idx[0])

        self.num_labels = max(DS_graph_labels) + 1
        self.graph_labels = F.tensor(DS_graph_labels)

        self.attr_dict = {
            'node_labels': ('ndata', 'node_labels'),
            'node_attributes': ('ndata', 'node_attr'),
            'edge_labels': ('edata', 'edge_labels'),
            'edge_attributes': ('edata', 'node_labels'),
        }

        for filename, field_name in self.attr_dict.items():
            try:
                data = loadtxt(self._file_path(filename),
                               delimiter=',').astype(int)
                if 'label' in filename:
                    data = F.tensor(self._idx_from_zero(data))
                getattr(g, field_name[0])[field_name[1]] = data
            except IOError:
                pass

        self.graph_lists = [g.subgraph(node_idx) for node_idx in node_idx_list]

    def save(self):
        graph_path = os.path.join(self.save_path, 'tu_{}.bin'.format(self.name))
        info_path = os.path.join(self.save_path, 'tu_{}.pkl'.format(self.name))
        label_dict = {'labels': self.graph_labels}
        info_dict = {'max_num_node': self.max_num_node,
                     'num_labels': self.num_labels}
        save_graphs(str(graph_path), self.graph_lists, label_dict)
        save_info(str(info_path), info_dict)

    def load(self):
        graph_path = os.path.join(self.save_path, 'tu_{}.bin'.format(self.name))
        info_path = os.path.join(self.save_path, 'tu_{}.pkl'.format(self.name))
        graphs, label_dict = load_graphs(str(graph_path))
        info_dict = load_info(str(info_path))

        self.graph_lists = graphs
        self.graph_labels = label_dict['labels']
        self.max_num_node = info_dict['max_num_node']
        self.num_labels = info_dict['num_labels']

    def has_cache(self):
        graph_path = os.path.join(self.save_path, 'tu_{}.bin'.format(self.name))
        info_path = os.path.join(self.save_path, 'legacy_tu_{}.pkl'.format(self.name))
        if os.path.exists(graph_path) and os.path.exists(info_path):
            return True
        return False

    def __getitem__(self, idx):
        """Get the idx-th sample.
        Paramters
        ---------
        idx : int
            The sample index.
        Returns
        -------
        (dgl.Graph, int)
            Graph with node feature stored in `feat` field and node label in `node_label` if available.
            And its label.
        """
        g = self.graph_lists[idx]
        return g, self.graph_labels[idx]

    def __len__(self):
        return len(self.graph_lists)

    def _file_path(self, category):
        return os.path.join(self.raw_path, self.name,
                            "{}_{}.txt".format(self.name, category))

    @staticmethod
    def _idx_from_zero(idx_tensor):
        return idx_tensor - np.min(idx_tensor)

    def statistics(self):
        return self.graph_lists[0].ndata['feat'].shape[1], \
            self.num_labels, \
            self.max_num_node<|MERGE_RESOLUTION|>--- conflicted
+++ resolved
@@ -8,12 +8,7 @@
 from .utils import loadtxt, save_graphs, load_graphs, save_info, load_info
 from .. import backend as F
 from ..utils import retry_method_with_fix
-<<<<<<< HEAD
-from ..convert import graph
-from .. import backend as F
-=======
 from ..convert import graph as dgl_graph
->>>>>>> 451ed6d8
 
 class LegacyTUDataset(DGLBuiltinDataset):
     r"""LegacyTUDataset contains lots of graph kernel datasets for graph classification.
@@ -81,35 +76,6 @@
 
         url = self._url.format(name)
         self.hidden_size = hidden_size
-<<<<<<< HEAD
-        self.extract_dir = self._get_extract_dir()
-        self._load(use_pandas, max_allow_node)
-
-    def _get_extract_dir(self):
-        download_dir = get_download_dir()
-        zip_file_path = os.path.join(
-            download_dir,
-            "tu_{}.zip".format(
-                self.name))
-        extract_dir = os.path.join(download_dir, "tu_{}".format(self.name))
-        return extract_dir
-
-    def _download(self):
-        download_dir = get_download_dir()
-        zip_file_path = os.path.join(
-            download_dir,
-            "tu_{}.zip".format(
-                self.name))
-
-        download(self._url.format(self.name), path=zip_file_path)
-        extract_dir = os.path.join(download_dir, "tu_{}".format(self.name))
-        extract_archive(zip_file_path, extract_dir)
-
-    @retry_method_with_fix(_download)
-    def _load(self, use_pandas, max_allow_node):
-        self.data_mode = None
-=======
->>>>>>> 451ed6d8
         self.max_allow_node = max_allow_node
         self.use_pandas = use_pandas
         self.hash = abs(hash((name, use_pandas, hidden_size, max_allow_node)))
@@ -133,11 +99,7 @@
         DS_graph_labels = self._idx_from_zero(
             np.genfromtxt(self._file_path("graph_labels"), dtype=int))
 
-<<<<<<< HEAD
-        g = graph([])
-=======
         g = dgl_graph([])
->>>>>>> 451ed6d8
         g.add_nodes(int(DS_edge_list.max()) + 1)
         g.add_edges(DS_edge_list[:, 0], DS_edge_list[:, 1])
 
@@ -269,10 +231,6 @@
     r"""
     TUDataset contains lots of graph kernel datasets for graph classification.
 
-<<<<<<< HEAD
-    :param name: Dataset Name, such as `ENZYMES`, `DD`, `COLLAB`, `MUTAG`, can be the
-    datasets name on https://ls11-www.cs.tu-dortmund.de/staff/morris/graphkerneldatasets.
-=======
     Parameters
     ----------
     name : str
@@ -316,7 +274,6 @@
     -----
     Graphs may have node labels, node attributes, edge labels, and edge attributes,
     varing from different dataset. This class does not perform additional process.
->>>>>>> 451ed6d8
     """
 
     _url = r"https://www.chrsmrrs.com/graphkerneldatasets/{}.zip"
