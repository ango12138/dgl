"""Cora, citeseer, pubmed dataset.

(lingfan): following dataset loading and preprocessing code from tkipf/gcn
https://github.com/tkipf/gcn/blob/master/gcn/utils.py
"""
from __future__ import absolute_import

import numpy as np
import pickle as pkl
import networkx as nx
import scipy.sparse as sp
import os, sys

from .utils import download, extract_archive, get_download_dir, _get_dgl_url
from ..utils import retry_method_with_fix
from ..graph import DGLGraph
from ..graph import batch as graph_batch

_urls = {
    'cora_v2' : 'dataset/cora_v2.zip',
    'citeseer' : 'dataset/citeseer.zip',
    'pubmed' : 'dataset/pubmed.zip',
    'cora_binary' : 'dataset/cora_binary.zip',
}

def _pickle_load(pkl_file):
    if sys.version_info > (3, 0):
        return pkl.load(pkl_file, encoding='latin1')
    else:
        return pkl.load(pkl_file)

class CitationGraphDataset(object):
    r"""The citation graph dataset, including cora, citeseer and pubmeb.
    Nodes mean authors and edges mean citation relationships.

    Parameters
    -----------
    name: str
      name can be 'cora', 'citeseer' or 'pubmed'.
    """
    def __init__(self, name):
        assert name.lower() in ['cora', 'citeseer', 'pubmed']

        # Previously we use the pre-processing in pygcn (https://github.com/tkipf/pygcn)
        # for Cora, which is slightly different from the one used in the GCN paper
        if name.lower() == 'cora':
            name = 'cora_v2'

        self.name = name
        self.dir = get_download_dir()
        self.zip_file_path='{}/{}.zip'.format(self.dir, name)
        self._load()

    def _download_and_extract(self):
        download(_get_dgl_url(_urls[self.name]), path=self.zip_file_path)
        extract_archive(self.zip_file_path, '{}/{}'.format(self.dir, self.name))

    @retry_method_with_fix(_download_and_extract)
    def _load(self):
        """Loads input data from gcn/data directory

        ind.name.x => the feature vectors of the training instances as scipy.sparse.csr.csr_matrix object;
        ind.name.tx => the feature vectors of the test instances as scipy.sparse.csr.csr_matrix object;
        ind.name.allx => the feature vectors of both labeled and unlabeled training instances
            (a superset of ind.name.x) as scipy.sparse.csr.csr_matrix object;
        ind.name.y => the one-hot labels of the labeled training instances as numpy.ndarray object;
        ind.name.ty => the one-hot labels of the test instances as numpy.ndarray object;
        ind.name.ally => the labels for instances in ind.name.allx as numpy.ndarray object;
        ind.name.graph => a dict in the format {index: [index_of_neighbor_nodes]} as collections.defaultdict
            object;
        ind.name.test.index => the indices of test instances in graph, for the inductive setting as list object.

        All objects above must be saved using python pickle module.

        :param name: Dataset name
        :return: All data input files loaded (as well the training/test data).
        """
        root = '{}/{}'.format(self.dir, self.name)
        objnames = ['x', 'y', 'tx', 'ty', 'allx', 'ally', 'graph']
        objects = []
        for i in range(len(objnames)):
            with open("{}/ind.{}.{}".format(root, self.name, objnames[i]), 'rb') as f:
                objects.append(_pickle_load(f))

        x, y, tx, ty, allx, ally, graph = tuple(objects)
        test_idx_reorder = _parse_index_file("{}/ind.{}.test.index".format(root, self.name))
        test_idx_range = np.sort(test_idx_reorder)

        if self.name == 'citeseer':
            # Fix citeseer dataset (there are some isolated nodes in the graph)
            # Find isolated nodes, add them as zero-vecs into the right position
            test_idx_range_full = range(min(test_idx_reorder), max(test_idx_reorder)+1)
            tx_extended = sp.lil_matrix((len(test_idx_range_full), x.shape[1]))
            tx_extended[test_idx_range-min(test_idx_range), :] = tx
            tx = tx_extended
            ty_extended = np.zeros((len(test_idx_range_full), y.shape[1]))
            ty_extended[test_idx_range-min(test_idx_range), :] = ty
            ty = ty_extended

        features = sp.vstack((allx, tx)).tolil()
        features[test_idx_reorder, :] = features[test_idx_range, :]
        graph = nx.DiGraph(nx.from_dict_of_lists(graph))

        onehot_labels = np.vstack((ally, ty))
        onehot_labels[test_idx_reorder, :] = onehot_labels[test_idx_range, :]
        labels = np.argmax(onehot_labels, 1)

        idx_test = test_idx_range.tolist()
        idx_train = range(len(y))
        idx_val = range(len(y), len(y)+500)

        train_mask = _sample_mask(idx_train, labels.shape[0])
        val_mask = _sample_mask(idx_val, labels.shape[0])
        test_mask = _sample_mask(idx_test, labels.shape[0])

        self.graph = graph
        self.features = _preprocess_features(features)
        self.labels = labels
        self.onehot_labels = onehot_labels
        self.num_labels = onehot_labels.shape[1]
        self.train_mask = train_mask
        self.val_mask = val_mask
        self.test_mask = test_mask

        print('Finished data loading and preprocessing.')
        print('  NumNodes: {}'.format(self.graph.number_of_nodes()))
        print('  NumEdges: {}'.format(self.graph.number_of_edges()))
        print('  NumFeats: {}'.format(self.features.shape[1]))
        print('  NumClasses: {}'.format(self.num_labels))
        print('  NumTrainingSamples: {}'.format(len(np.nonzero(self.train_mask)[0])))
        print('  NumValidationSamples: {}'.format(len(np.nonzero(self.val_mask)[0])))
        print('  NumTestSamples: {}'.format(len(np.nonzero(self.test_mask)[0])))

    def __getitem__(self, idx):
        assert idx == 0, "This dataset has only one graph"
        g = DGLGraph(self.graph)
        g.ndata['train_mask'] = self.train_mask
        g.ndata['val_mask'] = self.val_mask
        g.ndata['test_mask'] = self.test_mask
        g.ndata['label'] = self.labels
        g.ndata['feat'] = self.features
        return g

    def __len__(self):
        return 1

def _preprocess_features(features):
    """Row-normalize feature matrix and convert to tuple representation"""
    rowsum = np.asarray(features.sum(1))
    r_inv = np.power(rowsum, -1).flatten()
    r_inv[np.isinf(r_inv)] = 0.
    r_mat_inv = sp.diags(r_inv)
    features = r_mat_inv.dot(features)
    return np.asarray(features.todense())

def _parse_index_file(filename):
    """Parse index file."""
    index = []
    for line in open(filename):
        index.append(int(line.strip()))
    return index

def _sample_mask(idx, l):
    """Create mask."""
    mask = np.zeros(l)
    mask[idx] = 1
    return mask

def load_cora():
    data = CitationGraphDataset('cora')
    return data

def load_citeseer():
    data = CitationGraphDataset('citeseer')
    return data

def load_pubmed():
    data = CitationGraphDataset('pubmed')
    return data

class GCNSyntheticDataset(object):
    def __init__(self,
                 graph_generator,
                 num_feats=500,
                 num_classes=10,
                 train_ratio=1.,
                 val_ratio=0.,
                 test_ratio=0.,
                 seed=None):
        rng = np.random.RandomState(seed)
        # generate graph
        self.graph = graph_generator(seed)
        num_nodes = self.graph.number_of_nodes()

        # generate features
        #self.features = rng.randn(num_nodes, num_feats).astype(np.float32)
        self.features = np.zeros((num_nodes, num_feats), dtype=np.float32)

        # generate labels
        self.labels = rng.randint(num_classes, size=num_nodes)
        onehot_labels = np.zeros((num_nodes, num_classes), dtype=np.float32)
        onehot_labels[np.arange(num_nodes), self.labels] = 1.
        self.onehot_labels = onehot_labels
        self.num_labels = num_classes

        # generate masks
        ntrain = int(num_nodes * train_ratio)
        nval = int(num_nodes * val_ratio)
        ntest = int(num_nodes * test_ratio)
        mask_array = np.zeros((num_nodes,), dtype=np.int32)
        mask_array[0:ntrain] = 1
        mask_array[ntrain:ntrain+nval] = 2
        mask_array[ntrain+nval:ntrain+nval+ntest] = 3
        rng.shuffle(mask_array)
        self.train_mask = (mask_array == 1).astype(np.int32)
        self.val_mask = (mask_array == 2).astype(np.int32)
        self.test_mask = (mask_array == 3).astype(np.int32)

        print('Finished synthetic dataset generation.')
        print('  NumNodes: {}'.format(self.graph.number_of_nodes()))
        print('  NumEdges: {}'.format(self.graph.number_of_edges()))
        print('  NumFeats: {}'.format(self.features.shape[1]))
        print('  NumClasses: {}'.format(self.num_labels))
        print('  NumTrainingSamples: {}'.format(len(np.nonzero(self.train_mask)[0])))
        print('  NumValidationSamples: {}'.format(len(np.nonzero(self.val_mask)[0])))
        print('  NumTestSamples: {}'.format(len(np.nonzero(self.test_mask)[0])))

    def __getitem__(self, idx):
        return self

    def __len__(self):
        return 1

def get_gnp_generator(args):
    n = args.syn_gnp_n
    p = (2 * np.log(n) / n) if args.syn_gnp_p == 0. else args.syn_gnp_p
    def _gen(seed):
        return nx.fast_gnp_random_graph(n, p, seed, True)
    return _gen

class ScipyGraph(object):
    """A simple graph object that uses scipy matrix."""
    def __init__(self, mat):
        self._mat = mat

    def get_graph(self):
        return self._mat

    def number_of_nodes(self):
        return self._mat.shape[0]

    def number_of_edges(self):
        return self._mat.getnnz()

def get_scipy_generator(args):
    n = args.syn_gnp_n
    p = (2 * np.log(n) / n) if args.syn_gnp_p == 0. else args.syn_gnp_p
    def _gen(seed):
        return ScipyGraph(sp.random(n, n, p, format='coo'))
    return _gen

def load_synthetic(args):
    ty = args.syn_type
    if ty == 'gnp':
        gen = get_gnp_generator(args)
    elif ty == 'scipy':
        gen = get_scipy_generator(args)
    else:
        raise ValueError('Unknown graph generator type: {}'.format(ty))
    return GCNSyntheticDataset(
            gen,
            args.syn_nfeats,
            args.syn_nclasses,
            args.syn_train_ratio,
            args.syn_val_ratio,
            args.syn_test_ratio,
            args.syn_seed)

def register_args(parser):
    # Args for synthetic graphs.
    parser.add_argument('--syn-type', type=str, default='gnp',
            help='Type of the synthetic graph generator')
    parser.add_argument('--syn-nfeats', type=int, default=500,
            help='Number of node features')
    parser.add_argument('--syn-nclasses', type=int, default=10,
            help='Number of output classes')
    parser.add_argument('--syn-train-ratio', type=float, default=.1,
            help='Ratio of training nodes')
    parser.add_argument('--syn-val-ratio', type=float, default=.2,
            help='Ratio of validation nodes')
    parser.add_argument('--syn-test-ratio', type=float, default=.5,
            help='Ratio of testing nodes')
    # Args for GNP generator
    parser.add_argument('--syn-gnp-n', type=int, default=1000,
            help='n in gnp random graph')
    parser.add_argument('--syn-gnp-p', type=float, default=0.0,
            help='p in gnp random graph')
    parser.add_argument('--syn-seed', type=int, default=42,
            help='random seed')

class CoraBinary(object):
    """A mini-dataset for binary classification task using Cora.

    After loaded, it has following members:

    graphs : list of :class:`~dgl.DGLGraph`
    pmpds : list of :class:`scipy.sparse.coo_matrix`
    labels : list of :class:`numpy.ndarray`
    """
    def __init__(self):
        self.dir = get_download_dir()
        self.name = 'cora_binary'
        self.zip_file_path='{}/{}.zip'.format(self.dir, self.name)
        self._load()

    def _download_and_extract(self):
        download(_get_dgl_url(_urls[self.name]), path=self.zip_file_path)
        extract_archive(self.zip_file_path, '{}/{}'.format(self.dir, self.name))

    @retry_method_with_fix(_download_and_extract)
    def _load(self):
        root = '{}/{}'.format(self.dir, self.name)
        # load graphs
        self.graphs = []
        with open("{}/graphs.txt".format(root), 'r') as f:
            elist = []
            for line in f.readlines():
                if line.startswith('graph'):
                    if len(elist) != 0:
                        self.graphs.append(DGLGraph(elist))
                    elist = []
                else:
                    u, v = line.strip().split(' ')
                    elist.append((int(u), int(v)))
            if len(elist) != 0:
                self.graphs.append(DGLGraph(elist))
        with open("{}/pmpds.pkl".format(root), 'rb') as f:
            self.pmpds = _pickle_load(f)
        self.labels = []
        with open("{}/labels.txt".format(root), 'r') as f:
            cur = []
            for line in f.readlines():
                if line.startswith('graph'):
                    if len(cur) != 0:
                        self.labels.append(np.asarray(cur))
                    cur = []
                else:
                    cur.append(int(line.strip()))
            if len(cur) != 0:
                self.labels.append(np.asarray(cur))
        # sanity check
        assert len(self.graphs) == len(self.pmpds)
        assert len(self.graphs) == len(self.labels)

    def __len__(self):
        return len(self.graphs)

    def __getitem__(self, i):
        return (self.graphs[i], self.pmpds[i], self.labels[i])

    @staticmethod
    def collate_fn(batch):
        graphs, pmpds, labels = zip(*batch)
        batched_graphs = graph_batch(graphs)
        batched_pmpds = sp.block_diag(pmpds)
        batched_labels = np.concatenate(labels, axis=0)
        return batched_graphs, batched_pmpds, batched_labels

<<<<<<< HEAD
class CoraDataset(object):
    r"""Cora citation network dataset. Nodes mean author and edges mean citation
    relationships.
    """
    def __init__(self):
        self.name = 'cora'
        self.dir = get_download_dir()
        self.zip_file_path='{}/{}.zip'.format(self.dir, self.name)
        self._load()

    def _download_and_extract(self):
        download(_get_dgl_url(_urls[self.name]), path=self.zip_file_path)
        extract_archive(self.zip_file_path,
                        '{}/{}'.format(self.dir, self.name))

    @retry_method_with_fix(_download_and_extract)
    def _load(self):
        idx_features_labels = np.genfromtxt("{}/cora/cora.content".
                                            format(self.dir),
                                            dtype=np.dtype(str))
        features = sp.csr_matrix(idx_features_labels[:, 1:-1],
                                 dtype=np.float32)
        labels = _encode_onehot(idx_features_labels[:, -1])
        self.num_labels = labels.shape[1]

        # build graph
        idx = np.asarray(idx_features_labels[:, 0], dtype=np.int32)
        idx_map = {j: i for i, j in enumerate(idx)}
        edges_unordered = np.genfromtxt("{}/cora/cora.cites".format(self.dir),
                                        dtype=np.int32)
        edges = np.asarray(list(map(idx_map.get, edges_unordered.flatten())),
                           dtype=np.int32).reshape(edges_unordered.shape)
        adj = sp.coo_matrix((np.ones(edges.shape[0]),
                             (edges[:, 0], edges[:, 1])),
                            shape=(labels.shape[0], labels.shape[0]),
                            dtype=np.float32)

        # build symmetric adjacency matrix
        adj = adj + adj.T.multiply(adj.T > adj) - adj.multiply(adj.T > adj)
        self.graph = nx.from_scipy_sparse_matrix(adj, create_using=nx.DiGraph())

        features = _normalize(features)
        self.features = np.asarray(features.todense())
        self.labels = np.where(labels)[1]

        self.train_mask = _sample_mask(range(140), labels.shape[0])
        self.val_mask = _sample_mask(range(200, 500), labels.shape[0])
        self.test_mask = _sample_mask(range(500, 1500), labels.shape[0])
    
    def __getitem__(self, idx):
        assert idx == 0, "This dataset has only one graph"
        g = DGLGraph(self.graph)
        g.ndata['train_mask'] = self.train_mask
        g.ndata['val_mask'] = self.val_mask
        g.ndata['test_mask'] = self.test_mask
        g.ndata['label'] = self.labels
        g.ndata['feat'] = self.features
        return g
    
    def __len__(self):
        return 1



=======
>>>>>>> 90d2118d
def _normalize(mx):
    """Row-normalize sparse matrix"""
    rowsum = np.asarray(mx.sum(1))
    r_inv = np.power(rowsum, -1).flatten()
    r_inv[np.isinf(r_inv)] = 0.
    r_mat_inv = sp.diags(r_inv)
    mx = r_mat_inv.dot(mx)
    return mx

def _encode_onehot(labels):
    classes = list(sorted(set(labels)))
    classes_dict = {c: np.identity(len(classes))[i, :] for i, c in
                    enumerate(classes)}
    labels_onehot = np.asarray(list(map(classes_dict.get, labels)),
                               dtype=np.int32)
    return labels_onehot<|MERGE_RESOLUTION|>--- conflicted
+++ resolved
@@ -366,73 +366,6 @@
         batched_labels = np.concatenate(labels, axis=0)
         return batched_graphs, batched_pmpds, batched_labels
 
-<<<<<<< HEAD
-class CoraDataset(object):
-    r"""Cora citation network dataset. Nodes mean author and edges mean citation
-    relationships.
-    """
-    def __init__(self):
-        self.name = 'cora'
-        self.dir = get_download_dir()
-        self.zip_file_path='{}/{}.zip'.format(self.dir, self.name)
-        self._load()
-
-    def _download_and_extract(self):
-        download(_get_dgl_url(_urls[self.name]), path=self.zip_file_path)
-        extract_archive(self.zip_file_path,
-                        '{}/{}'.format(self.dir, self.name))
-
-    @retry_method_with_fix(_download_and_extract)
-    def _load(self):
-        idx_features_labels = np.genfromtxt("{}/cora/cora.content".
-                                            format(self.dir),
-                                            dtype=np.dtype(str))
-        features = sp.csr_matrix(idx_features_labels[:, 1:-1],
-                                 dtype=np.float32)
-        labels = _encode_onehot(idx_features_labels[:, -1])
-        self.num_labels = labels.shape[1]
-
-        # build graph
-        idx = np.asarray(idx_features_labels[:, 0], dtype=np.int32)
-        idx_map = {j: i for i, j in enumerate(idx)}
-        edges_unordered = np.genfromtxt("{}/cora/cora.cites".format(self.dir),
-                                        dtype=np.int32)
-        edges = np.asarray(list(map(idx_map.get, edges_unordered.flatten())),
-                           dtype=np.int32).reshape(edges_unordered.shape)
-        adj = sp.coo_matrix((np.ones(edges.shape[0]),
-                             (edges[:, 0], edges[:, 1])),
-                            shape=(labels.shape[0], labels.shape[0]),
-                            dtype=np.float32)
-
-        # build symmetric adjacency matrix
-        adj = adj + adj.T.multiply(adj.T > adj) - adj.multiply(adj.T > adj)
-        self.graph = nx.from_scipy_sparse_matrix(adj, create_using=nx.DiGraph())
-
-        features = _normalize(features)
-        self.features = np.asarray(features.todense())
-        self.labels = np.where(labels)[1]
-
-        self.train_mask = _sample_mask(range(140), labels.shape[0])
-        self.val_mask = _sample_mask(range(200, 500), labels.shape[0])
-        self.test_mask = _sample_mask(range(500, 1500), labels.shape[0])
-    
-    def __getitem__(self, idx):
-        assert idx == 0, "This dataset has only one graph"
-        g = DGLGraph(self.graph)
-        g.ndata['train_mask'] = self.train_mask
-        g.ndata['val_mask'] = self.val_mask
-        g.ndata['test_mask'] = self.test_mask
-        g.ndata['label'] = self.labels
-        g.ndata['feat'] = self.features
-        return g
-    
-    def __len__(self):
-        return 1
-
-
-
-=======
->>>>>>> 90d2118d
 def _normalize(mx):
     """Row-normalize sparse matrix"""
     rowsum = np.asarray(mx.sum(1))
