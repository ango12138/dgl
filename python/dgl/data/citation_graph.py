"""Cora, citeseer, pubmed dataset.

(lingfan): following dataset loading and preprocessing code from tkipf/gcn
https://github.com/tkipf/gcn/blob/master/gcn/utils.py
"""
from __future__ import absolute_import

import numpy as np
import pickle as pkl
import networkx as nx
import scipy.sparse as sp
import os, sys

<<<<<<< HEAD
from .utils import download, extract_archive, get_download_dir, _get_dgl_url
from ..utils import retry_method_with_fix
from .. import convert
from .. import batch
from .. import backend as F

_urls = {
    'cora_v2' : 'dataset/cora_v2.zip',
    'citeseer' : 'dataset/citeseer.zip',
    'pubmed' : 'dataset/pubmed.zip',
    'cora_binary' : 'dataset/cora_binary.zip',
}
=======
from .utils import save_graphs, load_graphs, save_info, load_info, makedirs, _get_dgl_url
from .utils import generate_mask_tensor
from .utils import deprecate_property, deprecate_function
from .dgl_dataset import DGLBuiltinDataset
from .. import convert
from .. import batch
from .. import backend as F
from ..convert import graph as dgl_graph
from ..convert import to_networkx

backend = os.environ.get('DGLBACKEND', 'pytorch')
>>>>>>> 451ed6d8

def _pickle_load(pkl_file):
    if sys.version_info > (3, 0):
        return pkl.load(pkl_file, encoding='latin1')
    else:
        return pkl.load(pkl_file)

class CitationGraphDataset(DGLBuiltinDataset):
    r"""The citation graph dataset, including cora, citeseer and pubmeb.
    Nodes mean authors and edges mean citation relationships.

    Parameters
    -----------
    name: str
      name can be 'cora', 'citeseer' or 'pubmed'.
    raw_dir : str
        Raw file directory to download/contains the input data directory.
        Default: ~/.dgl/
    force_reload : bool
        Whether to reload the dataset. Default: False
    verbose: bool
      Whether to print out progress information. Default: True.
    """
    _urls = {
        'cora_v2' : 'dataset/cora_v2.zip',
        'citeseer' : 'dataset/citeseer.zip',
        'pubmed' : 'dataset/pubmed.zip',
    }

    def __init__(self, name, raw_dir=None, force_reload=False, verbose=True):
        assert name.lower() in ['cora', 'citeseer', 'pubmed']

        # Previously we use the pre-processing in pygcn (https://github.com/tkipf/pygcn)
        # for Cora, which is slightly different from the one used in the GCN paper
        if name.lower() == 'cora':
            name = 'cora_v2'

        url = _get_dgl_url(self._urls[name])
        super(CitationGraphDataset, self).__init__(name,
                                                   url=url,
                                                   raw_dir=raw_dir,
                                                   force_reload=force_reload,
                                                   verbose=verbose)

    def process(self):
        """Loads input data from data directory

        ind.name.x => the feature vectors of the training instances as scipy.sparse.csr.csr_matrix object;
        ind.name.tx => the feature vectors of the test instances as scipy.sparse.csr.csr_matrix object;
        ind.name.allx => the feature vectors of both labeled and unlabeled training instances
            (a superset of ind.name.x) as scipy.sparse.csr.csr_matrix object;
        ind.name.y => the one-hot labels of the labeled training instances as numpy.ndarray object;
        ind.name.ty => the one-hot labels of the test instances as numpy.ndarray object;
        ind.name.ally => the labels for instances in ind.name.allx as numpy.ndarray object;
        ind.name.graph => a dict in the format {index: [index_of_neighbor_nodes]} as collections.defaultdict
            object;
        ind.name.test.index => the indices of test instances in graph, for the inductive setting as list object.
        """
        root = self.raw_path
        objnames = ['x', 'y', 'tx', 'ty', 'allx', 'ally', 'graph']
        objects = []
        for i in range(len(objnames)):
            with open("{}/ind.{}.{}".format(root, self.name, objnames[i]), 'rb') as f:
                objects.append(_pickle_load(f))

        x, y, tx, ty, allx, ally, graph = tuple(objects)
        test_idx_reorder = _parse_index_file("{}/ind.{}.test.index".format(root, self.name))
        test_idx_range = np.sort(test_idx_reorder)

        if self.name == 'citeseer':
            # Fix citeseer dataset (there are some isolated nodes in the graph)
            # Find isolated nodes, add them as zero-vecs into the right position
            test_idx_range_full = range(min(test_idx_reorder), max(test_idx_reorder)+1)
            tx_extended = sp.lil_matrix((len(test_idx_range_full), x.shape[1]))
            tx_extended[test_idx_range-min(test_idx_range), :] = tx
            tx = tx_extended
            ty_extended = np.zeros((len(test_idx_range_full), y.shape[1]))
            ty_extended[test_idx_range-min(test_idx_range), :] = ty
            ty = ty_extended

        features = sp.vstack((allx, tx)).tolil()
        features[test_idx_reorder, :] = features[test_idx_range, :]
        graph = nx.DiGraph(nx.from_dict_of_lists(graph))

        onehot_labels = np.vstack((ally, ty))
        onehot_labels[test_idx_reorder, :] = onehot_labels[test_idx_range, :]
        labels = np.argmax(onehot_labels, 1)

        idx_test = test_idx_range.tolist()
        idx_train = range(len(y))
        idx_val = range(len(y), len(y)+500)

        train_mask = _sample_mask(idx_train, labels.shape[0])
        val_mask = _sample_mask(idx_val, labels.shape[0])
        test_mask = _sample_mask(idx_test, labels.shape[0])

        self._graph = graph
        g = dgl_graph(graph)

        g.ndata['train_mask'] = generate_mask_tensor(train_mask)
        g.ndata['val_mask'] = generate_mask_tensor(val_mask)
        g.ndata['test_mask'] = generate_mask_tensor(test_mask)
        g.ndata['label'] = F.tensor(labels)
        g.ndata['feat'] = F.tensor(_preprocess_features(features), dtype=F.data_type_dict['float32'])
        self._num_labels = onehot_labels.shape[1]
        self._labels = labels
        self._g = g

        if self.verbose:
            print('Finished data loading and preprocessing.')
            print('  NumNodes: {}'.format(self._g.number_of_nodes()))
            print('  NumEdges: {}'.format(self._g.number_of_edges()))
            print('  NumFeats: {}'.format(self._g.ndata['feat'].shape[1]))
            print('  NumClasses: {}'.format(self.num_labels))
            print('  NumTrainingSamples: {}'.format(
                F.nonzero_1d(self._g.ndata['train_mask']).shape[0]))
            print('  NumValidationSamples: {}'.format(
                F.nonzero_1d(self._g.ndata['val_mask']).shape[0]))
            print('  NumTestSamples: {}'.format(
                F.nonzero_1d(self._g.ndata['test_mask']).shape[0]))

    def has_cache(self):
        graph_path = os.path.join(self.save_path,
                                  self.save_name + '.bin')
        info_path = os.path.join(self.save_path,
                                 self.save_name + '.pkl')
        if os.path.exists(graph_path) and \
            os.path.exists(info_path):
            return True

        return False

    def save(self):
        """save the graph list and the labels"""
        graph_path = os.path.join(self.save_path,
                                  self.save_name + '.bin')
        info_path = os.path.join(self.save_path,
                                 self.save_name + '.pkl')
        save_graphs(str(graph_path), self._g)
        save_info(str(info_path), {'num_labels': self.num_labels})

    def load(self):
        graph_path = os.path.join(self.save_path,
                                  self.save_name + '.bin')
        info_path = os.path.join(self.save_path,
                                 self.save_name + '.pkl')
        graphs, _ = load_graphs(str(graph_path))

        info = load_info(str(info_path))
        self._g = graphs[0]
        graph = graph.clone()
        graph.pop('train_mask')
        graph.pop('val_mask')
        graph.pop('test_mask')
        graph.pop('feat')
        graph.pop('label')
        graph = to_networkx(graph)
        self._graph = nx.DiGraph(graph)

        self._num_labels = info['num_labels']
        self._g.ndata['train_mask'] = generate_mask_tensor(self._g.ndata['train_mask'].numpy())
        self._g.ndata['val_mask'] = generate_mask_tensor(self._g.ndata['val_mask'].numpy())
        self._g.ndata['test_mask'] = generate_mask_tensor(self._g.ndata['test_mask'].numpy())
        # hack for mxnet compatability

        if self.verbose:
            print('  NumNodes: {}'.format(self._g.number_of_nodes()))
            print('  NumEdges: {}'.format(self._g.number_of_edges()))
            print('  NumFeats: {}'.format(self._g.ndata['feat'].shape[1]))
            print('  NumClasses: {}'.format(self.num_labels))
            print('  NumTrainingSamples: {}'.format(
                F.nonzero_1d(self._g.ndata['train_mask']).shape[0]))
            print('  NumValidationSamples: {}'.format(
                F.nonzero_1d(self._g.ndata['val_mask']).shape[0]))
            print('  NumTestSamples: {}'.format(
                F.nonzero_1d(self._g.ndata['test_mask']).shape[0]))

    def __getitem__(self, idx):
        assert idx == 0, "This dataset has only one graph"
<<<<<<< HEAD
        g = convert.graph(self.graph)
        g.ndata['train_mask'] = F.tensor(self.train_mask, F.bool)
        g.ndata['val_mask'] = F.tensor(self.val_mask, F.bool)
        g.ndata['test_mask'] = F.tensor(self.test_mask, F.bool)
        g.ndata['label'] = F.tensor(self.labels, F.int64)
        g.ndata['feat'] = F.tensor(self.features, F.float32)
        return g
=======
        return self._g
>>>>>>> 451ed6d8

    def __len__(self):
        return 1

    @property
    def save_name(self):
        return self.name + '_dgl_graph'

    @property
    def num_labels(self):
        return self._num_labels

    """ Citation graph is used in many examples
        We preserve these properties for compatability.
    """
    @property
    def graph(self):
        deprecate_property('dataset.graph', 'dataset.g')
        return self._graph

    @property
    def train_mask(self):
        deprecate_property('dataset.train_mask', 'g.ndata[\'train_mask\']')
        return F.asnumpy(self._g.ndata['train_mask'])

    @property
    def val_mask(self):
        deprecate_property('dataset.val_mask', 'g.ndata[\'val_mask\']')
        return F.asnumpy(self._g.ndata['val_mask'])

    @property
    def test_mask(self):
        deprecate_property('dataset.test_mask', 'g.ndata[\'test_mask\']')
        return F.asnumpy(self._g.ndata['test_mask'])

    @property
    def labels(self):
        deprecate_property('dataset.label', 'g.ndata[\'label\']')
        return F.asnumpy(self._g.ndata['label'])

    @property
    def features(self):
        deprecate_property('dataset.feat', 'g.ndata[\'feat\']')
        return self._g.ndata['feat']

def _preprocess_features(features):
    """Row-normalize feature matrix and convert to tuple representation"""
    rowsum = np.asarray(features.sum(1))
    r_inv = np.power(rowsum, -1).flatten()
    r_inv[np.isinf(r_inv)] = 0.
    r_mat_inv = sp.diags(r_inv)
    features = r_mat_inv.dot(features)
    return np.asarray(features.todense())

def _parse_index_file(filename):
    """Parse index file."""
    index = []
    for line in open(filename):
        index.append(int(line.strip()))
    return index

def _sample_mask(idx, l):
    """Create mask."""
    mask = np.zeros(l)
    mask[idx] = 1
    return mask

class CoraGraphDataset(CitationGraphDataset):
    r""" Cora citation network dataset.

    .. deprecated:: 0.5.0
        `graph` is deprecated, it is replaced by:
            >>> dataset = CoraGraphDataset()
            >>> graph = dataset[0]
        `train_mask` is deprecated, it is replaced by:
            >>> dataset = CoraGraphDataset()
            >>> graph = dataset[0]
            >>> train_mask = graph.ndata['train_mask']
        `val_mask` is deprecated, it is replaced by:
            >>> dataset = CoraGraphDataset()
            >>> graph = dataset[0]
            >>> val_mask = graph.ndata['val_mask']
        `test_mask` is deprecated, it is replaced by:
            >>> dataset = CoraGraphDataset()
            >>> graph = dataset[0]
            >>> test_mask = graph.ndata['test_mask']
        `labels` is deprecated, it is replaced by:
            >>> dataset = CoraGraphDataset()
            >>> graph = dataset[0]
            >>> labels = graph.ndata['label']
        `feat` is deprecated, it is replaced by:
            >>> dataset = CoraGraphDataset()
            >>> graph = dataset[0]
            >>> feat = graph.ndata['feat']

    Nodes mean paper and edges mean citation
    relationships. Each node has a predefined
    feature with 1433 dimensions. The dataset is
    designed for the node classification task.
    The task is to predict the category of
    certain paper.

    Statistics
    ----------
    Nodes: 2708
    Edges: 10556
    Number of Classes: 7
    Label Split: Train: 140 ,Valid: 500, Test: 1000

    Parameters
    ----------
    raw_dir : str
        Raw file directory to download/contains the input data directory.
        Default: ~/.dgl/
    force_reload : bool
        Whether to reload the dataset. Default: False
    verbose: bool
      Whether to print out progress information. Default: True.

    Attributes
    ----------
    num_labels: int
        Number of label classes
    graph: networkx.DiGraph
        Graph structure
    train_mask: Numpy array
        Mask of training nodes
    val_mask: Numpy array
        Mask of validation nodes
    test_mask: Numpy array
        Mask of test nodes
    labels: Numpy array
        Ground truth labels of each node
    features: Tensor
        Node features

    Notes
    -----
    The node feature is row-normalized.

    Examples
    --------
    >>> dataset = CoraGraphDataset()
    >>> g = dataset[0]
    >>> num_class = g.num_labels
    >>>
    >>> # get node feature
    >>> feat = g.ndata['feat']
    >>>
    >>> # get data split
    >>> train_mask = g.ndata['train_mask']
    >>> val_mask = g.ndata['val_mask']
    >>> test_mask = g.ndata['test_mask']
    >>>
    >>> # get labels
    >>> label = g.ndata['label']
    >>>
    >>> # Train, Validation and Test

    """
    def __init__(self, raw_dir=None, force_reload=False, verbose=True):
        name = 'cora'

        super(CoraGraphDataset, self).__init__(name, raw_dir, force_reload, verbose)

    def __getitem__(self, idx):
        r"""Gets the graph object

        Parameters
        -----------
        idx: int
            Item index, CoraGraphDataset has only one graph object

        Return
        ------
        dgl.DGLGraph
            graph structure, node features and labels.
            - ndata['train_mask']： mask for training node set
            - ndata['val_mask']: mask for validation node set
            - ndata['test_mask']: mask for test node set
            - ndata['feat']: node feature
            - ndata['label']: ground truth labels
        """
        return super(CoraGraphDataset, self).__getitem__(idx)

    def __len__(self):
        r"""The number of graphs in the dataset."""
        return super(CoraGraphDataset, self).__len__()

class CiteseerGraphDataset(CitationGraphDataset):
    r""" Citeseer citation network dataset.

    .. deprecated:: 0.5.0
        `graph` is deprecated, it is replaced by:
            >>> dataset = CiteseerGraphDataset()
            >>> graph = dataset[0]
        `train_mask` is deprecated, it is replaced by:
            >>> dataset = CiteseerGraphDataset()
            >>> graph = dataset[0]
            >>> train_mask = graph.ndata['train_mask']
        `val_mask` is deprecated, it is replaced by:
            >>> dataset = CiteseerGraphDataset()
            >>> graph = dataset[0]
            >>> val_mask = graph.ndata['val_mask']
        `test_mask` is deprecated, it is replaced by:
            >>> dataset = CiteseerGraphDataset()
            >>> graph = dataset[0]
            >>> test_mask = graph.ndata['test_mask']
        `labels` is deprecated, it is replaced by:
            >>> dataset = CiteseerGraphDataset()
            >>> graph = dataset[0]
            >>> labels = graph.ndata['label']
        `feat` is deprecated, it is replaced by:
            >>> dataset = CiteseerGraphDataset()
            >>> graph = dataset[0]
            >>> feat = graph.ndata['feat']

    Nodes mean scientific publications and edges
    mean citation relationships. Each node has a
    predefined feature with 3703 dimensions. The
    dataset is designed for the node classification
    task. The task is to predict the category of
    certain publication.

    Statistics
    ----------
    Nodes: 3327
    Edges: 9228
    Number of Classes: 6
    Label Split: Train: 120 ,Valid: 500, Test: 1000

    Parameters
    -----------
    raw_dir : str
        Raw file directory to download/contains the input data directory.
        Default: ~/.dgl/
    force_reload : bool
        Whether to reload the dataset. Default: False
    verbose: bool
      Whether to print out progress information. Default: True.

    Attributes
    ----------
    num_labels: int
        Number of label classes
    graph: networkx.DiGraph
        Graph structure
    train_mask: Numpy array
        Mask of training nodes
    val_mask: Numpy array
        Mask of validation nodes
    test_mask: Numpy array
        Mask of test nodes
    labels: Numpy array
        Ground truth labels of each node
    features: Tensor
        Node features

    Notes
    -----
    The node feature is row-normalized.

    In citeseer dataset, there are some isolated nodes in the graph.
    These isolated nodes are added as zero-vecs into the right position.

    Examples
    --------
    >>> dataset = CiteseerGraphDataset()
    >>> g = dataset[0]
    >>> num_class = g.num_labels
    >>>
    >>> # get node feature
    >>> feat = g.ndata['feat']
    >>>
    >>> # get data split
    >>> train_mask = g.ndata['train_mask']
    >>> val_mask = g.ndata['val_mask']
    >>> test_mask = g.ndata['test_mask']
    >>>
    >>> # get labels
    >>> label = g.ndata['label']
    >>>
    >>> # Train, Validation and Test

    """
    def __init__(self, raw_dir=None, force_reload=False, verbose=True):
        name = 'citeseer'

        super(CiteseerGraphDataset, self).__init__(name, raw_dir, force_reload, verbose)

    def __getitem__(self, idx):
        r"""Gets the graph object

        Parameters
        -----------
        idx: int
            Item index, CiteseerGraphDataset has only one graph object

        Return
        ------
        dgl.DGLGraph
            graph structure, node features and labels.
            - ndata['train_mask']： mask for training node set
            - ndata['val_mask']: mask for validation node set
            - ndata['test_mask']: mask for test node set
            - ndata['feat']: node feature
            - ndata['label']: ground truth labels
        """
        return super(CiteseerGraphDataset, self).__getitem__(idx)

    def __len__(self):
        r"""The number of graphs in the dataset."""
        return super(CiteseerGraphDataset, self).__len__()

class PubmedGraphDataset(CitationGraphDataset):
    r""" Pubmed citation network dataset.

    .. deprecated:: 0.5.0
        `graph` is deprecated, it is replaced by:
            >>> dataset = PubmedGraphDataset()
            >>> graph = dataset[0]
        `train_mask` is deprecated, it is replaced by:
            >>> dataset = PubmedGraphDataset()
            >>> graph = dataset[0]
            >>> train_mask = graph.ndata['train_mask']
        `val_mask` is deprecated, it is replaced by:
            >>> dataset = PubmedGraphDataset()
            >>> graph = dataset[0]
            >>> val_mask = graph.ndata['val_mask']
        `test_mask` is deprecated, it is replaced by:
            >>> dataset = PubmedGraphDataset()
            >>> graph = dataset[0]
            >>> test_mask = graph.ndata['test_mask']
        `labels` is deprecated, it is replaced by:
            >>> dataset = PubmedGraphDataset()
            >>> graph = dataset[0]
            >>> labels = graph.ndata['label']
        `feat` is deprecated, it is replaced by:
            >>> dataset = PubmedGraphDataset()
            >>> graph = dataset[0]
            >>> feat = graph.ndata['feat']

    Nodes mean scientific publications and edges
    mean citation relationships. Each node has a
    predefined feature with 500 dimensions. The
    dataset is designed for the node classification
    task. The task is to predict the category of
    certain publication.

    Statistics
    ----------
    Nodes: 19717
    Edges: 88651
    Number of Classes: 3
    Label Split: Train: 60 ,Valid: 500, Test: 1000

    Parameters
    -----------
    raw_dir : str
        Raw file directory to download/contains the input data directory.
        Default: ~/.dgl/
    force_reload : bool
        Whether to reload the dataset. Default: False
    verbose: bool
      Whether to print out progress information. Default: True.

    Attributes
    ----------
    num_labels: int
        Number of label classes
    graph: networkx.DiGraph
        Graph structure
    train_mask: Numpy array
        Mask of training nodes
    val_mask: Numpy array
        Mask of validation nodes
    test_mask: Numpy array
        Mask of test nodes
    labels: Numpy array
        Ground truth labels of each node
    features: Tensor
        Node features

    Notes
    -----
    The node feature is row-normalized.

    Examples
    --------
    >>> dataset = PubmedGraphDataset()
    >>> g = dataset[0]
    >>> num_class = g.num_of_class
    >>>
    >>> # get node feature
    >>> feat = g.ndata['feat']
    >>>
    >>> # get data split
    >>> train_mask = g.ndata['train_mask']
    >>> val_mask = g.ndata['val_mask']
    >>> test_mask = g.ndata['test_mask']
    >>>
    >>> # get labels
    >>> label = g.ndata['label']
    >>>
    >>> # Train, Validation and Test

    """
    def __init__(self, raw_dir=None, force_reload=False, verbose=True):
        name = 'pubmed'

        super(PubmedGraphDataset, self).__init__(name, raw_dir, force_reload, verbose)

    def __getitem__(self, idx):
        r"""Gets the graph object

        Parameters
        -----------
        idx: int
            Item index, PubmedGraphDataset has only one graph object

        Return
        ------
        dgl.DGLGraph
            graph structure, node features and labels.
            - ndata['train_mask']： mask for training node set
            - ndata['val_mask']: mask for validation node set
            - ndata['test_mask']: mask for test node set
            - ndata['feat']: node feature
            - ndata['label']: ground truth labels
        """
        return super(PubmedGraphDataset, self).__getitem__(idx)

    def __len__(self):
        r"""The number of graphs in the dataset."""
        return super(PubmedGraphDataset, self).__len__()

def load_cora(raw_dir=None, force_reload=False, verbose=True):
    """Get CoraGraphDataset

    Parameters
    -----------
    raw_dir : str
        Raw file directory to download/contains the input data directory.
        Default: ~/.dgl/
    force_reload : bool
        Whether to reload the dataset. Default: False
    verbose: bool
    Whether to print out progress information. Default: True.

    Return
    -------
    CoraGraphDataset
    """
    data = CoraGraphDataset(raw_dir, force_reload, verbose)
    return data

def load_citeseer(raw_dir=None, force_reload=False, verbose=True):
    """Get CiteseerGraphDataset

    Parameters
    -----------
    raw_dir : str
        Raw file directory to download/contains the input data directory.
        Default: ~/.dgl/
    force_reload : bool
        Whether to reload the dataset. Default: False
    verbose: bool
    Whether to print out progress information. Default: True.

    Return
    -------
    CiteseerGraphDataset
    """
    data = CiteseerGraphDataset(raw_dir, force_reload, verbose)
    return data

def load_pubmed(raw_dir=None, force_reload=False, verbose=True):
    """Get PubmedGraphDataset

    Parameters
    -----------
        raw_dir : str
            Raw file directory to download/contains the input data directory.
            Default: ~/.dgl/
        force_reload : bool
            Whether to reload the dataset. Default: False
        verbose: bool
        Whether to print out progress information. Default: True.

    Return
    -------
    PubmedGraphDataset
    """
    data = PubmedGraphDataset(raw_dir, force_reload, verbose)
    return data

class CoraBinary(DGLBuiltinDataset):
    """A mini-dataset for binary classification task using Cora.

    After loaded, it has following members:

    graphs : list of :class:`~dgl.DGLGraph`
    pmpds : list of :class:`scipy.sparse.coo_matrix`
    labels : list of :class:`numpy.ndarray`

    Parameters
    -----------
    raw_dir : str
        Raw file directory to download/contains the input data directory.
        Default: ~/.dgl/
    force_reload : bool
        Whether to reload the dataset. Default: False
    verbose: bool
        Whether to print out progress information. Default: True.
    """
    def __init__(self, raw_dir=None, force_reload=False, verbose=True):
        name = 'cora_binary'
        url = _get_dgl_url('dataset/cora_binary.zip')
        super(CoraBinary, self).__init__(name,
                                         url=url,
                                         raw_dir=raw_dir,
                                         force_reload=force_reload,
                                         verbose=verbose)

    def process(self):
        root = self.raw_path
        # load graphs
        self.graphs = []
        with open("{}/graphs.txt".format(root), 'r') as f:
            elist = []
            for line in f.readlines():
                if line.startswith('graph'):
                    if len(elist) != 0:
<<<<<<< HEAD
                        self.graphs.append(convert.graph(elist))
=======
                        self.graphs.append(dgl_graph(elist))
>>>>>>> 451ed6d8
                    elist = []
                else:
                    u, v = line.strip().split(' ')
                    elist.append((int(u), int(v)))
            if len(elist) != 0:
<<<<<<< HEAD
                self.graphs.append(convert.graph(elist))
=======
                self.graphs.append(dgl_graph(elist))
>>>>>>> 451ed6d8
        with open("{}/pmpds.pkl".format(root), 'rb') as f:
            self.pmpds = _pickle_load(f)
        self.labels = []
        with open("{}/labels.txt".format(root), 'r') as f:
            cur = []
            for line in f.readlines():
                if line.startswith('graph'):
                    if len(cur) != 0:
                        self.labels.append(np.asarray(cur))
                    cur = []
                else:
                    cur.append(int(line.strip()))
            if len(cur) != 0:
                self.labels.append(np.asarray(cur))
        # sanity check
        assert len(self.graphs) == len(self.pmpds)
        assert len(self.graphs) == len(self.labels)

    def has_cache(self):
        graph_path = os.path.join(self.save_path,
                                  self.save_name + '.bin')
        if os.path.exists(graph_path):
            return True

        return False

    def save(self):
        """save the graph list and the labels"""
        graph_path = os.path.join(self.save_path,
                                  self.save_name + '.bin')
        labels = {}
        for i, label in enumerate(self.labels):
            labels['{}'.format(i)] = F.tensor(label)
        save_graphs(str(graph_path), self.graphs, labels)
        if self.verbose:
            print('Done saving data into cached files.')

    def load(self):
        graph_path = os.path.join(self.save_path,
                                  self.save_name + '.bin')
        self.graphs, labels = load_graphs(str(graph_path))

        self.labels = []
        for i in range(len(lables)):
            self.labels.append(labels['{}'.format(i)].asnumpy())
        # load pmpds under self.raw_path
        with open("{}/pmpds.pkl".format(self.raw_path), 'rb') as f:
            self.pmpds = _pickle_load(f)
        if self.verbose:
            print('Done loading data into cached files.')
        # sanity check
        assert len(self.graphs) == len(self.pmpds)
        assert len(self.graphs) == len(self.labels)

    def __len__(self):
        return len(self.graphs)

    def __getitem__(self, i):
        r"""Gets the idx-th sample.

        Parameters
        -----------
        idx : int
            The sample index.

        Returns
        -------
        (dgl.DGLGraph, scipy.sparse.coo_matrix, int)
            The graph, scipy sparse coo_matrix and its label.
        """
        return (self.graphs[i], self.pmpds[i], self.labels[i])

    @property
    def save_name(self):
        return self.name + '_dgl_graph'

    @staticmethod
<<<<<<< HEAD
    def collate_fn(batch):
        graphs, pmpds, labels = zip(*batch)
=======
    def collate_fn(cur):
        graphs, pmpds, labels = zip(*cur)
>>>>>>> 451ed6d8
        batched_graphs = batch.batch(graphs)
        batched_pmpds = sp.block_diag(pmpds)
        batched_labels = np.concatenate(labels, axis=0)
        return batched_graphs, batched_pmpds, batched_labels

def _normalize(mx):
    """Row-normalize sparse matrix"""
    rowsum = np.asarray(mx.sum(1))
    r_inv = np.power(rowsum, -1).flatten()
    r_inv[np.isinf(r_inv)] = 0.
    r_mat_inv = sp.diags(r_inv)
    mx = r_mat_inv.dot(mx)
    return mx

def _encode_onehot(labels):
    classes = list(sorted(set(labels)))
    classes_dict = {c: np.identity(len(classes))[i, :] for i, c in
                    enumerate(classes)}
    labels_onehot = np.asarray(list(map(classes_dict.get, labels)),
                               dtype=np.int32)
    return labels_onehot<|MERGE_RESOLUTION|>--- conflicted
+++ resolved
@@ -11,20 +11,6 @@
 import scipy.sparse as sp
 import os, sys
 
-<<<<<<< HEAD
-from .utils import download, extract_archive, get_download_dir, _get_dgl_url
-from ..utils import retry_method_with_fix
-from .. import convert
-from .. import batch
-from .. import backend as F
-
-_urls = {
-    'cora_v2' : 'dataset/cora_v2.zip',
-    'citeseer' : 'dataset/citeseer.zip',
-    'pubmed' : 'dataset/pubmed.zip',
-    'cora_binary' : 'dataset/cora_binary.zip',
-}
-=======
 from .utils import save_graphs, load_graphs, save_info, load_info, makedirs, _get_dgl_url
 from .utils import generate_mask_tensor
 from .utils import deprecate_property, deprecate_function
@@ -36,7 +22,6 @@
 from ..convert import to_networkx
 
 backend = os.environ.get('DGLBACKEND', 'pytorch')
->>>>>>> 451ed6d8
 
 def _pickle_load(pkl_file):
     if sys.version_info > (3, 0):
@@ -216,17 +201,7 @@
 
     def __getitem__(self, idx):
         assert idx == 0, "This dataset has only one graph"
-<<<<<<< HEAD
-        g = convert.graph(self.graph)
-        g.ndata['train_mask'] = F.tensor(self.train_mask, F.bool)
-        g.ndata['val_mask'] = F.tensor(self.val_mask, F.bool)
-        g.ndata['test_mask'] = F.tensor(self.test_mask, F.bool)
-        g.ndata['label'] = F.tensor(self.labels, F.int64)
-        g.ndata['feat'] = F.tensor(self.features, F.float32)
-        return g
-=======
         return self._g
->>>>>>> 451ed6d8
 
     def __len__(self):
         return 1
@@ -760,21 +735,13 @@
             for line in f.readlines():
                 if line.startswith('graph'):
                     if len(elist) != 0:
-<<<<<<< HEAD
-                        self.graphs.append(convert.graph(elist))
-=======
                         self.graphs.append(dgl_graph(elist))
->>>>>>> 451ed6d8
                     elist = []
                 else:
                     u, v = line.strip().split(' ')
                     elist.append((int(u), int(v)))
             if len(elist) != 0:
-<<<<<<< HEAD
-                self.graphs.append(convert.graph(elist))
-=======
                 self.graphs.append(dgl_graph(elist))
->>>>>>> 451ed6d8
         with open("{}/pmpds.pkl".format(root), 'rb') as f:
             self.pmpds = _pickle_load(f)
         self.labels = []
@@ -852,13 +819,8 @@
         return self.name + '_dgl_graph'
 
     @staticmethod
-<<<<<<< HEAD
-    def collate_fn(batch):
-        graphs, pmpds, labels = zip(*batch)
-=======
     def collate_fn(cur):
         graphs, pmpds, labels = zip(*cur)
->>>>>>> 451ed6d8
         batched_graphs = batch.batch(graphs)
         batched_pmpds = sp.block_diag(pmpds)
         batched_labels = np.concatenate(labels, axis=0)
