"""Data related package."""
from __future__ import absolute_import

from . import citation_graph as citegrh
<<<<<<< HEAD
from . import knowledge_graph as knwlgrh
=======
from .tree import *
>>>>>>> 61fa3c6c
from .utils import *

def register_data_args(parser):
    parser.add_argument("--dataset", type=str, required=True,
            help="The input dataset.")
    citegrh.register_args(parser)

def load_data(args):
    if args.dataset == 'cora':
        return citegrh.load_cora()
    elif args.dataset == 'citeseer':
        return citegrh.load_citeseer()
    elif args.dataset == 'pubmed':
        return citegrh.load_pubmed()
    elif args.dataset == 'syn':
        return citegrh.load_synthetic(args)
    elif args.dataset in ['aifb', 'mutag', 'bgs', 'am']:
        return knwlgrh.load_entity(args)
    elif args.dataset in ['FB15k', 'wn18', 'FB15k-237']:
        return knwlgrh.load_link(args)
    else:
        raise ValueError('Unknown dataset: {}'.format(args.dataset))<|MERGE_RESOLUTION|>--- conflicted
+++ resolved
@@ -2,11 +2,8 @@
 from __future__ import absolute_import
 
 from . import citation_graph as citegrh
-<<<<<<< HEAD
 from . import knowledge_graph as knwlgrh
-=======
 from .tree import *
->>>>>>> 61fa3c6c
 from .utils import *
 
 def register_data_args(parser):
