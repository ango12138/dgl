--- conflicted
+++ resolved
@@ -16,15 +16,9 @@
 from .knowledge_graph import FB15k237Dataset, FB15kDataset, WN18Dataset
 from .karate import KarateClubDataset, KarateClub
 from .gindt import GINDataset
-<<<<<<< HEAD
 from .bitcoinotc import BitcoinOTC, BitcoinOTCDataset
-from .gdelt import GDELT
-from .icews18 import ICEWS18
-=======
-from .bitcoinotc import BitcoinOTC
 from .gdelt import GDELT, GDELTDataset
 from .icews18 import ICEWS18, ICEWS18Dataset
->>>>>>> be3a2784
 from .qm7b import QM7b, QM7bDataset
 
 
