# -*- coding:utf-8 -*-
"""Example dataloader of Tencent Alchemy Dataset
https://alchemy.tencent.com/
"""
import numpy as np
import os
import os.path as osp
import pathlib
import pickle
import zipfile
from collections import defaultdict

<<<<<<< HEAD
from .utils import mol_to_complete_graph, atom_type_one_hot, atom_hybridization_one_hot, \
    atom_is_aromatic
from ..utils import download, get_download_dir, _get_dgl_url
=======
from .utils import mol_to_complete_graph
from ..utils import download, get_download_dir, _get_dgl_url, save_graphs, load_graphs
>>>>>>> ae3102d3
from ... import backend as F

try:
    import pandas as pd
    from rdkit import Chem
    from rdkit.Chem import ChemicalFeatures
    from rdkit import RDConfig
except ImportError:
    pass

def alchemy_nodes(mol):
    """Featurization for all atoms in a molecule. The atom indices
    will be preserved.

    Parameters
    ----------
    mol : rdkit.Chem.rdchem.Mol
        RDKit molecule object

    Returns
    -------
    atom_feats_dict : dict
        Dictionary for atom features
    """
    atom_feats_dict = defaultdict(list)
    is_donor = defaultdict(int)
    is_acceptor = defaultdict(int)

    fdef_name = osp.join(RDConfig.RDDataDir, 'BaseFeatures.fdef')
    mol_featurizer = ChemicalFeatures.BuildFeatureFactory(fdef_name)
    mol_feats = mol_featurizer.GetFeaturesForMol(mol)
    mol_conformers = mol.GetConformers()
    assert len(mol_conformers) == 1

    for i in range(len(mol_feats)):
        if mol_feats[i].GetFamily() == 'Donor':
            node_list = mol_feats[i].GetAtomIds()
            for u in node_list:
                is_donor[u] = 1
        elif mol_feats[i].GetFamily() == 'Acceptor':
            node_list = mol_feats[i].GetAtomIds()
            for u in node_list:
                is_acceptor[u] = 1

    num_atoms = mol.GetNumAtoms()
    for u in range(num_atoms):
        atom = mol.GetAtomWithIdx(u)
        atom_type = atom.GetAtomicNum()
        num_h = atom.GetTotalNumHs()
        atom_feats_dict['node_type'].append(atom_type)

        h_u = []
        h_u += atom_type_one_hot(atom, ['H', 'C', 'N', 'O', 'F', 'S', 'Cl'])
        h_u.append(atom_type)
        h_u.append(is_acceptor[u])
        h_u.append(is_donor[u])
        h_u += atom_is_aromatic(atom)
        h_u += atom_hybridization_one_hot(atom, [Chem.rdchem.HybridizationType.SP,
                                                 Chem.rdchem.HybridizationType.SP2,
                                                 Chem.rdchem.HybridizationType.SP3])
        h_u.append(num_h)
        atom_feats_dict['n_feat'].append(F.tensor(np.array(h_u).astype(np.float32)))

    atom_feats_dict['n_feat'] = F.stack(atom_feats_dict['n_feat'], dim=0)
    atom_feats_dict['node_type'] = F.tensor(np.array(
        atom_feats_dict['node_type']).astype(np.int64))

    return atom_feats_dict

def alchemy_edges(mol, self_loop=False):
    """Featurization for all bonds in a molecule.
    The bond indices will be preserved.

    Parameters
    ----------
    mol : rdkit.Chem.rdchem.Mol
        RDKit molecule object
    self_loop : bool
        Whether to add self loops. Default to be False.

    Returns
    -------
    bond_feats_dict : dict
        Dictionary for bond features
    """
    bond_feats_dict = defaultdict(list)

    mol_conformers = mol.GetConformers()
    assert len(mol_conformers) == 1
    geom = mol_conformers[0].GetPositions()

    num_atoms = mol.GetNumAtoms()
    for u in range(num_atoms):
        for v in range(num_atoms):
            if u == v and not self_loop:
                continue

            e_uv = mol.GetBondBetweenAtoms(u, v)
            if e_uv is None:
                bond_type = None
            else:
                bond_type = e_uv.GetBondType()
            bond_feats_dict['e_feat'].append([
                float(bond_type == x)
                for x in (Chem.rdchem.BondType.SINGLE,
                          Chem.rdchem.BondType.DOUBLE,
                          Chem.rdchem.BondType.TRIPLE,
                          Chem.rdchem.BondType.AROMATIC, None)
            ])
            bond_feats_dict['distance'].append(
                np.linalg.norm(geom[u] - geom[v]))

    bond_feats_dict['e_feat'] = F.tensor(
        np.array(bond_feats_dict['e_feat']).astype(np.float32))
    bond_feats_dict['distance'] = F.tensor(
        np.array(bond_feats_dict['distance']).astype(np.float32)).reshape(-1 , 1)

    return bond_feats_dict

class TencentAlchemyDataset(object):
    """
    Developed by the Tencent Quantum Lab, the dataset lists 12 quantum mechanical
    properties of 130, 000+ organic molecules, comprising up to 12 heavy atoms
    (C, N, O, S, F and Cl), sampled from the GDBMedChem database. These properties
    have been calculated using the open-source computational chemistry program
    Python-based Simulation of Chemistry Framework (PySCF).

    For more details, check the `paper <https://arxiv.org/abs/1906.09427>`__.

    Parameters
    ----------
    mode : str
        'dev', 'valid' or 'test', separately for training, validation and test.
        Default to be 'dev'. Note that 'test' is not available as the Alchemy
        contest is ongoing.
    from_raw : bool
        Whether to process the dataset from scratch or use a
        processed one for faster speed. If you use different ways
        to featurize atoms or bonds, you should set this to be True.
        Default to be False.
    mol_to_graph: callable, str -> DGLGraph
        A function turning an RDKit molecule instance into a DGLGraph.
        Default to :func:`dgl.data.chem.mol_to_complete_graph`.
    atom_featurizer : callable, rdkit.Chem.rdchem.Mol -> dict
        Featurization for atoms in a molecule, which can be used to update
        ndata for a DGLGraph. By default, we store the atom atomic numbers
        under the name ``"node_type"`` and store the atom features under the
        name ``"n_feat"``. The atom features include:
        * One hot encoding for atom types
        * Atomic number of atoms
        * Whether the atom is a donor
        * Whether the atom is an acceptor
        * Whether the atom is aromatic
        * One hot encoding for atom hybridization
        * Total number of Hs on the atom
    bond_featurizer : callable, rdkit.Chem.rdchem.Mol -> dict
        Featurization for bonds in a molecule, which can be used to update
        edata for a DGLGraph. By default, we store the distance between the
        end atoms under the name ``"distance"`` and store the bond features under
        the name ``"e_feat"``. The bond features are one-hot encodings of the bond type.
    """
    def __init__(self, mode='dev', from_raw=False,
                 mol_to_graph=mol_to_complete_graph,
                 atom_featurizer=alchemy_nodes,
                 bond_featurizer=alchemy_edges):
        if mode == 'test':
            raise ValueError('The test mode is not supported before '
                             'the Alchemy contest finishes.')

        assert mode in ['dev', 'valid', 'test'], \
            'Expect mode to be dev, valid or test, got {}.'.format(mode)

        self.mode = mode

        # Construct DGLGraphs from raw data or use the preprocessed data
        self.from_raw = from_raw
        file_dir = osp.join(get_download_dir(), 'Alchemy_data')

        if not from_raw:
            file_name = "%s_processed_dgl" % (mode)
        else:
            file_name = "%s_single_sdf" % (mode)
        self.file_dir = pathlib.Path(file_dir, file_name)

        self._url = 'dataset/alchemy/'
        self.zip_file_path = pathlib.Path(file_dir, file_name + '.zip')
        download(_get_dgl_url(self._url + file_name + '.zip'), path=str(self.zip_file_path))
        if not os.path.exists(str(self.file_dir)):
            archive = zipfile.ZipFile(self.zip_file_path)
            archive.extractall(file_dir)
            archive.close()

        self._load(mol_to_graph, atom_featurizer, bond_featurizer)

    def _load(self, mol_to_graph, atom_featurizer, bond_featurizer):
        if not self.from_raw:
            self.graphs, label_dict = load_graphs(osp.join(self.file_dir, "%s_graphs.bin" % self.mode))
            self.labels = label_dict['labels']
            with open(osp.join(self.file_dir, "%s_smiles.txt" % self.mode), 'r') as f:
                smiles_ = f.readlines()
                self.smiles = [s.strip() for s in smiles_]
        else:
            print('Start preprocessing dataset...')
            target_file = pathlib.Path(self.file_dir, "%s_target.csv" % self.mode)
            self.target = pd.read_csv(
                target_file,
                index_col=0,
                usecols=['gdb_idx',] + ['property_%d' % x for x in range(12)])
            self.target = self.target[['property_%d' % x for x in range(12)]]
            self.graphs, self.labels, self.smiles = [], [], []

            supp = Chem.SDMolSupplier(osp.join(self.file_dir, self.mode + ".sdf"))
            cnt = 0
            dataset_size = len(self.target)
            for mol, label in zip(supp, self.target.iterrows()):
                cnt += 1
                print('Processing molecule {:d}/{:d}'.format(cnt, dataset_size))
<<<<<<< HEAD
                graph = mol_to_graph(mol, atom_featurizer=atom_featurizer,
                                     bond_featurizer=bond_featurizer)
                smiles = Chem.MolToSmiles(mol)
                graph.smile = smiles
=======
                graph = mol_to_complete_graph(mol, atom_featurizer=alchemy_nodes,
                                              bond_featurizer=alchemy_edges)
                smiles = Chem.MolToSmiles(mol)
                self.smiles.append(smiles)
>>>>>>> ae3102d3
                self.graphs.append(graph)
                label = F.tensor(np.array(label[1].tolist()).astype(np.float32))
                self.labels.append(label)

            save_graphs(osp.join(self.file_dir, "%s_graphs.bin" % self.mode), self.graphs,
                        labels={'labels': F.stack(self.labels, dim=0)})
            with open(osp.join(self.file_dir, "%s_smiles.txt" % self.mode), 'w') as f:
                for s in self.smiles:
                    f.write(s + '\n')

        self.set_mean_and_std()
        print(len(self.graphs), "loaded!")

    def __getitem__(self, item):
        """Get datapoint with index

        Parameters
        ----------
        item : int
            Datapoint index

        Returns
        -------
        str
            SMILES for the ith datapoint
        DGLGraph
            DGLGraph for the ith datapoint
        Tensor of dtype float32
            Labels of the datapoint for all tasks
        """
        return self.smiles[item], self.graphs[item], self.labels[item]

    def __len__(self):
        """Length of the dataset

        Returns
        -------
        int
            Length of Dataset
        """
        return len(self.graphs)

    def set_mean_and_std(self, mean=None, std=None):
        """Set mean and std or compute from labels for future normalization.

        Parameters
        ----------
        mean : int or float
            Default to be None.
        std : int or float
            Default to be None.
        """
        labels = np.array([i.numpy() for i in self.labels])
        if mean is None:
            mean = np.mean(labels, axis=0)
        if std is None:
            std = np.std(labels, axis=0)
        self.mean = mean
        self.std = std<|MERGE_RESOLUTION|>--- conflicted
+++ resolved
@@ -10,14 +10,9 @@
 import zipfile
 from collections import defaultdict
 
-<<<<<<< HEAD
 from .utils import mol_to_complete_graph, atom_type_one_hot, atom_hybridization_one_hot, \
     atom_is_aromatic
-from ..utils import download, get_download_dir, _get_dgl_url
-=======
-from .utils import mol_to_complete_graph
 from ..utils import download, get_download_dir, _get_dgl_url, save_graphs, load_graphs
->>>>>>> ae3102d3
 from ... import backend as F
 
 try:
@@ -235,17 +230,10 @@
             for mol, label in zip(supp, self.target.iterrows()):
                 cnt += 1
                 print('Processing molecule {:d}/{:d}'.format(cnt, dataset_size))
-<<<<<<< HEAD
                 graph = mol_to_graph(mol, atom_featurizer=atom_featurizer,
                                      bond_featurizer=bond_featurizer)
                 smiles = Chem.MolToSmiles(mol)
-                graph.smile = smiles
-=======
-                graph = mol_to_complete_graph(mol, atom_featurizer=alchemy_nodes,
-                                              bond_featurizer=alchemy_edges)
-                smiles = Chem.MolToSmiles(mol)
                 self.smiles.append(smiles)
->>>>>>> ae3102d3
                 self.graphs.append(graph)
                 label = F.tensor(np.array(label[1].tolist()).astype(np.float32))
                 self.labels.append(label)
