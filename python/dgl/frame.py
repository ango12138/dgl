--- conflicted
+++ resolved
@@ -2,18 +2,14 @@
 from __future__ import absolute_import
 
 from collections import MutableMapping, namedtuple
+
+import sys
 import numpy as np
 
 from . import backend as F
 from .base import DGLError, dgl_warning
 from . import utils
 
-<<<<<<< HEAD
-=======
-import sys
-
-
->>>>>>> 5f89cd66
 class Scheme(namedtuple('Scheme', ['shape', 'dtype'])):
     """The column scheme.
 
