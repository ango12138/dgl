"""Negative samplers."""

from _collections_abc import Mapping

<<<<<<< HEAD
=======
import torch
from torch.utils.data import functional_datapipe
>>>>>>> ec495239
from torchdata.datapipes.iter import Mapper


@functional_datapipe("sample_negative")
class NegativeSampler(Mapper):
    """
    A negative sampler used to generate negative samples and return
    a mix of positive and negative samples.
    """

    def __init__(
        self,
        datapipe,
        negative_ratio,
    ):
        """
        Initlization for a negative sampler.

        Parameters
        ----------
        datapipe : DataPipe
            The datapipe.
        negative_ratio : int
            The proportion of negative samples to positive samples.
        """
        super().__init__(datapipe, self._sample)
        assert negative_ratio > 0, "Negative_ratio should be positive Integer."
        self.negative_ratio = negative_ratio

    def _sample(self, minibatch):
        """
        Generate a mix of positive and negative samples.

        Parameters
        ----------
        minibatch : MiniBatch
            An instance of 'MiniBatch' class requires the 'node_pairs' field.
            This function is responsible for generating negative edges
            corresponding to the positive edges defined by the 'node_pairs'. In
            cases where negative edges already exist, this function will
            overwrite them.

        Returns
        -------
        MiniBatch
            An instance of 'MiniBatch' encompasses both positive and negative
            samples.
        """
        node_pairs = minibatch.node_pairs
        assert node_pairs is not None
        if isinstance(node_pairs, Mapping):
            minibatch.negative_srcs, minibatch.negative_dsts = {}, {}
            for etype, pos_pairs in node_pairs.items():
                self._collate(
                    minibatch, self._sample_with_etype(pos_pairs, etype), etype
                )
        else:
            self._collate(minibatch, self._sample_with_etype(node_pairs))
        return minibatch

    def _sample_with_etype(self, node_pairs, etype=None):
        """Generate negative pairs for a given etype form positive pairs
        for a given etype.

        Parameters
        ----------
        node_pairs : Tuple[Tensor, Tensor]
            A tuple of tensors that represent source-destination node pairs of
            positive edges, where positive means the edge must exist in the
            graph.
        etype : str
            Canonical edge type.

        Returns
        -------
        Tuple[Tensor, Tensor]
            A collection of negative node pairs.
        """
        raise NotImplementedError

    def _collate(self, minibatch, neg_pairs, etype=None):
        """Collates positive and negative samples into minibatch.

        Parameters
        ----------
        minibatch : MiniBatch
            The input minibatch, which contains positive node pairs, will be filled
            with negative information in this function.
        neg_pairs : Tuple[Tensor, Tensor]
            A tuple of tensors represents source-destination node pairs of
            negative edges, where negative means the edge may not exist in
            the graph.
        etype : str
            Canonical edge type.
        """
        neg_src, neg_dst = neg_pairs
        if neg_src is not None:
            neg_src = neg_src.view(-1, self.negative_ratio)
        if neg_dst is not None:
            neg_dst = neg_dst.view(-1, self.negative_ratio)
        if etype is not None:
            minibatch.negative_srcs[etype] = neg_src
            minibatch.negative_dsts[etype] = neg_dst
        else:
            minibatch.negative_srcs = neg_src
            minibatch.negative_dsts = neg_dst<|MERGE_RESOLUTION|>--- conflicted
+++ resolved
@@ -2,11 +2,7 @@
 
 from _collections_abc import Mapping
 
-<<<<<<< HEAD
-=======
-import torch
 from torch.utils.data import functional_datapipe
->>>>>>> ec495239
 from torchdata.datapipes.iter import Mapper
 
 
