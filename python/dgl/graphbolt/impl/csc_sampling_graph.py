--- conflicted
+++ resolved
@@ -16,10 +16,6 @@
 from .sampled_subgraph_impl import SampledSubgraphImpl
 
 
-<<<<<<< HEAD
-def my_isin(elements, test_elements):
-    return torch.ops.graphbolt.my_isin(elements, test_elements)
-=======
 __all__ = [
     "GraphMetadata",
     "CSCSamplingGraph",
@@ -28,8 +24,12 @@
     "load_csc_sampling_graph",
     "save_csc_sampling_graph",
     "from_dglgraph",
+    "my_isin",
 ]
->>>>>>> a2a3a913
+
+
+def my_isin(elements, test_elements):
+    return torch.ops.graphbolt.my_isin(elements, test_elements)
 
 
 class GraphMetadata:
