--- conflicted
+++ resolved
@@ -258,7 +258,6 @@
         prob_name,
         deduplicate,
         sampler,
-<<<<<<< HEAD
         layer_dependency=None,
         batch_dependency=None,
     ):
@@ -310,13 +309,7 @@
         delattr(minibatch, "_seed2_contribution")
         return minibatch
 
-=======
-    ):
-        super().__init__(
-            datapipe, graph, fanouts, replace, prob_name, deduplicate, sampler
-        )
-
->>>>>>> 93990a90
+
     @staticmethod
     def _prepare(node_type_to_id, minibatch):
         seeds = minibatch._seed_nodes
@@ -345,7 +338,6 @@
 
     # pylint: disable=arguments-differ
     def sampling_stages(
-<<<<<<< HEAD
         self,
         datapipe,
         graph,
@@ -355,19 +347,13 @@
         deduplicate,
         sampler,
         layer_dependency,
-=======
-        self, datapipe, graph, fanouts, replace, prob_name, deduplicate, sampler
->>>>>>> 93990a90
     ):
         datapipe = datapipe.transform(
             partial(self._prepare, graph.node_type_to_id)
         )
-<<<<<<< HEAD
         is_labor = sampler.__name__ == "sample_layer_neighbors"
         if is_labor:
             datapipe = datapipe.transform(self._set_seed)
-=======
->>>>>>> 93990a90
         for fanout in reversed(fanouts):
             # Convert fanout to tensor.
             if not isinstance(fanout, torch.Tensor):
@@ -376,14 +362,10 @@
                 sampler, fanout, replace, prob_name
             )
             datapipe = datapipe.compact_per_layer(deduplicate)
-<<<<<<< HEAD
             if is_labor and not layer_dependency:
                 datapipe = datapipe.transform(self._increment_seed)
         if is_labor:
             datapipe = datapipe.transform(self._delattr_dependency)
-=======
-
->>>>>>> 93990a90
         return datapipe.transform(self._set_input_nodes)
 
 
