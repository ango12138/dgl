--- conflicted
+++ resolved
@@ -857,12 +857,6 @@
                     indices=tensor([2]),
         )}
         """
-<<<<<<< HEAD
-=======
-        if isinstance(nodes, dict):
-            nodes = self._convert_to_homogeneous_nodes(nodes)
-
-        self._check_sampler_arguments(nodes, fanouts, probs_name)
         if random_seed is not None:
             assert (
                 1 <= len(random_seed) <= 2
@@ -871,7 +865,7 @@
                 assert (
                     0 <= seed2_contribution <= 1
                 ), "seed2_contribution should be in [0, 1]."
->>>>>>> 9632ab1d
+
         has_original_eids = (
             self.edge_attributes is not None
             and ORIGINAL_EDGE_ID in self.edge_attributes
