"""CSC format sampling graph."""
# pylint: disable= invalid-name
import os
import tarfile
import tempfile
from typing import Dict, Optional, Tuple

import torch


class GraphMetadata:
    r"""Class for metadata of csc sampling graph."""

    def __init__(
        self,
        node_type_to_id: Dict[str, int],
        edge_type_to_id: Dict[Tuple[str, str, str], int],
    ):
        """Initialize the GraphMetadata object.

        Parameters
        ----------
        node_type_to_id : Dict[str, int]
            Dictionary from node types to node type IDs.
        edge_type_to_id : Dict[Tuple[str, str, str], int]
            Dictionary from edge types to edge type IDs.

        Raises
        ------
        AssertionError
            If any of the assertions fail.
        """

        node_types = list(node_type_to_id.keys())
        edge_types = list(edge_type_to_id.keys())
        node_type_ids = list(node_type_to_id.values())
        edge_type_ids = list(edge_type_to_id.values())

        # Validate node_type_to_id.
        assert all(
            isinstance(x, str) for x in node_types
        ), "Node type name should be string."
        assert all(
            isinstance(x, int) for x in node_type_ids
        ), "Node type id should be int."
        assert len(node_type_ids) == len(
            set(node_type_ids)
        ), "Multiple node types shoud not be mapped to a same id."
        # Validate edge_type_to_id.
        for edge_type in edge_types:
            src, edge, dst = edge_type
            assert isinstance(edge, str), "Edge type name should be string."
            assert (
                src in node_types
            ), f"Unrecognized node type {src} in edge type {edge_type}"
            assert (
                dst in node_types
            ), f"Unrecognized node type {dst} in edge type {edge_type}"
        assert all(
            isinstance(x, int) for x in edge_type_ids
        ), "Edge type id should be int."
        assert len(edge_type_ids) == len(
            set(edge_type_ids)
        ), "Multiple edge types shoud not be mapped to a same id."

        self.node_type_to_id = node_type_to_id
        self.edge_type_to_id = edge_type_to_id


class CSCSamplingGraph:
    r"""Class for CSC sampling graph."""

    def __repr__(self):
        return _csc_sampling_graph_str(self)

    def __init__(
        self, c_csc_graph: torch.ScriptObject, metadata: Optional[GraphMetadata]
    ):
        self._c_csc_graph = c_csc_graph
        self._metadata = metadata

    @property
    def num_nodes(self) -> int:
        """Returns the number of nodes in the graph.

        Returns
        -------
        int
            The number of rows in the dense format.
        """
        return self._c_csc_graph.num_nodes()

    @property
    def num_edges(self) -> int:
        """Returns the number of edges in the graph.

        Returns
        -------
        int
            The number of edges in the graph.
        """
        return self._c_csc_graph.num_edges()

    @property
    def csc_indptr(self) -> torch.tensor:
        """Returns the indices pointer in the CSC graph.

        Returns
        -------
        torch.tensor
            The indices pointer in the CSC graph. An integer tensor with
            shape `(num_nodes+1,)`.
        """
        return self._c_csc_graph.csc_indptr()

    @property
    def indices(self) -> torch.tensor:
        """Returns the indices in the CSC graph.

        Returns
        -------
        torch.tensor
            The indices in the CSC graph. An integer tensor with shape
            `(num_edges,)`.

        Notes
        -------
        It is assumed that edges of each node are already sorted by edge type
        ids.
        """
        return self._c_csc_graph.indices()

    @property
    def node_type_offset(self) -> Optional[torch.Tensor]:
        """Returns the node type offset tensor if present.

        Returns
        -------
        torch.Tensor or None
            If present, returns a 1D integer tensor of shape
            `(num_node_types + 1,)`. The tensor is in ascending order as nodes
            of the same type have continuous IDs, and larger node IDs are
            paired with larger node type IDs. The first value is 0 and last
            value is the number of nodes. And nodes with IDs between
            `node_type_offset_[i]~node_type_offset_[i+1]` are of type id 'i'.

        """
        return self._c_csc_graph.node_type_offset()

    @property
    def type_per_edge(self) -> Optional[torch.Tensor]:
        """Returns the edge type tensor if present.

        Returns
        -------
        torch.Tensor or None
            If present, returns a 1D integer tensor of shape (num_edges,)
            containing the type of each edge in the graph.
        """
        return self._c_csc_graph.type_per_edge()

    @property
    def metadata(self) -> Optional[GraphMetadata]:
        """Returns the metadata of the graph.

        Returns
        -------
        GraphMetadata or None
            If present, returns the metadata of the graph.
        """
        return self._metadata

    def in_subgraph(self, nodes: torch.Tensor) -> torch.ScriptObject:
        """Return the subgraph induced on the inbound edges of the given nodes.

        An in subgraph is equivalent to creating a new graph using the incoming
        edges of the given nodes.

        Parameters
        ----------
        nodes : torch.Tensor
            The nodes to form the subgraph which are type agnostic.

        Returns
        -------
        SampledSubgraph
            The in subgraph.
        """
        # Ensure nodes is 1-D tensor.
        assert nodes.dim() == 1, "Nodes should be 1-D tensor."
        # Ensure that there are no duplicate nodes.
        assert len(torch.unique(nodes)) == len(
            nodes
        ), "Nodes cannot have duplicate values."
        return self._c_csc_graph.in_subgraph(nodes)

    def sample_neighbors(
        self,
        nodes: torch.Tensor,
<<<<<<< HEAD
        fanout: int,
        replace: bool = False,
        return_eids: bool = False,
    ) -> torch.ScriptObject:
        """Sample neighboring edges of the given nodes and return the induced
        subgraph.

        Parameters
        ----------
        nodes: torch.Tensor
            IDs of the given seed nodes.
        fanout: int
            The number of edges to be sampled for each node. It should be
            >= 0 or -1. If -1 is given, it is equivalent to when the fanout
            is greater or equal to the number of neighbors and replacement
            is false, in which case all the neighbors will be selected.
            Otherwise, it will pick the minimum number of neighbors between
            the fanout value and the total number of neighbors.
        replace: bool
            Boolean indicating whether the sample is preformed with or
            without replacement. If True, a value can be selected multiple
            times. Otherwise, each value can be selected only once.
        return_eids: bool
            Boolean indicating whether edge IDs need to be returned, typically
            used when edge features are required.
        """
        # Ensure nodes is 1-D tensor.
        assert nodes.dim() == 1, "Nodes should be 1-D tensor."
        assert fanout >= 0 or fanout == -1, "Fanout shoud have value >= 0 or -1"
        return self._c_csc_graph.sample_neighbors(
            nodes, [fanout], replace, return_eids
        )

    def sample_etype_neighbors(
        self,
        nodes: torch.Tensor,
=======
>>>>>>> db8f27f3
        fanouts: torch.Tensor,
        replace: bool = False,
        return_eids: bool = False,
    ) -> torch.ScriptObject:
        """Sample neighboring edges of the given nodes and return the induced
        subgraph.

        Parameters
        ----------
        nodes: torch.Tensor
            IDs of the given seed nodes.
        fanouts: torch.Tensor
            The number of edges to be sampled for each node with or without
            considering edge types.
              - When the length is 1, it indicates that the fanout applies to
              all neighbors of the node as a collective, regardless of the
              edge type.
              - Otherwise, the length should equal to the number of edge
              types, and each fanout value corresponds to a specific edge
              type of the nodes.
            The value of each fanout should be >= 0 or = -1.
              - When the value is -1, all neighbors will be chosen for
              sampling. It is equivalent to selecting all neighbors when
              the fanout is >= the number of neighbors (and replacement
              is set to false).
              - When the value is a non-negative integer, it serves as a
              minimum threshold for selecting neighbors.
        replce: bool
            Boolean indicating whether the sample is preformed with or
            without replacement. If True, a value can be selected multiple
            times. Otherwise, each value can be selected only once.
        return_eids: bool
            Boolean indicating whether edge IDs need to be returned, typically
            used when edge features are required.
        """
        # Ensure nodes is 1-D tensor.
        assert nodes.dim() == 1, "Nodes should be 1-D tensor."
        assert fanouts.dim() == 1, "Fanouts should be 1-D tensor."
        if fanouts.size(0) > 1:
            assert (
                self.type_per_edge is not None
            ), "To perform sampling for each edge type (when the length of \
                `fanouts` > 1), the graph must include edge type information."
        assert torch.all(
            (fanouts >= 0) | (fanouts == -1)
        ), "Fanouts should consist of values that are either -1 or \
            greater than or equal to 0."
        return self._c_csc_graph.sample_neighbors(
            nodes, fanouts.tolist(), replace, return_eids
        )

    def copy_to_shared_memory(self, shared_memory_name: str):
        """Copy the graph to shared memory.

        Parameters
        ----------
        shared_memory_name : str
            Name of the shared memory.

        Returns
        -------
        CSCSamplingGraph
            The copied CSCSamplingGraph object on shared memory.
        """
        return CSCSamplingGraph(
            self._c_csc_graph.copy_to_shared_memory(shared_memory_name),
            self._metadata,
        )


def from_csc(
    csc_indptr: torch.Tensor,
    indices: torch.Tensor,
    node_type_offset: Optional[torch.tensor] = None,
    type_per_edge: Optional[torch.tensor] = None,
    metadata: Optional[GraphMetadata] = None,
) -> CSCSamplingGraph:
    """Create a CSCSamplingGraph object from a CSC representation.

    Parameters
    ----------
    csc_indptr : torch.Tensor
        Pointer to the start of each row in the `indices`. An integer tensor
        with shape `(num_nodes+1,)`.
    indices : torch.Tensor
        Column indices of the non-zero elements in the CSC graph. An integer
        tensor with shape `(num_edges,)`.
    node_type_offset : Optional[torch.tensor], optional
        Offset of node types in the graph, by default None.
    type_per_edge : Optional[torch.tensor], optional
        Type ids of each edge in the graph, by default None.
    metadata: Optional[GraphMetadata], optional
        Metadata of the graph, by default None.
    Returns
    -------
    CSCSamplingGraph
        The created CSCSamplingGraph object.

    Examples
    --------
    >>> ntypes = {'n1': 0, 'n2': 1, 'n3': 2}
    >>> etypes = {('n1', 'e1', 'n2'): 0, ('n1', 'e2', 'n3'): 1}
    >>> metadata = graphbolt.GraphMetadata(ntypes, etypes)
    >>> csc_indptr = torch.tensor([0, 2, 5, 7])
    >>> indices = torch.tensor([1, 3, 0, 1, 2, 0, 3])
    >>> node_type_offset = torch.tensor([0, 1, 2, 3])
    >>> type_per_edge = torch.tensor([0, 1, 0, 1, 1, 0, 0])
    >>> graph = graphbolt.from_csc(csc_indptr, indices, node_type_offset, \
    >>>                            type_per_edge, metadata)
    >>> print(graph)
    CSCSamplingGraph(csc_indptr=tensor([0, 2, 5, 7]),
                     indices=tensor([1, 3, 0, 1, 2, 0, 3]),
                     num_nodes=3, num_edges=7)
    """
    if metadata and metadata.node_type_to_id and node_type_offset is not None:
        assert len(metadata.node_type_to_id) + 1 == node_type_offset.size(
            0
        ), "node_type_offset length should be |ntypes| + 1."
    return CSCSamplingGraph(
        torch.ops.graphbolt.from_csc(
            csc_indptr, indices, node_type_offset, type_per_edge
        ),
        metadata,
    )


def load_from_shared_memory(
    shared_memory_name: str,
    metadata: Optional[GraphMetadata] = None,
) -> CSCSamplingGraph:
    """Load a CSCSamplingGraph object from shared memory.

    Parameters
    ----------
    shared_memory_name : str
        Name of the shared memory.

    Returns
    -------
    CSCSamplingGraph
        The loaded CSCSamplingGraph object on shared memory.
    """
    return CSCSamplingGraph(
        torch.ops.graphbolt.load_from_shared_memory(shared_memory_name),
        metadata,
    )


def _csc_sampling_graph_str(graph: CSCSamplingGraph) -> str:
    """Internal function for converting a csc sampling graph to string
    representation.
    """
    csc_indptr_str = str(graph.csc_indptr)
    indices_str = str(graph.indices)
    meta_str = f"num_nodes={graph.num_nodes}, num_edges={graph.num_edges}"
    prefix = f"{type(graph).__name__}("

    def _add_indent(_str, indent):
        lines = _str.split("\n")
        lines = [lines[0]] + [" " * indent + line for line in lines[1:]]
        return "\n".join(lines)

    final_str = (
        "csc_indptr="
        + _add_indent(csc_indptr_str, len("csc_indptr="))
        + ",\n"
        + "indices="
        + _add_indent(indices_str, len("indices="))
        + ",\n"
        + meta_str
        + ")"
    )

    final_str = prefix + _add_indent(final_str, len(prefix))
    return final_str


def load_csc_sampling_graph(filename):
    """Load CSCSamplingGraph from tar file."""
    with tempfile.TemporaryDirectory() as temp_dir:
        with tarfile.open(filename, "r") as archive:
            archive.extractall(temp_dir)
        graph_filename = os.path.join(temp_dir, "csc_sampling_graph.pt")
        metadata_filename = os.path.join(temp_dir, "metadata.pt")
        return CSCSamplingGraph(
            torch.ops.graphbolt.load_csc_sampling_graph(graph_filename),
            torch.load(metadata_filename),
        )


def save_csc_sampling_graph(graph, filename):
    """Save CSCSamplingGraph to tar file."""
    with tempfile.TemporaryDirectory() as temp_dir:
        graph_filename = os.path.join(temp_dir, "csc_sampling_graph.pt")
        torch.ops.graphbolt.save_csc_sampling_graph(
            graph._c_csc_graph, graph_filename
        )
        metadata_filename = os.path.join(temp_dir, "metadata.pt")
        torch.save(graph.metadata, metadata_filename)
        with tarfile.open(filename, "w") as archive:
            archive.add(
                graph_filename, arcname=os.path.basename(graph_filename)
            )
            archive.add(
                metadata_filename, arcname=os.path.basename(metadata_filename)
            )
    print(f"CSCSamplingGraph has been saved to {filename}.")<|MERGE_RESOLUTION|>--- conflicted
+++ resolved
@@ -197,45 +197,6 @@
     def sample_neighbors(
         self,
         nodes: torch.Tensor,
-<<<<<<< HEAD
-        fanout: int,
-        replace: bool = False,
-        return_eids: bool = False,
-    ) -> torch.ScriptObject:
-        """Sample neighboring edges of the given nodes and return the induced
-        subgraph.
-
-        Parameters
-        ----------
-        nodes: torch.Tensor
-            IDs of the given seed nodes.
-        fanout: int
-            The number of edges to be sampled for each node. It should be
-            >= 0 or -1. If -1 is given, it is equivalent to when the fanout
-            is greater or equal to the number of neighbors and replacement
-            is false, in which case all the neighbors will be selected.
-            Otherwise, it will pick the minimum number of neighbors between
-            the fanout value and the total number of neighbors.
-        replace: bool
-            Boolean indicating whether the sample is preformed with or
-            without replacement. If True, a value can be selected multiple
-            times. Otherwise, each value can be selected only once.
-        return_eids: bool
-            Boolean indicating whether edge IDs need to be returned, typically
-            used when edge features are required.
-        """
-        # Ensure nodes is 1-D tensor.
-        assert nodes.dim() == 1, "Nodes should be 1-D tensor."
-        assert fanout >= 0 or fanout == -1, "Fanout shoud have value >= 0 or -1"
-        return self._c_csc_graph.sample_neighbors(
-            nodes, [fanout], replace, return_eids
-        )
-
-    def sample_etype_neighbors(
-        self,
-        nodes: torch.Tensor,
-=======
->>>>>>> db8f27f3
         fanouts: torch.Tensor,
         replace: bool = False,
         return_eids: bool = False,
