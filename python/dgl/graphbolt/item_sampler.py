"""Item Sampler"""

from collections.abc import Mapping
from functools import partial
from typing import Callable, Iterator, Optional, Union

import numpy as np
import torch
import torch.distributed as dist
from torch.utils.data import Dataset, default_collate, Sampler
from torch.utils.data.dataloader import _collate_fn_t, _worker_init_fn_t
from torchdata.dataloader2.dataloader2 import DataLoader2Iterator
from torchdata.datapipes.iter import IterableWrapper, IterDataPipe

from ..base import dgl_warning

from ..batch import batch as dgl_batch
from ..heterograph import DGLGraph
from .internal import calculate_range
from .itemset import ItemSet, ItemSetDict
from .minibatch import MiniBatch

__all__ = [
    "ItemSampler",
    "DistributedItemSampler",
    "minibatcher_default",
    "ItemSampler2",
    "ItemSampler3",
]


def minibatcher_default(batch, names):
    """Default minibatcher which maps a list of items to a `MiniBatch` with the
    same names as the items. The names of items are supposed to be provided
    and align with the data attributes of `MiniBatch`. If any unknown item name
    is provided, exception will be raised. If the names of items are not
    provided, the item list is returned as is and a warning will be raised.

    Parameters
    ----------
    batch : list
        List of items.
    names : Tuple[str] or None
        Names of items in `batch` with same length. The order should align
        with `batch`.

    Returns
    -------
    MiniBatch
        A minibatch.
    """
    if names is None:
        dgl_warning(
            "Failed to map item list to `MiniBatch` as the names of items are "
            "not provided. Please provide a customized `MiniBatcher`. "
            "The item list is returned as is."
        )
        return batch
    if len(names) == 1:
        # Handle the case of single item: batch = tensor([0, 1, 2, 3]), names =
        # ("seed_nodes",) as `zip(batch, names)` will iterate over the tensor
        # instead of the batch.
        init_data = {names[0]: batch}
    else:
        if isinstance(batch, Mapping):
            init_data = {
                name: {k: v[i] for k, v in batch.items()}
                for i, name in enumerate(names)
            }
        else:
            init_data = {name: item for item, name in zip(batch, names)}
    minibatch = MiniBatch()
    # TODO(#7254): Hacks for original `seed_nodes` and `node_pairs`, which need
    # to be cleaned up later.
    if "node_pairs" in names:
        pos_seeds = init_data["node_pairs"]
        # Build negative graph.
        if "negative_srcs" in names and "negative_dsts" in names:
            neg_srcs = init_data["negative_srcs"]
            neg_dsts = init_data["negative_dsts"]
            (
                init_data["seeds"],
                init_data["labels"],
                init_data["indexes"],
            ) = _construct_seeds(
                pos_seeds, neg_srcs=neg_srcs, neg_dsts=neg_dsts
            )
        elif "negative_srcs" in names:
            neg_srcs = init_data["negative_srcs"]
            (
                init_data["seeds"],
                init_data["labels"],
                init_data["indexes"],
            ) = _construct_seeds(pos_seeds, neg_srcs=neg_srcs)
        elif "negative_dsts" in names:
            neg_dsts = init_data["negative_dsts"]
            (
                init_data["seeds"],
                init_data["labels"],
                init_data["indexes"],
            ) = _construct_seeds(pos_seeds, neg_dsts=neg_dsts)
        else:
            init_data["seeds"] = pos_seeds
    for name, item in init_data.items():
        if not hasattr(minibatch, name):
            dgl_warning(
                f"Unknown item name '{name}' is detected and added into "
                "`MiniBatch`. You probably need to provide a customized "
                "`MiniBatcher`."
            )
        # TODO(#7254): Hacks for original `seed_nodes` and `node_pairs`, which
        # need to be cleaned up later.
        if name == "seed_nodes":
            name = "seeds"
        if name in ("node_pairs", "negative_srcs", "negative_dsts"):
            continue
        setattr(minibatch, name, item)
    return minibatch


class ItemShufflerAndBatcher:
    """A shuffler to shuffle items and create batches.

    This class is used internally by :class:`ItemSampler` to shuffle items and
    create batches. It is not supposed to be used directly. The intention of
    this class is to avoid time-consuming iteration over :class:`ItemSet`. As
    an optimization, it slices from the :class:`ItemSet` via indexing first,
    then shuffle and create batches.

    Parameters
    ----------
    item_set : ItemSet
        Data to be iterated.
    shuffle : bool
        Option to shuffle before batching.
    batch_size : int
        The size of each batch.
    drop_last : bool
        Option to drop the last batch if it's not full.
    buffer_size : int
        The size of the buffer to store items sliced from the :class:`ItemSet`
        or :class:`ItemSetDict`.
    distributed : bool
        Option to apply on :class:`DistributedItemSampler`.
    drop_uneven_inputs : bool
        Option to make sure the numbers of batches for each replica are the
        same. Applies only when `distributed` is True.
    world_size : int
        The number of model replicas that will be created during Distributed
        Data Parallel (DDP) training. It should be the same as the real world
        size, otherwise it could cause errors. Applies only when `distributed`
        is True.
    rank : int
        The rank of the current replica. Applies only when `distributed` is
        True.
    rng : np.random.Generator
        The random number generator to use for shuffling.
    """

    def __init__(
        self,
        item_set: ItemSet,
        shuffle: bool,
        batch_size: int,
        drop_last: bool,
        buffer_size: int,
        distributed: Optional[bool] = False,
        drop_uneven_inputs: Optional[bool] = False,
        world_size: Optional[int] = 1,
        rank: Optional[int] = 0,
        rng: Optional[np.random.Generator] = None,
    ):
        self._item_set = item_set
        self._shuffle = shuffle
        self._batch_size = batch_size
        self._drop_last = drop_last
        self._buffer_size = buffer_size
        # Round up the buffer size to the nearest multiple of batch size.
        self._buffer_size = (
            (self._buffer_size + batch_size - 1) // batch_size * batch_size
        )
        self._distributed = distributed
        self._drop_uneven_inputs = drop_uneven_inputs
        self._num_replicas = world_size
        self._rank = rank
        self._rng = rng

    def _collate_batch(self, buffer, indices, offsets=None):
        """Collate a batch from the buffer. For internal use only."""
        if isinstance(buffer, torch.Tensor):
            # For item set that's initialized with integer or single tensor,
            # `buffer` is a tensor.
            # return torch.index_select(buffer, dim=0, index=indices)
            return buffer[indices] # test for original impl.
        elif isinstance(buffer, list) and isinstance(buffer[0], DGLGraph):
            # For item set that's initialized with a list of
            # DGLGraphs, `buffer` is a list of DGLGraphs.
            return dgl_batch([buffer[idx] for idx in indices])
        elif isinstance(buffer, tuple):
            # For item set that's initialized with a tuple of items,
            # `buffer` is a tuple of tensors.
            return tuple(item[indices] for item in buffer)
        elif isinstance(buffer, Mapping):
            # For item set that's initialized with a dict of items,
            # `buffer` is a dict of tensors/lists/tuples.
            keys = list(buffer.keys())
            key_indices = torch.searchsorted(offsets, indices, right=True) - 1
            batch = {}
            for j, key in enumerate(keys):
                mask = (key_indices == j).nonzero().squeeze(1)
                if len(mask) == 0:
                    continue
                batch[key] = self._collate_batch(
                    buffer[key], indices[mask] - offsets[j]
                )
            return batch
        raise TypeError(f"Unsupported buffer type {type(buffer).__name__}.")

    def _calculate_offsets(self, buffer):
        """Calculate offsets for each item in buffer. For internal use only."""
        if not isinstance(buffer, Mapping):
            return None
        offsets = [0]
        for value in buffer.values():
            if isinstance(value, torch.Tensor):
                offsets.append(offsets[-1] + len(value))
            elif isinstance(value, tuple):
                offsets.append(offsets[-1] + len(value[0]))
            else:
                raise TypeError(
                    f"Unsupported buffer type {type(value).__name__}."
                )
        return torch.tensor(offsets)

    def __iter__(self):
        worker_info = torch.utils.data.get_worker_info()
        if worker_info is not None:
            num_workers = worker_info.num_workers
            worker_id = worker_info.id
        else:
            num_workers = 1
            worker_id = 0
        buffer = None
        total = len(self._item_set)
        start_offset, assigned_count, output_count = calculate_range(
            self._distributed,
            total,
            self._num_replicas,
            self._rank,
            num_workers,
            worker_id,
            self._batch_size,
            self._drop_last,
            self._drop_uneven_inputs,
        )
        start = 0
        while start < assigned_count:
            end = min(start + self._buffer_size, assigned_count)
            buffer = self._item_set[start_offset + start : start_offset + end]
            indices = torch.arange(end - start)
            if self._shuffle:
                self._rng.shuffle(indices.numpy())
            offsets = self._calculate_offsets(buffer)
            for i in range(0, len(indices), self._batch_size):
                if output_count <= 0:
                    break
                batch_indices = indices[
                    i : i + min(self._batch_size, output_count)
                ]
                output_count -= self._batch_size
                yield self._collate_batch(buffer, batch_indices, offsets)
            buffer = None
            start = end


class ItemSampler(IterDataPipe):
    """A sampler to iterate over input items and create subsets.

    Input items could be node IDs, node pairs with or without labels, node
    pairs with negative sources/destinations, DGLGraphs and heterogeneous
    counterparts.

    Note: This class `ItemSampler` is not decorated with
    `torchdata.datapipes.functional_datapipe` on purpose. This indicates it
    does not support function-like call. But any iterable datapipes from
    `torchdata` can be further appended.

    Parameters
    ----------
    item_set : Union[ItemSet, ItemSetDict]
        Data to be sampled.
    batch_size : int
        The size of each batch.
    minibatcher : Optional[Callable]
        A callable that takes in a list of items and returns a `MiniBatch`.
    drop_last : bool
        Option to drop the last batch if it's not full.
    shuffle : bool
        Option to shuffle before sample.
    use_indexing : bool
        Option to use indexing to slice items from the item set. This is an
        optimization to avoid time-consuming iteration over the item set. If
        the item set does not support indexing, this option will be disabled
        automatically. If the item set supports indexing but the user wants to
        disable it, this option can be set to False. By default, it is set to
        True.
    buffer_size : int
        The size of the buffer to store items sliced from the :class:`ItemSet`
        or :class:`ItemSetDict`. By default, it is set to -1, which means the
        buffer size will be set as the total number of items in the item set if
        indexing is supported. If indexing is not supported, it is set to 10 *
        batch size. If the item set is too large, it is recommended to set a
        smaller buffer size to avoid out of memory error. As items are shuffled
        within each buffer, a smaller buffer size may incur less randomness and
        such less randomness can further affect the training performance such as
        convergence speed and accuracy. Therefore, it is recommended to set a
        larger buffer size if possible.

    Examples
    --------
    1. Node IDs.

    >>> import torch
    >>> from dgl import graphbolt as gb
    >>> item_set = gb.ItemSet(torch.arange(0, 10), names="seed_nodes")
    >>> item_sampler = gb.ItemSampler(
    ...     item_set, batch_size=4, shuffle=False, drop_last=False
    ... )
    >>> next(iter(item_sampler))
    MiniBatch(seed_nodes=tensor([0, 1, 2, 3]), node_pairs=None, labels=None,
        negative_srcs=None, negative_dsts=None, sampled_subgraphs=None,
        input_nodes=None, node_features=None, edge_features=None,
        compacted_node_pairs=None, compacted_negative_srcs=None,
        compacted_negative_dsts=None)

    2. Node pairs.

    >>> item_set = gb.ItemSet(torch.arange(0, 20).reshape(-1, 2),
    ...     names="node_pairs")
    >>> item_sampler = gb.ItemSampler(
    ...     item_set, batch_size=4, shuffle=False, drop_last=False
    ... )
    >>> next(iter(item_sampler))
    MiniBatch(seed_nodes=None,
        node_pairs=(tensor([0, 2, 4, 6]), tensor([1, 3, 5, 7])),
        labels=None, negative_srcs=None, negative_dsts=None,
        sampled_subgraphs=None, input_nodes=None, node_features=None,
        edge_features=None, compacted_node_pairs=None,
        compacted_negative_srcs=None, compacted_negative_dsts=None)

    3. Node pairs and labels.

    >>> item_set = gb.ItemSet(
    ...     (torch.arange(0, 20).reshape(-1, 2), torch.arange(10, 20)),
    ...     names=("node_pairs", "labels")
    ... )
    >>> item_sampler = gb.ItemSampler(
    ...     item_set, batch_size=4, shuffle=False, drop_last=False
    ... )
    >>> next(iter(item_sampler))
    MiniBatch(seed_nodes=None,
        node_pairs=(tensor([0, 2, 4, 6]), tensor([1, 3, 5, 7])),
        labels=tensor([10, 11, 12, 13]), negative_srcs=None,
        negative_dsts=None, sampled_subgraphs=None, input_nodes=None,
        node_features=None, edge_features=None, compacted_node_pairs=None,
        compacted_negative_srcs=None, compacted_negative_dsts=None)

    4. Node pairs and negative destinations.

    >>> node_pairs = torch.arange(0, 20).reshape(-1, 2)
    >>> negative_dsts = torch.arange(10, 30).reshape(-1, 2)
    >>> item_set = gb.ItemSet((node_pairs, negative_dsts), names=("node_pairs",
    ...     "negative_dsts"))
    >>> item_sampler = gb.ItemSampler(
    ...     item_set, batch_size=4, shuffle=False, drop_last=False
    ... )
    >>> next(iter(item_sampler))
    MiniBatch(seed_nodes=None,
        node_pairs=(tensor([0, 2, 4, 6]), tensor([1, 3, 5, 7])),
        labels=None, negative_srcs=None,
        negative_dsts=tensor([[10, 11],
        [12, 13],
        [14, 15],
        [16, 17]]), sampled_subgraphs=None, input_nodes=None,
        node_features=None, edge_features=None, compacted_node_pairs=None,
        compacted_negative_srcs=None, compacted_negative_dsts=None)

    5. DGLGraphs.

    >>> import dgl
    >>> graphs = [ dgl.rand_graph(10, 20) for _ in range(5) ]
    >>> item_set = gb.ItemSet(graphs)
    >>> item_sampler = gb.ItemSampler(item_set, 3)
    >>> list(item_sampler)
    [Graph(num_nodes=30, num_edges=60,
      ndata_schemes={}
      edata_schemes={}),
     Graph(num_nodes=20, num_edges=40,
      ndata_schemes={}
      edata_schemes={})]

    6. Further process batches with other datapipes such as
    :class:`torchdata.datapipes.iter.Mapper`.

    >>> item_set = gb.ItemSet(torch.arange(0, 10))
    >>> data_pipe = gb.ItemSampler(item_set, 4)
    >>> def add_one(batch):
    ...     return batch + 1
    >>> data_pipe = data_pipe.map(add_one)
    >>> list(data_pipe)
    [tensor([1, 2, 3, 4]), tensor([5, 6, 7, 8]), tensor([ 9, 10])]

    7. Heterogeneous node IDs.

    >>> ids = {
    ...     "user": gb.ItemSet(torch.arange(0, 5), names="seed_nodes"),
    ...     "item": gb.ItemSet(torch.arange(0, 6), names="seed_nodes"),
    ... }
    >>> item_set = gb.ItemSetDict(ids)
    >>> item_sampler = gb.ItemSampler(item_set, batch_size=4)
    >>> next(iter(item_sampler))
    MiniBatch(seed_nodes={'user': tensor([0, 1, 2, 3])}, node_pairs=None,
    labels=None, negative_srcs=None, negative_dsts=None, sampled_subgraphs=None,
    input_nodes=None, node_features=None, edge_features=None,
    compacted_node_pairs=None, compacted_negative_srcs=None,
    compacted_negative_dsts=None)

    8. Heterogeneous node pairs.

    >>> node_pairs_like = torch.arange(0, 10).reshape(-1, 2)
    >>> node_pairs_follow = torch.arange(10, 20).reshape(-1, 2)
    >>> item_set = gb.ItemSetDict({
    ...     "user:like:item": gb.ItemSet(
    ...         node_pairs_like, names="node_pairs"),
    ...     "user:follow:user": gb.ItemSet(
    ...         node_pairs_follow, names="node_pairs"),
    ... })
    >>> item_sampler = gb.ItemSampler(item_set, batch_size=4)
    >>> next(iter(item_sampler))
    MiniBatch(seed_nodes=None,
        node_pairs={'user:like:item':
            (tensor([0, 2, 4, 6]), tensor([1, 3, 5, 7]))},
        labels=None, negative_srcs=None, negative_dsts=None,
        sampled_subgraphs=None, input_nodes=None, node_features=None,
        edge_features=None, compacted_node_pairs=None,
        compacted_negative_srcs=None, compacted_negative_dsts=None)

    9. Heterogeneous node pairs and labels.

    >>> node_pairs_like = torch.arange(0, 10).reshape(-1, 2)
    >>> labels_like = torch.arange(0, 10)
    >>> node_pairs_follow = torch.arange(10, 20).reshape(-1, 2)
    >>> labels_follow = torch.arange(10, 20)
    >>> item_set = gb.ItemSetDict({
    ...     "user:like:item": gb.ItemSet((node_pairs_like, labels_like),
    ...         names=("node_pairs", "labels")),
    ...     "user:follow:user": gb.ItemSet((node_pairs_follow, labels_follow),
    ...         names=("node_pairs", "labels")),
    ... })
    >>> item_sampler = gb.ItemSampler(item_set, batch_size=4)
    >>> next(iter(item_sampler))
    MiniBatch(seed_nodes=None,
        node_pairs={'user:like:item':
            (tensor([0, 2, 4, 6]), tensor([1, 3, 5, 7]))},
        labels={'user:like:item': tensor([0, 1, 2, 3])},
        negative_srcs=None, negative_dsts=None, sampled_subgraphs=None,
        input_nodes=None, node_features=None, edge_features=None,
        compacted_node_pairs=None, compacted_negative_srcs=None,
        compacted_negative_dsts=None)

    10. Heterogeneous node pairs and negative destinations.

    >>> node_pairs_like = torch.arange(0, 10).reshape(-1, 2)
    >>> negative_dsts_like = torch.arange(10, 20).reshape(-1, 2)
    >>> node_pairs_follow = torch.arange(20, 30).reshape(-1, 2)
    >>> negative_dsts_follow = torch.arange(30, 40).reshape(-1, 2)
    >>> item_set = gb.ItemSetDict({
    ...     "user:like:item": gb.ItemSet((node_pairs_like, negative_dsts_like),
    ...         names=("node_pairs", "negative_dsts")),
    ...     "user:follow:user": gb.ItemSet((node_pairs_follow,
    ...         negative_dsts_follow), names=("node_pairs", "negative_dsts")),
    ... })
    >>> item_sampler = gb.ItemSampler(item_set, batch_size=4)
    >>> next(iter(item_sampler))
    MiniBatch(seed_nodes=None,
        node_pairs={'user:like:item':
            (tensor([0, 2, 4, 6]), tensor([1, 3, 5, 7]))},
        labels=None, negative_srcs=None,
        negative_dsts={'user:like:item': tensor([[10, 11],
        [12, 13],
        [14, 15],
        [16, 17]])}, sampled_subgraphs=None, input_nodes=None,
        node_features=None, edge_features=None, compacted_node_pairs=None,
        compacted_negative_srcs=None, compacted_negative_dsts=None)
    """

    def __init__(
        self,
        item_set: Union[ItemSet, ItemSetDict],
        batch_size: int,
        minibatcher: Optional[Callable] = minibatcher_default,
        drop_last: Optional[bool] = False,
        shuffle: Optional[bool] = False,
        # [TODO][Rui] For now, it's a temporary knob to disable indexing. In
        # the future, we will enable indexing for all the item sets.
        use_indexing: Optional[bool] = True,
        buffer_size: Optional[int] = -1,
    ) -> None:
        super().__init__()
        self._names = item_set.names
        # Check if the item set supports indexing.
        indexable = True
        try:
            item_set[0]
        except TypeError:
            indexable = False
        self._use_indexing = use_indexing and indexable
        self._item_set = (
            item_set if self._use_indexing else IterableWrapper(item_set)
        )
        if buffer_size == -1:
            if indexable:
                # Set the buffer size to the total number of items in the item
                # set if indexing is supported and the buffer size is not
                # specified.
                buffer_size = len(self._item_set)
            else:
                # Set the buffer size to 10 * batch size if indexing is not
                # supported and the buffer size is not specified.
                buffer_size = 10 * batch_size
        self._buffer_size = buffer_size
        self._batch_size = batch_size
        self._minibatcher = minibatcher
        self._drop_last = drop_last
        self._shuffle = shuffle
        self._distributed = False
        self._drop_uneven_inputs = False
        self._world_size = None
        self._rank = None
        self._rng = np.random.default_rng()

    def _organize_items(self, data_pipe) -> None:
        # Shuffle before batch.
        if self._shuffle:
            data_pipe = data_pipe.shuffle(buffer_size=self._buffer_size)

        # Batch.
        data_pipe = data_pipe.batch(
            batch_size=self._batch_size,
            drop_last=self._drop_last,
        )

        return data_pipe

    @staticmethod
    def _collate(batch):
        """Collate items into a batch. For internal use only."""
        data = next(iter(batch))
        if isinstance(data, DGLGraph):
            return dgl_batch(batch)
        elif isinstance(data, Mapping):
            assert len(data) == 1, "Only one type of data is allowed."
            # Collect all the keys.
            keys = {key for item in batch for key in item.keys()}
            # Collate each key.
            return {
                key: default_collate(
                    [item[key] for item in batch if key in item]
                )
                for key in keys
            }
        return default_collate(batch)

    def __iter__(self) -> Iterator:
        if self._use_indexing:
            seed = self._rng.integers(0, np.iinfo(np.int32).max)
            data_pipe = IterableWrapper(
                ItemShufflerAndBatcher(
                    self._item_set,
                    self._shuffle,
                    self._batch_size,
                    self._drop_last,
                    self._buffer_size,
                    distributed=self._distributed,
                    drop_uneven_inputs=self._drop_uneven_inputs,
                    world_size=self._world_size,
                    rank=self._rank,
                    rng=np.random.default_rng(seed),
                )
            )
        else:
            # Organize items.
            data_pipe = self._organize_items(self._item_set)

            # Collate.
            data_pipe = data_pipe.collate(collate_fn=self._collate)

        # Map to minibatch.
        data_pipe = data_pipe.map(partial(self._minibatcher, names=self._names))

        return iter(data_pipe)


class DistributedItemSampler(ItemSampler):
    """A sampler to iterate over input items and create subsets distributedly.

    This sampler creates a distributed subset of items from the given data set,
    which can be used for training with PyTorch's Distributed Data Parallel
    (DDP). The items can be node IDs, node pairs with or without labels, node
    pairs with negative sources/destinations, DGLGraphs, or heterogeneous
    counterparts. The original item set is split such that each replica
    (process) receives an exclusive subset.

    Note: The items will be first split onto each replica, then get shuffled
    (if needed) and batched. Therefore, each replica will always get a same set
    of items.

    Note: This class `DistributedItemSampler` is not decorated with
    `torchdata.datapipes.functional_datapipe` on purpose. This indicates it
    does not support function-like call. But any iterable datapipes from
    `torchdata` can be further appended.

    Parameters
    ----------
    item_set : Union[ItemSet, ItemSetDict]
        Data to be sampled.
    batch_size : int
        The size of each batch.
    minibatcher : Optional[Callable]
        A callable that takes in a list of items and returns a `MiniBatch`.
    drop_last : bool
        Option to drop the last batch if it's not full.
    shuffle : bool
        Option to shuffle before sample.
    num_replicas: int
        The number of model replicas that will be created during Distributed
        Data Parallel (DDP) training. It should be the same as the real world
        size, otherwise it could cause errors. By default, it is retrieved from
        the current distributed group.
    drop_uneven_inputs : bool
        Option to make sure the numbers of batches for each replica are the
        same. If some of the replicas have more batches than the others, the
        redundant batches of those replicas will be dropped. If the drop_last
        parameter is also set to True, the last batch will be dropped before the
        redundant batches are dropped.
        Note: When using Distributed Data Parallel (DDP) training, the program
        may hang or error if the a replica has fewer inputs. It is recommended
        to use the Join Context Manager provided by PyTorch to solve this
        problem. Please refer to
        https://pytorch.org/tutorials/advanced/generic_join.html. However, this
        option can be used if the Join Context Manager is not helpful for any
        reason.
    buffer_size : int
        The size of the buffer to store items sliced from the :class:`ItemSet`
        or :class:`ItemSetDict`. By default, it is set to -1, which means the
        buffer size will be set as the total number of items in the item set.
        If the item set is too large, it is recommended to set a smaller buffer
        size to avoid out of memory error. As items are shuffled within each
        buffer, a smaller buffer size may incur less randomness and such less
        randomness can further affect the training performance such as
        convergence speed and accuracy. Therefore, it is recommended to set a
        larger buffer size if possible.

    Examples
    --------
    0. Preparation: DistributedItemSampler needs multi-processing environment to
    work. You need to spawn subprocesses and initialize processing group before
    executing following examples. Due to randomness, the output is not always
    the same as listed below.

    >>> import torch
    >>> from dgl import graphbolt as gb
    >>> item_set = gb.ItemSet(torch.arange(15))
    >>> num_replicas = 4
    >>> batch_size = 2
    >>> mp.spawn(...)

    1. shuffle = False, drop_last = False, drop_uneven_inputs = False.

    >>> item_sampler = gb.DistributedItemSampler(
    >>>     item_set, batch_size=2, shuffle=False, drop_last=False,
    >>>     drop_uneven_inputs=False
    >>> )
    >>> data_loader = gb.DataLoader(item_sampler)
    >>> print(f"Replica#{proc_id}: {list(data_loader)})
    Replica#0: [tensor([0, 1]), tensor([2, 3])]
    Replica#1: [tensor([4, 5]), tensor([6, 7])]
    Replica#2: [tensor([8, 9]), tensor([10, 11])]
    Replica#3: [tensor([12, 13]), tensor([14])]

    2. shuffle = False, drop_last = True, drop_uneven_inputs = False.

    >>> item_sampler = gb.DistributedItemSampler(
    >>>     item_set, batch_size=2, shuffle=False, drop_last=True,
    >>>     drop_uneven_inputs=False
    >>> )
    >>> data_loader = gb.DataLoader(item_sampler)
    >>> print(f"Replica#{proc_id}: {list(data_loader)})
    Replica#0: [tensor([0, 1]), tensor([2, 3])]
    Replica#1: [tensor([4, 5]), tensor([6, 7])]
    Replica#2: [tensor([8, 9]), tensor([10, 11])]
    Replica#3: [tensor([12, 13])]

    3. shuffle = False, drop_last = False, drop_uneven_inputs = True.

    >>> item_sampler = gb.DistributedItemSampler(
    >>>     item_set, batch_size=2, shuffle=False, drop_last=False,
    >>>     drop_uneven_inputs=True
    >>> )
    >>> data_loader = gb.DataLoader(item_sampler)
    >>> print(f"Replica#{proc_id}: {list(data_loader)})
    Replica#0: [tensor([0, 1]), tensor([2, 3])]
    Replica#1: [tensor([4, 5]), tensor([6, 7])]
    Replica#2: [tensor([8, 9]), tensor([10, 11])]
    Replica#3: [tensor([12, 13]), tensor([14])]

    4. shuffle = False, drop_last = True, drop_uneven_inputs = True.

    >>> item_sampler = gb.DistributedItemSampler(
    >>>     item_set, batch_size=2, shuffle=False, drop_last=True,
    >>>     drop_uneven_inputs=True
    >>> )
    >>> data_loader = gb.DataLoader(item_sampler)
    >>> print(f"Replica#{proc_id}: {list(data_loader)})
    Replica#0: [tensor([0, 1])]
    Replica#1: [tensor([4, 5])]
    Replica#2: [tensor([8, 9])]
    Replica#3: [tensor([12, 13])]

    5. shuffle = True, drop_last = True, drop_uneven_inputs = False.

    >>> item_sampler = gb.DistributedItemSampler(
    >>>     item_set, batch_size=2, shuffle=True, drop_last=True,
    >>>     drop_uneven_inputs=False
    >>> )
    >>> data_loader = gb.DataLoader(item_sampler)
    >>> print(f"Replica#{proc_id}: {list(data_loader)})
    (One possible output:)
    Replica#0: [tensor([3, 2]), tensor([0, 1])]
    Replica#1: [tensor([6, 5]), tensor([7, 4])]
    Replica#2: [tensor([8, 10])]
    Replica#3: [tensor([14, 12])]

    6. shuffle = True, drop_last = True, drop_uneven_inputs = True.

    >>> item_sampler = gb.DistributedItemSampler(
    >>>     item_set, batch_size=2, shuffle=True, drop_last=True,
    >>>     drop_uneven_inputs=True
    >>> )
    >>> data_loader = gb.DataLoader(item_sampler)
    >>> print(f"Replica#{proc_id}: {list(data_loader)})
    (One possible output:)
    Replica#0: [tensor([1, 3])]
    Replica#1: [tensor([7, 5])]
    Replica#2: [tensor([11, 9])]
    Replica#3: [tensor([13, 14])]
    """

    def __init__(
        self,
        item_set: Union[ItemSet, ItemSetDict],
        batch_size: int,
        minibatcher: Optional[Callable] = minibatcher_default,
        drop_last: Optional[bool] = False,
        shuffle: Optional[bool] = False,
        drop_uneven_inputs: Optional[bool] = False,
        buffer_size: Optional[int] = -1,
    ) -> None:
        super().__init__(
            item_set,
            batch_size,
            minibatcher,
            drop_last,
            shuffle,
            use_indexing=True,
            buffer_size=buffer_size,
        )
        self._distributed = True
        self._drop_uneven_inputs = drop_uneven_inputs
        if not dist.is_available():
            raise RuntimeError(
                "Distributed item sampler requires distributed package."
            )
        self._world_size = dist.get_world_size()
        self._rank = dist.get_rank()


<<<<<<< HEAD
from typing import List

from torch.utils.data import (  # test for subclassing Dataloader directly.
    DataLoader,
)
from torchdata.datapipes.map import MapDataPipe

from .itemset import ItemSet2, ItemSetDict2


class _deprecated_ItemSampler(MapDataPipe):
    def __init__(
        self,
        item_set: Union[ItemSet2, ItemSetDict2],
        batch_size: int,
        minibatcher: Optional[Callable] = minibatcher_default,
        drop_last: Optional[bool] = False,
        shuffle: Optional[bool] = False,
    ) -> None:
        super().__init__()
        self._item_set = item_set
        self._names = item_set.names
        self._batch_size = batch_size
        self._minibatcher = minibatcher
        self._drop_last = drop_last
        self._shuffle = shuffle

    def __getitem__(self, index): ...


from torchdata.datapipes.iter import Mapper


def _get_numworkers_and_workerid():
    worker_info = torch.utils.data.get_worker_info()
    if worker_info is not None:
        num_workers = worker_info.num_workers
        worker_id = worker_info.id
    else:
        num_workers = 1
        worker_id = 0
    return num_workers, worker_id


class ItemSampler3(Mapper):
    """Experimental. Subclasses IterDataPipe."""

    def __init__(
        self,
        item_set: Union[ItemSet2, ItemSetDict2],
        batch_size: int = 1,
        shuffle: Optional[bool] = False,
        drop_last: bool = False,
        minibatcher: Optional[Callable] = None,
    ):
        self._item_set = item_set
        self._names = item_set.names
        self._batch_size = batch_size
        self._minibatcher = minibatcher
        self._drop_last = drop_last
        self._shuffle = shuffle
        self._data_loader = DataLoader(
            dataset=self._item_set,
            batch_size=self._batch_size,
            shuffle=self._shuffle,
            drop_last=self._drop_last,
            collate_fn=self._collate,
        )
        super().__init__(
            self._data_loader, partial(minibatcher_default, names=self._names)
        )

    @staticmethod
    def _collate(batch):
        """Collate items into a batch. For internal use only."""
        data = next(iter(batch))
        if isinstance(data, DGLGraph):
            return dgl_batch(batch)
        elif isinstance(data, Mapping):
            assert len(data) == 1, "Only one type of data is allowed."
            # Collect all the keys.
            keys = {key for item in batch for key in item.keys()}
            # Collate each key.
            return {
                key: default_collate(
                    [item[key] for item in batch if key in item]
                )
                for key in keys
            }
        return default_collate(batch)


class ItemSampler2(DataLoader):
    """Experimental. Subclasses DataLoader."""

    def __init__(
        self,
        item_set: Union[ItemSet2, ItemSetDict2],
        batch_size: int = 1,
        shuffle: Optional[bool] = False,
        drop_last: bool = False,
        minibatcher: Optional[Callable] = minibatcher_default,
    ):
        self._item_set = item_set
        self._names = item_set.names
        self._batch_size = batch_size
        self._minibatcher = minibatcher
        self._drop_last = drop_last
        self._shuffle = shuffle
        super().__init__(
            dataset=self._item_set,
            batch_size=self._batch_size,
            shuffle=self._shuffle,
            collate_fn=self._collate_fn,
            drop_last=self._drop_last,
        )

    @staticmethod
    def _collate(batch):
        """Collate items into a batch. For internal use only."""
        data = next(iter(batch))
        if isinstance(data, DGLGraph):
            return dgl_batch(batch)
        elif isinstance(data, Mapping):
            assert len(data) == 1, "Only one type of data is allowed."
            # Collect all the keys.
            keys = {key for item in batch for key in item.keys()}
            # Collate each key.
            return {
                key: default_collate(
                    [item[key] for item in batch if key in item]
                )
                for key in keys
            }
        return default_collate(batch)

    def _collate_fn(self, batch: List):
        return self._minibatcher(self._collate(batch), names=self._names)


from torchdata.dataloader2 import DataLoader2


class ItemSampler4(DataLoader2):
    """Experimental. Subclasses DataLoader2."""

    def __init__(
        self,
        item_set: Union[ItemSet2, ItemSetDict2],
        batch_size: int = 1,
        shuffle: Optional[bool] = False,
        drop_last: bool = False,
        minibatcher: Optional[Callable] = minibatcher_default,
    ):
        self._item_set = item_set
        self._names = item_set.names
        self._batch_size = batch_size
        self._minibatcher = minibatcher
        self._drop_last = drop_last
        self._shuffle = shuffle

    def __iter__(self): ...
=======
def _construct_seeds(pos_seeds, neg_srcs=None, neg_dsts=None):
    # For homogeneous graph.
    if isinstance(pos_seeds, torch.Tensor):
        negative_ratio = neg_srcs.size(1) if neg_srcs else neg_dsts.size(1)
        neg_srcs = (
            neg_srcs
            if neg_srcs is not None
            else pos_seeds[:, 0].repeat_interleave(negative_ratio)
        ).view(-1)
        neg_dsts = (
            neg_dsts
            if neg_dsts is not None
            else pos_seeds[:, 1].repeat_interleave(negative_ratio)
        ).view(-1)
        neg_seeds = torch.cat((neg_srcs, neg_dsts)).view(2, -1).T
        seeds = torch.cat((pos_seeds, neg_seeds))
        pos_seeds_num = pos_seeds.size(0)
        labels = torch.empty(seeds.size(0), device=pos_seeds.device)
        labels[:pos_seeds_num] = 1
        labels[pos_seeds_num:] = 0
        pos_indexes = torch.arange(
            0,
            pos_seeds_num,
            device=pos_seeds.device,
        )
        neg_indexes = pos_indexes.repeat_interleave(negative_ratio)
        indexes = torch.cat((pos_indexes, neg_indexes))
    # For heterogeneous graph.
    else:
        negative_ratio = (
            list(neg_srcs.values())[0].size(1)
            if neg_srcs
            else list(neg_dsts.values())[0].size(1)
        )
        seeds = {}
        labels = {}
        indexes = {}
        for etype in pos_seeds:
            neg_src = (
                neg_srcs[etype]
                if neg_srcs is not None
                else pos_seeds[etype][:, 0].repeat_interleave(negative_ratio)
            ).view(-1)
            neg_dst = (
                neg_dsts[etype]
                if neg_dsts is not None
                else pos_seeds[etype][:, 1].repeat_interleave(negative_ratio)
            ).view(-1)
            seeds[etype] = torch.cat(
                (
                    pos_seeds[etype],
                    torch.cat(
                        (
                            neg_src,
                            neg_dst,
                        )
                    )
                    .view(2, -1)
                    .T,
                )
            )
            pos_seeds_num = pos_seeds[etype].size(0)
            labels[etype] = torch.empty(
                seeds[etype].size(0), device=pos_seeds[etype].device
            )
            labels[etype][:pos_seeds_num] = 1
            labels[etype][pos_seeds_num:] = 0
            pos_indexes = torch.arange(
                0,
                pos_seeds_num,
                device=pos_seeds[etype].device,
            )
            neg_indexes = pos_indexes.repeat_interleave(negative_ratio)
            indexes[etype] = torch.cat((pos_indexes, neg_indexes))
    return seeds, labels, indexes
>>>>>>> f0f424f7
<|MERGE_RESOLUTION|>--- conflicted
+++ resolved
@@ -785,7 +785,6 @@
         self._rank = dist.get_rank()
 
 
-<<<<<<< HEAD
 from typing import List
 
 from torch.utils.data import (  # test for subclassing Dataloader directly.
@@ -948,7 +947,6 @@
         self._shuffle = shuffle
 
     def __iter__(self): ...
-=======
 def _construct_seeds(pos_seeds, neg_srcs=None, neg_dsts=None):
     # For homogeneous graph.
     if isinstance(pos_seeds, torch.Tensor):
@@ -1023,5 +1021,4 @@
             )
             neg_indexes = pos_indexes.repeat_interleave(negative_ratio)
             indexes[etype] = torch.cat((pos_indexes, neg_indexes))
-    return seeds, labels, indexes
->>>>>>> f0f424f7
+    return seeds, labels, indexes