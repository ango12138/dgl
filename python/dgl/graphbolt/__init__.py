--- conflicted
+++ resolved
@@ -9,12 +9,9 @@
 from .itemset import *
 from .minibatch_sampler import *
 from .feature_store import *
-<<<<<<< HEAD
 from .copy_to import *
-=======
 from .dataset import *
 from .subgraph_sampler import *
->>>>>>> 2668d62f
 
 
 def load_graphbolt():
