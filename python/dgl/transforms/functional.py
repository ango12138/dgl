##
#   Copyright 2019-2021 Contributors
#
#   Licensed under the Apache License, Version 2.0 (the "License");
#   you may not use this file except in compliance with the License.
#   You may obtain a copy of the License at
#
#       http://www.apache.org/licenses/LICENSE-2.0
#
#   Unless required by applicable law or agreed to in writing, software
#   distributed under the License is distributed on an "AS IS" BASIS,
#   WITHOUT WARRANTIES OR CONDITIONS OF ANY KIND, either express or implied.
#   See the License for the specific language governing permissions and
#   limitations under the License.
#
"""Functional interface for transform"""

from collections.abc import Iterable, Mapping
from collections import defaultdict
import numpy as np
import scipy.sparse as sparse
import scipy.sparse.linalg
import torch as th

from .._ffi.function import _init_api
from ..base import dgl_warning, DGLError, NID, EID
from .. import convert
from ..heterograph import DGLHeteroGraph, DGLBlock
from ..heterograph_index import create_metagraph_index, create_heterograph_from_relations
from ..frame import Frame
from .. import ndarray as nd
from .. import backend as F
from .. import utils, batch
from ..partition import metis_partition_assignment
from ..partition import partition_graph_with_halo
from ..partition import metis_partition
from .. import subgraph

# TO BE DEPRECATED
from .._deprecate.graph import DGLGraph as DGLGraphStale

__all__ = [
    'line_graph',
    'khop_adj',
    'khop_graph',
    'reverse',
    'to_bidirected',
    'to_bidirected_stale',
    'add_reverse_edges',
    'laplacian_lambda_max',
    'knn_graph',
    'segmented_knn_graph',
    'add_edges',
    'add_nodes',
    'remove_edges',
    'remove_nodes',
    'add_self_loop',
    'remove_self_loop',
    'metapath_reachable_graph',
    'compact_graphs',
    'to_block',
    'to_simple',
    'to_simple_graph',
    'as_immutable_graph',
    'sort_csr_by_tag',
    'sort_csc_by_tag',
    'metis_partition_assignment',
    'partition_graph_with_halo',
    'metis_partition',
    'as_heterograph',
    'adj_product_graph',
    'adj_sum_graph',
    'reorder_graph',
    'norm_by_dst',
<<<<<<< HEAD
    'radius_graph',
=======
    'random_walk_pe',
    'laplacian_pe'
>>>>>>> 290b7c25
    ]


def pairwise_squared_distance(x):
    """
    x : (n_samples, n_points, dims)
    return : (n_samples, n_points, n_points)
    """
    x2s = F.sum(x * x, -1, True)
    # assuming that __matmul__ is always implemented (true for PyTorch, MXNet and Chainer)
    return x2s + F.swapaxes(x2s, -1, -2) - 2 * x @ F.swapaxes(x, -1, -2)

#pylint: disable=invalid-name
def knn_graph(x, k, algorithm='bruteforce-blas', dist='euclidean'):
    r"""Construct a graph from a set of points according to k-nearest-neighbor (KNN)
    and return.

    The function transforms the coordinates/features of a point set
    into a directed homogeneous graph. The coordinates of the point
    set is specified as a matrix whose rows correspond to points and
    columns correspond to coordinate/feature dimensions.

    The nodes of the returned graph correspond to the points, where the predecessors
    of each point are its k-nearest neighbors measured by the chosen distance.

    If :attr:`x` is a 3D tensor, then each submatrix will be transformed
    into a separate graph. DGL then composes the graphs into a large
    graph of multiple connected components.

    See :doc:`the benchmark <../api/python/knn_benchmark>` for a complete benchmark result.

    Parameters
    ----------
    x : Tensor
        The point coordinates. It can be either on CPU or GPU.

        * If is 2D, ``x[i]`` corresponds to the i-th node in the KNN graph.

        * If is 3D, ``x[i]`` corresponds to the i-th KNN graph and
          ``x[i][j]`` corresponds to the j-th node in the i-th KNN graph.
    k : int
        The number of nearest neighbors per node.
    algorithm : str, optional
        Algorithm used to compute the k-nearest neighbors.

        * 'bruteforce-blas' will first compute the distance matrix
          using BLAS matrix multiplication operation provided by
          backend frameworks. Then use topk algorithm to get
          k-nearest neighbors. This method is fast when the point
          set is small but has :math:`O(N^2)` memory complexity where
          :math:`N` is the number of points.

        * 'bruteforce' will compute distances pair by pair and
          directly select the k-nearest neighbors during distance
          computation. This method is slower than 'bruteforce-blas'
          but has less memory overhead (i.e., :math:`O(Nk)` where :math:`N`
          is the number of points, :math:`k` is the number of nearest
          neighbors per node) since we do not need to store all distances.

        * 'bruteforce-sharemem' (CUDA only) is similar to 'bruteforce'
          but use shared memory in CUDA devices for buffer. This method is
          faster than 'bruteforce' when the dimension of input points
          is not large. This method is only available on CUDA device.

        * 'kd-tree' will use the kd-tree algorithm (CPU only).
          This method is suitable for low-dimensional data (e.g. 3D
          point clouds)

        * 'nn-descent' is an approximate approach from paper
          `Efficient k-nearest neighbor graph construction for generic similarity
          measures <https://www.cs.princeton.edu/cass/papers/www11.pdf>`_. This method
          will search for nearest neighbor candidates in "neighbors' neighbors".

        (default: 'bruteforce-blas')
    dist : str, optional
        The distance metric used to compute distance between points. It can be the following
        metrics:
        * 'euclidean': Use Euclidean distance (L2 norm) :math:`\sqrt{\sum_{i} (x_{i} - y_{i})^{2}}`.
        * 'cosine': Use cosine distance.
        (default: 'euclidean')

    Returns
    -------
    DGLGraph
        The constructed graph. The node IDs are in the same order as :attr:`x`.

    Examples
    --------

    The following examples use PyTorch backend.

    >>> import dgl
    >>> import torch

    When :attr:`x` is a 2D tensor, a single KNN graph is constructed.

    >>> x = torch.tensor([[0.0, 0.0, 1.0],
    ...                   [1.0, 0.5, 0.5],
    ...                   [0.5, 0.2, 0.2],
    ...                   [0.3, 0.2, 0.4]])
    >>> knn_g = dgl.knn_graph(x, 2)  # Each node has two predecessors
    >>> knn_g.edges()
    (tensor([0, 1, 2, 2, 2, 3, 3, 3]), tensor([0, 1, 1, 2, 3, 0, 2, 3]))

    When :attr:`x` is a 3D tensor, DGL constructs multiple KNN graphs and
    and then composes them into a graph of multiple connected components.

    >>> x1 = torch.tensor([[0.0, 0.0, 1.0],
    ...                    [1.0, 0.5, 0.5],
    ...                    [0.5, 0.2, 0.2],
    ...                    [0.3, 0.2, 0.4]])
    >>> x2 = torch.tensor([[0.0, 1.0, 1.0],
    ...                    [0.3, 0.3, 0.3],
    ...                    [0.4, 0.4, 1.0],
    ...                    [0.3, 0.8, 0.2]])
    >>> x = torch.stack([x1, x2], dim=0)
    >>> knn_g = dgl.knn_graph(x, 2)  # Each node has two predecessors
    >>> knn_g.edges()
    (tensor([0, 1, 2, 2, 2, 3, 3, 3, 4, 5, 5, 5, 6, 6, 7, 7]),
     tensor([0, 1, 1, 2, 3, 0, 2, 3, 4, 5, 6, 7, 4, 6, 5, 7]))
    """
    # check invalid k
    if k <= 0:
        raise DGLError("Invalid k value. expect k > 0, got k = {}".format(k))

    # check empty point set
    if F.shape(x)[0] == 0:
        raise DGLError("Find empty point set")

    if algorithm == 'bruteforce-blas':
        return _knn_graph_blas(x, k, dist=dist)
    else:
        if F.ndim(x) == 3:
            x_size = tuple(F.shape(x))
            x = F.reshape(x, (x_size[0] * x_size[1], x_size[2]))
            x_seg = x_size[0] * [x_size[1]]
        else:
            x_seg = [F.shape(x)[0]]
        out = knn(k, x, x_seg, algorithm=algorithm, dist=dist)
        row, col = out[1], out[0]
        return convert.graph((row, col))

def _knn_graph_blas(x, k, dist='euclidean'):
    r"""Construct a graph from a set of points according to k-nearest-neighbor (KNN).

    This function first compute the distance matrix using BLAS matrix multiplication
    operation provided by backend frameworks. Then use topk algorithm to get
    k-nearest neighbors.

    Parameters
    ----------
    x : Tensor
        The point coordinates. It can be either on CPU or GPU.

        * If is 2D, ``x[i]`` corresponds to the i-th node in the KNN graph.

        * If is 3D, ``x[i]`` corresponds to the i-th KNN graph and
          ``x[i][j]`` corresponds to the j-th node in the i-th KNN graph.
    k : int
        The number of nearest neighbors per node.
    dist : str, optional
        The distance metric used to compute distance between points. It can be the following
        metrics:
        * 'euclidean': Use Euclidean distance (L2 norm) :math:`\sqrt{\sum_{i} (x_{i} - y_{i})^{2}}`.
        * 'cosine': Use cosine distance.
        (default: 'euclidean')
    """
    if F.ndim(x) == 2:
        x = F.unsqueeze(x, 0)
    n_samples, n_points, _ = F.shape(x)

    if k > n_points:
        dgl_warning("'k' should be less than or equal to the number of points in 'x'" \
                    "expect k <= {0}, got k = {1}, use k = {0}".format(n_points, k))
        k = n_points

    # if use cosine distance, normalize input points first
    # thus we can use euclidean distance to find knn equivalently.
    if dist == 'cosine':
        l2_norm = lambda v: F.sqrt(F.sum(v * v, dim=2, keepdims=True))
        x = x / (l2_norm(x) + 1e-5)

    ctx = F.context(x)
    dist = pairwise_squared_distance(x)
    k_indices = F.astype(F.argtopk(dist, k, 2, descending=False), F.int64)
    # index offset for each sample
    offset = F.arange(0, n_samples, ctx=ctx) * n_points
    offset = F.unsqueeze(offset, 1)
    src = F.reshape(k_indices, (n_samples, n_points * k))
    src = F.unsqueeze(src, 0) + offset
    dst = F.repeat(F.arange(0, n_points, ctx=ctx), k, dim=0)
    dst = F.unsqueeze(dst, 0) + offset
    return convert.graph((F.reshape(src, (-1,)), F.reshape(dst, (-1,))))

#pylint: disable=invalid-name
def segmented_knn_graph(x, k, segs, algorithm='bruteforce-blas', dist='euclidean'):
    r"""Construct multiple graphs from multiple sets of points according to
    k-nearest-neighbor (KNN) and return.

    Compared with :func:`dgl.knn_graph`, this allows multiple point sets with
    different capacity. The points from different sets are stored contiguously
    in the :attr:`x` tensor.
    :attr:`segs` specifies the number of points in each point set. The
    function constructs a KNN graph for each point set, where the predecessors
    of each point are its k-nearest neighbors measured by the Euclidean distance.
    DGL then composes all KNN graphs
    into a graph with multiple connected components.

    Parameters
    ----------
    x : Tensor
        Coordinates/features of points. Must be 2D. It can be either on CPU or GPU.
    k : int
        The number of nearest neighbors per node.
    segs : list[int]
        Number of points in each point set. The numbers in :attr:`segs`
        must sum up to the number of rows in :attr:`x`.
    algorithm : str, optional
        Algorithm used to compute the k-nearest neighbors.

        * 'bruteforce-blas' will first compute the distance matrix
          using BLAS matrix multiplication operation provided by
          backend frameworks. Then use topk algorithm to get
          k-nearest neighbors. This method is fast when the point
          set is small but has :math:`O(N^2)` memory complexity where
          :math:`N` is the number of points.

        * 'bruteforce' will compute distances pair by pair and
          directly select the k-nearest neighbors during distance
          computation. This method is slower than 'bruteforce-blas'
          but has less memory overhead (i.e., :math:`O(Nk)` where :math:`N`
          is the number of points, :math:`k` is the number of nearest
          neighbors per node) since we do not need to store all distances.

        * 'bruteforce-sharemem' (CUDA only) is similar to 'bruteforce'
          but use shared memory in CUDA devices for buffer. This method is
          faster than 'bruteforce' when the dimension of input points
          is not large. This method is only available on CUDA device.

        * 'kd-tree' will use the kd-tree algorithm (CPU only).
          This method is suitable for low-dimensional data (e.g. 3D
          point clouds)

        * 'nn-descent' is an approximate approach from paper
          `Efficient k-nearest neighbor graph construction for generic similarity
          measures <https://www.cs.princeton.edu/cass/papers/www11.pdf>`_. This method
          will search for nearest neighbor candidates in "neighbors' neighbors".

        (default: 'bruteforce-blas')
    dist : str, optional
        The distance metric used to compute distance between points. It can be the following
        metrics:
        * 'euclidean': Use Euclidean distance (L2 norm) :math:`\sqrt{\sum_{i} (x_{i} - y_{i})^{2}}`.
        * 'cosine': Use cosine distance.
        (default: 'euclidean')

    Returns
    -------
    DGLGraph
        The graph. The node IDs are in the same order as :attr:`x`.

    Examples
    --------

    The following examples use PyTorch backend.

    >>> import dgl
    >>> import torch

    In the example below, the first point set has three points
    and the second point set has four points.

    >>> # Features/coordinates of the first point set
    >>> x1 = torch.tensor([[0.0, 0.5, 0.2],
    ...                    [0.1, 0.3, 0.2],
    ...                    [0.4, 0.2, 0.2]])
    >>> # Features/coordinates of the second point set
    >>> x2 = torch.tensor([[0.3, 0.2, 0.1],
    ...                    [0.5, 0.2, 0.3],
    ...                    [0.1, 0.1, 0.2],
    ...                    [0.6, 0.3, 0.3]])
    >>> x = torch.cat([x1, x2], dim=0)
    >>> segs = [x1.shape[0], x2.shape[0]]
    >>> knn_g = dgl.segmented_knn_graph(x, 2, segs)
    >>> knn_g.edges()
    (tensor([0, 0, 1, 1, 1, 2, 3, 3, 4, 4, 5, 5, 6, 6]),
     tensor([0, 1, 0, 1, 2, 2, 3, 5, 4, 6, 3, 5, 4, 6]))
    """
    # check invalid k
    if k <= 0:
        raise DGLError("Invalid k value. expect k > 0, got k = {}".format(k))

    # check empty point set
    if F.shape(x)[0] == 0:
        raise DGLError("Find empty point set")

    if algorithm == 'bruteforce-blas':
        return _segmented_knn_graph_blas(x, k, segs, dist=dist)
    else:
        out = knn(k, x, segs, algorithm=algorithm, dist=dist)
        row, col = out[1], out[0]
        return convert.graph((row, col))

def _segmented_knn_graph_blas(x, k, segs, dist='euclidean'):
    r"""Construct multiple graphs from multiple sets of points according to
    k-nearest-neighbor (KNN).

    This function first compute the distance matrix using BLAS matrix multiplication
    operation provided by backend frameworks. Then use topk algorithm to get
    k-nearest neighbors.

    Parameters
    ----------
    x : Tensor
        Coordinates/features of points. Must be 2D. It can be either on CPU or GPU.
    k : int
        The number of nearest neighbors per node.
    segs : list[int]
        Number of points in each point set. The numbers in :attr:`segs`
        must sum up to the number of rows in :attr:`x`.
    dist : str, optional
        The distance metric used to compute distance between points. It can be the following
        metrics:
        * 'euclidean': Use Euclidean distance (L2 norm) :math:`\sqrt{\sum_{i} (x_{i} - y_{i})^{2}}`.
        * 'cosine': Use cosine distance.
        (default: 'euclidean')
    """
    # if use cosine distance, normalize input points first
    # thus we can use euclidean distance to find knn equivalently.
    if dist == 'cosine':
        l2_norm = lambda v: F.sqrt(F.sum(v * v, dim=1, keepdims=True))
        x = x / (l2_norm(x) + 1e-5)

    n_total_points, _ = F.shape(x)
    offset = np.insert(np.cumsum(segs), 0, 0)
    min_seg_size = np.min(segs)
    if k > min_seg_size:
        dgl_warning("'k' should be less than or equal to the number of points in 'x'" \
                    "expect k <= {0}, got k = {1}, use k = {0}".format(min_seg_size, k))
        k = min_seg_size

    h_list = F.split(x, segs, 0)
    src = [
        F.argtopk(pairwise_squared_distance(h_g), k, 1, descending=False) +
        int(offset[i])
        for i, h_g in enumerate(h_list)]
    src = F.cat(src, 0)
    ctx = F.context(x)
    dst = F.repeat(F.arange(0, n_total_points, ctx=ctx), k, dim=0)
    return convert.graph((F.reshape(src, (-1,)), F.reshape(dst, (-1,))))

def _nndescent_knn_graph(x, k, segs, num_iters=None, max_candidates=None,
                         delta=0.001, sample_rate=0.5, dist='euclidean'):
    r"""Construct multiple graphs from multiple sets of points according to
    **approximate** k-nearest-neighbor using NN-descent algorithm from paper
    `Efficient k-nearest neighbor graph construction for generic similarity
    measures <https://www.cs.princeton.edu/cass/papers/www11.pdf>`_.

    Parameters
    ----------
    x : Tensor
        Coordinates/features of points. Must be 2D. It can be either on CPU or GPU.
    k : int
        The number of nearest neighbors per node.
    segs : list[int]
        Number of points in each point set. The numbers in :attr:`segs`
        must sum up to the number of rows in :attr:`x`.
    num_iters : int, optional
        The maximum number of NN-descent iterations to perform. A value will be
        chosen based on the size of input by default.
        (Default: None)
    max_candidates : int, optional
        The maximum number of candidates to be considered during one iteration.
        Larger values will provide more accurate search results later, but
        potentially at non-negligible computation cost. A value will be chosen
        based on the number of neighbors by default.
        (Default: None)
    delta : float, optional
        A value controls the early abort. This function will abort if
        :math:`k * N * delta > c`, where :math:`N` is the number of points,
        :math:`c` is the number of updates during last iteration.
        (Default: 0.001)
    sample_rate : float, optional
        A value controls how many candidates sampled. It should be a float value
        between 0 and 1. Larger values will provide higher accuracy and converge
        speed but with higher time cost.
        (Default: 0.5)
    dist : str, optional
        The distance metric used to compute distance between points. It can be the following
        metrics:
        * 'euclidean': Use Euclidean distance (L2 norm) :math:`\sqrt{\sum_{i} (x_{i} - y_{i})^{2}}`.
        * 'cosine': Use cosine distance.
        (default: 'euclidean')

    Returns
    -------
    DGLGraph
        The graph. The node IDs are in the same order as :attr:`x`.
    """
    num_points, _ = F.shape(x)
    if isinstance(segs, (tuple, list)):
        segs = F.tensor(segs)
    segs = F.copy_to(segs, F.context(x))

    if max_candidates is None:
        max_candidates = min(60, k)
    if num_iters is None:
        num_iters = max(10, int(round(np.log2(num_points))))
    max_candidates = int(sample_rate * max_candidates)

    # if use cosine distance, normalize input points first
    # thus we can use euclidean distance to find knn equivalently.
    if dist == 'cosine':
        l2_norm = lambda v: F.sqrt(F.sum(v * v, dim=1, keepdims=True))
        x = x / (l2_norm(x) + 1e-5)

    # k must less than or equal to min(segs)
    if k > F.min(segs, dim=0):
        raise DGLError("'k' must be less than or equal to the number of points in 'x'"
                       "expect 'k' <= {}, got 'k' = {}".format(F.min(segs, dim=0), k))
    if delta < 0 or delta > 1:
        raise DGLError("'delta' must in [0, 1], got 'delta' = {}".format(delta))

    offset = F.zeros((F.shape(segs)[0] + 1,), F.dtype(segs), F.context(segs))
    offset[1:] = F.cumsum(segs, dim=0)
    out = F.zeros((2, num_points * k), F.dtype(segs), F.context(segs))

    # points, offsets, out, k, num_iters, max_candidates, delta
    _CAPI_DGLNNDescent(F.to_dgl_nd(x), F.to_dgl_nd(offset),
                       F.zerocopy_to_dgl_ndarray_for_write(out),
                       k, num_iters, max_candidates, delta)
    return out

def knn(k, x, x_segs, y=None, y_segs=None, algorithm='bruteforce', dist='euclidean'):
    r"""For each element in each segment in :attr:`y`, find :attr:`k` nearest
    points in the same segment in :attr:`x`. If :attr:`y` is None, perform a self-query
    over :attr:`x`.

    This function allows multiple point sets with different capacity. The points
    from different sets are stored contiguously in the :attr:`x` and :attr:`y` tensor.
    :attr:`x_segs` and :attr:`y_segs` specifies the number of points in each point set.

    Parameters
    ----------
    k : int
        The number of nearest neighbors per node.
    x : Tensor
        The point coordinates in x. It can be either on CPU or GPU (must be the
        same as :attr:`y`). Must be 2D.
    x_segs : Union[List[int], Tensor]
        Number of points in each point set in :attr:`x`. The numbers in :attr:`x_segs`
        must sum up to the number of rows in :attr:`x`.
    y : Tensor, optional
        The point coordinates in y. It can be either on CPU or GPU (must be the
        same as :attr:`x`). Must be 2D.
        (default: None)
    y_segs : Union[List[int], Tensor], optional
        Number of points in each point set in :attr:`y`. The numbers in :attr:`y_segs`
        must sum up to the number of rows in :attr:`y`.
        (default: None)
    algorithm : str, optional
        Algorithm used to compute the k-nearest neighbors.

        * 'bruteforce' will compute distances pair by pair and
          directly select the k-nearest neighbors during distance
          computation. This method is slower than 'bruteforce-blas'
          but has less memory overhead (i.e., :math:`O(Nk)` where :math:`N`
          is the number of points, :math:`k` is the number of nearest
          neighbors per node) since we do not need to store all distances.

        * 'bruteforce-sharemem' (CUDA only) is similar to 'bruteforce'
          but use shared memory in CUDA devices for buffer. This method is
          faster than 'bruteforce' when the dimension of input points
          is not large. This method is only available on CUDA device.

        * 'kd-tree' will use the kd-tree algorithm (CPU only).
          This method is suitable for low-dimensional data (e.g. 3D
          point clouds)

        * 'nn-descent' is an approximate approach from paper
          `Efficient k-nearest neighbor graph construction for generic similarity
          measures <https://www.cs.princeton.edu/cass/papers/www11.pdf>`_. This method
          will search for nearest neighbor candidates in "neighbors' neighbors".

        Note: Currently, 'nn-descent' only supports self-query cases, i.e. :attr:`y` is None.
        (default: 'bruteforce')
    dist : str, optional
        The distance metric used to compute distance between points. It can be the following
        metrics:
        * 'euclidean': Use Euclidean distance (L2 norm) :math:`\sqrt{\sum_{i} (x_{i} - y_{i})^{2}}`.
        * 'cosine': Use cosine distance.
        (default: 'euclidean')

    Returns
    -------
    Tensor
        Tensor with size `(2, k * num_points(y))`
        The first subtensor contains point indexs in :attr:`y`. The second subtensor contains
        point indexs in :attr:`x`
    """
    # TODO(lygztq) add support for querying different point sets using nn-descent.
    if algorithm == "nn-descent":
        if y is not None or y_segs is not None:
            raise DGLError("Currently 'nn-descent' only supports self-query cases.")
        return _nndescent_knn_graph(x, k, x_segs, dist=dist)

    # self query
    if y is None:
        y = x
        y_segs = x_segs

    assert F.context(x) == F.context(y)
    if isinstance(x_segs, (tuple, list)):
        x_segs = F.tensor(x_segs)
    if isinstance(y_segs, (tuple, list)):
        y_segs = F.tensor(y_segs)
    x_segs = F.copy_to(x_segs, F.context(x))
    y_segs = F.copy_to(y_segs, F.context(y))

    # k shoule be less than or equal to min(x_segs)
    min_num_points = F.min(x_segs, dim=0)
    if k > min_num_points:
        dgl_warning("'k' should be less than or equal to the number of points in 'x'" \
                    "expect k <= {0}, got k = {1}, use k = {0}".format(min_num_points, k))
        k = F.as_scalar(min_num_points)

    # invalid k
    if k <= 0:
        raise DGLError("Invalid k value. expect k > 0, got k = {}".format(k))

    # empty point set
    if F.shape(x)[0] == 0 or F.shape(y)[0] == 0:
        raise DGLError("Find empty point set")

    dist = dist.lower()
    dist_metric_list = ['euclidean', 'cosine']
    if dist not in dist_metric_list:
        raise DGLError('Only {} are supported for distance'
                       'computation, got {}'.format(dist_metric_list, dist))

    x_offset = F.zeros((F.shape(x_segs)[0] + 1,), F.dtype(x_segs), F.context(x_segs))
    x_offset[1:] = F.cumsum(x_segs, dim=0)
    y_offset = F.zeros((F.shape(y_segs)[0] + 1,), F.dtype(y_segs), F.context(y_segs))
    y_offset[1:] = F.cumsum(y_segs, dim=0)

    out = F.zeros((2, F.shape(y)[0] * k), F.dtype(x_segs), F.context(x_segs))

    # if use cosine distance, normalize input points first
    # thus we can use euclidean distance to find knn equivalently.
    if dist == 'cosine':
        l2_norm = lambda v: F.sqrt(F.sum(v * v, dim=1, keepdims=True))
        x = x / (l2_norm(x) + 1e-5)
        y = y / (l2_norm(y) + 1e-5)

    _CAPI_DGLKNN(F.to_dgl_nd(x), F.to_dgl_nd(x_offset),
                 F.to_dgl_nd(y), F.to_dgl_nd(y_offset),
                 k, F.zerocopy_to_dgl_ndarray_for_write(out),
                 algorithm)
    return out

def to_bidirected(g, copy_ndata=False, readonly=None):
    r"""Convert the graph to a bi-directional simple graph and return.

    For an input graph :math:`G`, return a new graph :math:`G'` such that an edge
    :math:`(u, v)\in G'` exists if and only if there exists an edge
    :math:`(v, u)\in G`. The resulting graph :math:`G'` is a simple graph,
    meaning there is no parallel edge.

    The operation only works for edges whose two endpoints belong to the same node type.
    DGL will raise error if the input graph is heterogeneous and contains edges
    with different types of endpoints.

    Parameters
    ----------
    g : DGLGraph
        The input graph.
    copy_ndata: bool, optional
        If True, the node features of the bidirected graph are copied from the
        original graph. If False, the bidirected graph will not have any node features.
        (Default: False)
    readonly : bool
        **DEPRECATED**.

    Returns
    -------
    DGLGraph
        The bidirected graph

    Notes
    -----
    If :attr:`copy_ndata` is True, the resulting graph will share the node feature
    tensors with the input graph. Hence, users should try to avoid in-place operations
    which will be visible to both graphs.

    This function discards the batch information. Please use
    :func:`dgl.DGLGraph.set_batch_num_nodes`
    and :func:`dgl.DGLGraph.set_batch_num_edges` on the transformed graph
    to maintain the information.

    Examples
    --------
    The following examples use PyTorch backend.

    >>> import dgl
    >>> import torch as th
    >>> g = dgl.graph((th.tensor([0, 1, 2]), th.tensor([1, 2, 0])))
    >>> bg1 = dgl.to_bidirected(g)
    >>> bg1.edges()
    (tensor([0, 1, 2, 1, 2, 0]), tensor([1, 2, 0, 0, 1, 2]))

    The graph already have i->j and j->i

    >>> g = dgl.graph((th.tensor([0, 1, 2, 0]), th.tensor([1, 2, 0, 2])))
    >>> bg1 = dgl.to_bidirected(g)
    >>> bg1.edges()
    (tensor([0, 1, 2, 1, 2, 0]), tensor([1, 2, 0, 0, 1, 2]))

    **Heterogeneous graphs with Multiple Edge Types**

    >>> g = dgl.heterograph({
    ...     ('user', 'wins', 'user'): (th.tensor([0, 2, 0, 2]), th.tensor([1, 1, 2, 0])),
    ...     ('user', 'follows', 'user'): (th.tensor([1, 2, 1]), th.tensor([2, 1, 1]))
    ... })
    >>> bg1 = dgl.to_bidirected(g)
    >>> bg1.edges(etype='wins')
    (tensor([0, 0, 1, 1, 2, 2]), tensor([1, 2, 0, 2, 0, 1]))
    >>> bg1.edges(etype='follows')
    (tensor([1, 1, 2]), tensor([1, 2, 1]))
    """
    if readonly is not None:
        dgl_warning("Parameter readonly is deprecated" \
            "There will be no difference between readonly and non-readonly DGLGraph")

    for c_etype in g.canonical_etypes:
        if c_etype[0] != c_etype[2]:
            assert False, "to_bidirected is not well defined for " \
                "unidirectional bipartite graphs" \
                ", but {} is unidirectional bipartite".format(c_etype)

    g = add_reverse_edges(g, copy_ndata=copy_ndata, copy_edata=False)
    g = to_simple(g, return_counts=None, copy_ndata=copy_ndata, copy_edata=False)
    return g

def add_reverse_edges(g, readonly=None, copy_ndata=True,
                      copy_edata=False, ignore_bipartite=False, exclude_self=True):
    r"""Add a reversed edge for each edge in the input graph and return a new graph.

    For a graph with edges :math:`(i_1, j_1), \cdots, (i_n, j_n)`, this
    function creates a new graph with edges
    :math:`(i_1, j_1), \cdots, (i_n, j_n), (j_1, i_1), \cdots, (j_n, i_n)`.

    The returned graph may have duplicate edges. To create a bidirected graph without
    duplicate edges, use :func:`to_bidirected`.

    The operation only works for edges whose two endpoints belong to the same node type.
    DGL will raise error if the input graph is heterogeneous and contains edges
    with different types of endpoints. If :attr:`ignore_bipartite` is true, DGL will
    ignore those edges instead.

    Parameters
    ----------
    g : DGLGraph
        The input graph.
    readonly : bool, default to be True
        Deprecated. There will be no difference between readonly and non-readonly
    copy_ndata: bool, optional
        If True, the node features of the new graph are copied from
        the original graph. If False, the new graph will not have any
        node features.

        (Default: True)
    copy_edata: bool, optional
        If True, the features of the reversed edges will be identical to
        the original ones.

        If False, the new graph will not have any edge features.

        (Default: False)
    ignore_bipartite: bool, optional
        If True, unidirectional bipartite graphs are ignored and
        no error is raised. If False, an error will be raised if
        an edge type of the input heterogeneous graph is for a unidirectional
        bipartite graph.
    exclude_self: bool, optional
        If True, it does not add reverse edges for self-loops, which is likely
        meaningless in most cases.

    Returns
    -------
    DGLGraph
        The graph with reversed edges added.

    Notes
    -----
    If :attr:`copy_ndata` is True, the resulting graph will share the node feature
    tensors with the input graph. Hence, users should try to avoid in-place operations
    which will be visible to both graphs. On the contrary, the two graphs do not share
    the same edge feature storage.

    This function discards the batch information. Please use
    :func:`dgl.DGLGraph.set_batch_num_nodes`
    and :func:`dgl.DGLGraph.set_batch_num_edges` on the transformed graph
    to maintain the information.

    Examples
    --------
    **Homogeneous graphs**

    >>> g = dgl.graph((th.tensor([0, 0]), th.tensor([0, 1])))
    >>> bg1 = dgl.add_reverse_edges(g)
    >>> bg1.edges()
    (tensor([0, 0, 0, 1]), tensor([0, 1, 0, 0]))

    **Heterogeneous graphs**

    >>> g = dgl.heterograph({
    >>>     ('user', 'wins', 'user'): (th.tensor([0, 2, 0, 2, 2]), th.tensor([1, 1, 2, 1, 0])),
    >>>     ('user', 'plays', 'game'): (th.tensor([1, 2, 1]), th.tensor([2, 1, 1])),
    >>>     ('user', 'follows', 'user'): (th.tensor([1, 2, 1), th.tensor([0, 0, 0]))
    >>> })
    >>> g.nodes['game'].data['hv'] = th.ones(3, 1)
    >>> g.edges['wins'].data['h'] = th.tensor([0, 1, 2, 3, 4])

    The :func:`add_reverse_edges` operation is applied to the edge type
    ``('user', 'wins', 'user')`` and the edge type ``('user', 'follows', 'user')``.
    The edge type ``('user', 'plays', 'game')`` is ignored.  Both the node features and
    edge features are shared.

    >>> bg = dgl.add_reverse_edges(g, copy_ndata=True,
                               copy_edata=True, ignore_bipartite=True)
    >>> bg.edges(('user', 'wins', 'user'))
    (tensor([0, 2, 0, 2, 2, 1, 1, 2, 1, 0]), tensor([1, 1, 2, 1, 0, 0, 2, 0, 2, 2]))
    >>> bg.edges(('user', 'follows', 'user'))
    (tensor([1, 2, 1, 0, 0, 0]), tensor([0, 0, 0, 1, 2, 1]))
    >>> bg.edges(('user', 'plays', 'game'))
    (th.tensor([1, 2, 1]), th.tensor([2, 1, 1]))
    >>> bg.nodes['game'].data['hv']
    tensor([0, 0, 0])
    >>> bg.edges[('user', 'wins', 'user')].data['h']
    th.tensor([0, 1, 2, 3, 4, 0, 1, 2, 3, 4])
    """
    if readonly is not None:
        dgl_warning("Parameter readonly is deprecated" \
            "There will be no difference between readonly and non-readonly DGLGraph")

    # get node cnt for each ntype
    num_nodes_dict = {}
    for ntype in g.ntypes:
        num_nodes_dict[ntype] = g.num_nodes(ntype)

    canonical_etypes = g.canonical_etypes
    num_nodes_dict = {ntype: g.num_nodes(ntype) for ntype in g.ntypes}
    subgs = {}
    rev_eids = {}

    def add_for_etype(etype):
        u, v = g.edges(form='uv', order='eid', etype=etype)
        rev_u, rev_v = v, u
        eid = F.copy_to(F.arange(0, g.num_edges(etype)), g.device)
        if exclude_self:
            self_loop_mask = F.equal(rev_u, rev_v)
            non_self_loop_mask = F.logical_not(self_loop_mask)
            rev_u = F.boolean_mask(rev_u, non_self_loop_mask)
            rev_v = F.boolean_mask(rev_v, non_self_loop_mask)
            non_self_loop_eid = F.boolean_mask(eid, non_self_loop_mask)
            rev_eids[etype] = F.cat([eid, non_self_loop_eid], 0)
        else:
            rev_eids[etype] = F.cat([eid, eid], 0)
        subgs[etype] = (F.cat([u, rev_u], dim=0), F.cat([v, rev_v], dim=0))

    # fast path
    if ignore_bipartite is False:
        for c_etype in canonical_etypes:
            if c_etype[0] != c_etype[2]:
                assert False, "add_reverse_edges is not well defined for " \
                    "unidirectional bipartite graphs" \
                    ", but {} is unidirectional bipartite".format(c_etype)
            add_for_etype(c_etype)

        new_g = convert.heterograph(subgs, num_nodes_dict=num_nodes_dict)
    else:
        for c_etype in canonical_etypes:
            if c_etype[0] != c_etype[2]:
                u, v = g.edges(form='uv', order='eid', etype=c_etype)
                subgs[c_etype] = (u, v)
            else:
                add_for_etype(c_etype)

        new_g = convert.heterograph(subgs, num_nodes_dict=num_nodes_dict)

    # handle features
    if copy_ndata:
        node_frames = utils.extract_node_subframes(g, None)
        utils.set_new_frames(new_g, node_frames=node_frames)

    if copy_edata:
        # find indices
        eids = []
        for c_etype in canonical_etypes:
            if c_etype[0] != c_etype[2]:
                eids.append(F.copy_to(F.arange(0, g.number_of_edges(c_etype)), new_g.device))
            else:
                eids.append(rev_eids[c_etype])

        edge_frames = utils.extract_edge_subframes(g, eids)
        utils.set_new_frames(new_g, edge_frames=edge_frames)

    return new_g

def line_graph(g, backtracking=True, shared=False):
    """Return the line graph of this graph.

    The line graph ``L(G)`` of a given graph ``G`` is defined as another graph where
    the nodes in ``L(G)`` correspond to the edges in ``G``.  For any pair of edges ``(u, v)``
    and ``(v, w)`` in ``G``, the corresponding node of edge ``(u, v)`` in ``L(G)`` will
    have an edge connecting to the corresponding node of edge ``(v, w)``.

    Parameters
    ----------
    g : DGLGraph
        Input graph.  Must be homogeneous.
    backtracking : bool, optional
        If False, the line graph node corresponding to edge ``(u, v)`` will not have
        an edge connecting to the line graph node corresponding to edge ``(v, u)``.

        Default: True.
    shared : bool, optional
        Whether to copy the edge features of the original graph as the node features
        of the result line graph.

    Returns
    -------
    G : DGLGraph
        The line graph of this graph.

    Notes
    -----
    * If :attr:`shared` is True, the node features of the resulting graph share the same
      storage with the edge features of the input graph. Hence, users should try to
      avoid in-place operations which will be visible to both graphs.
    * The function supports input graph on GPU but copies it to CPU during computation.
    * This function discards the batch information. Please use
      :func:`dgl.DGLGraph.set_batch_num_nodes`
      and :func:`dgl.DGLGraph.set_batch_num_edges` on the transformed graph
      to maintain the information.

    Examples
    --------
    Assume that the graph has the following adjacency matrix: ::

       A = [[0, 0, 1],
            [1, 0, 1],
            [1, 1, 0]]

    >>> g = dgl.graph(([0, 1, 1, 2, 2],[2, 0, 2, 0, 1]), 'user', 'follows')
    >>> lg = g.line_graph()
    >>> lg
    Graph(num_nodes=5, num_edges=8,
    ndata_schemes={}
    edata_schemes={})
    >>> lg.edges()
    (tensor([0, 0, 1, 2, 2, 3, 4, 4]), tensor([3, 4, 0, 3, 4, 0, 1, 2]))
    >>> lg = g.line_graph(backtracking=False)
    >>> lg
    Graph(num_nodes=5, num_edges=4,
    ndata_schemes={}
    edata_schemes={})
    >>> lg.edges()
    (tensor([0, 1, 2, 4]), tensor([4, 0, 3, 1]))
    """
    assert g.is_homogeneous, \
        'only homogeneous graph is supported'

    dev = g.device
    lg = DGLHeteroGraph(_CAPI_DGLHeteroLineGraph(g._graph.copy_to(nd.cpu()), backtracking))
    lg = lg.to(dev)
    if shared:
        new_frames = utils.extract_edge_subframes(g, None)
        utils.set_new_frames(lg, node_frames=new_frames)

    return lg

DGLHeteroGraph.line_graph = utils.alias_func(line_graph)

def khop_adj(g, k):
    """Return the matrix of :math:`A^k` where :math:`A` is the adjacency matrix of the graph
    :math:`g`.

    The returned matrix is a 32-bit float dense matrix on CPU. The graph must be homogeneous.

    Parameters
    ----------
    g : DGLGraph
        The input graph.
    k : int
        The :math:`k` in :math:`A^k`.

    Returns
    -------
    Tensor
        The returned tensor.

    Examples
    --------
    >>> import dgl
    >>> g = dgl.graph(([0,1,2,3,4,0,1,2,3,4], [0,1,2,3,4,1,2,3,4,0]))
    >>> dgl.khop_adj(g, 1)
    tensor([[1., 0., 0., 0., 1.],
            [1., 1., 0., 0., 0.],
            [0., 1., 1., 0., 0.],
            [0., 0., 1., 1., 0.],
            [0., 0., 0., 1., 1.]])
    >>> dgl.khop_adj(g, 3)
    tensor([[1., 0., 1., 3., 3.],
            [3., 1., 0., 1., 3.],
            [3., 3., 1., 0., 1.],
            [1., 3., 3., 1., 0.],
            [0., 1., 3., 3., 1.]])
    """
    assert g.is_homogeneous, \
        'only homogeneous graph is supported'
    adj_k = g.adj(transpose=True, scipy_fmt=g.formats()['created'][0]) ** k
    return F.tensor(adj_k.todense().astype(np.float32))

def khop_graph(g, k, copy_ndata=True):
    """Return the graph whose edges connect the :attr:`k`-hop neighbors of the original graph.

    More specifically, an edge from node ``u`` and node ``v`` exists in the new graph if
    and only if a path with length :attr:`k` exists from node ``u`` to node ``v`` in the
    original graph.

    The adjacency matrix of the returned graph is :math:`A^k`
    (where :math:`A` is the adjacency matrix of :math:`g`).

    Parameters
    ----------
    g : DGLGraph
        The input graph.
    k : int
        The :math:`k` in `k`-hop graph.
    copy_ndata: bool, optional
        If True, the node features of the new graph are copied from the
        original graph.

        If False, the new graph will not have any node features.

        (Default: True)

    Returns
    -------
    DGLGraph
        The returned graph.

    Notes
    -----
    If :attr:`copy_ndata` is True, the resulting graph will share the node feature
    tensors with the input graph. Hence, users should try to avoid in-place operations
    which will be visible to both graphs.

    This function discards the batch information. Please use
    :func:`dgl.DGLGraph.set_batch_num_nodes`
    and :func:`dgl.DGLGraph.set_batch_num_edges` on the transformed graph
    to maintain the information.

    Examples
    --------

    Below gives an easy example:

    >>> import dgl
    >>> g = dgl.graph(([0, 1], [1, 2]))
    >>> g_2 = dgl.transforms.khop_graph(g, 2)
    >>> print(g_2.edges())
    (tensor([0]), tensor([2]))

    A more complicated example:

    >>> import dgl
    >>> g = dgl.graph(([0,1,2,3,4,0,1,2,3,4], [0,1,2,3,4,1,2,3,4,0]))
    >>> dgl.khop_graph(g, 1)
    DGLGraph(num_nodes=5, num_edges=10,
             ndata_schemes={}
             edata_schemes={})
    >>> dgl.khop_graph(g, 3)
    DGLGraph(num_nodes=5, num_edges=40,
             ndata_schemes={}
             edata_schemes={})
    """
    assert g.is_homogeneous, \
        'only homogeneous graph is supported'
    n = g.number_of_nodes()
    adj_k = g.adj(transpose=False, scipy_fmt=g.formats()['created'][0]) ** k
    adj_k = adj_k.tocoo()
    multiplicity = adj_k.data
    row = np.repeat(adj_k.row, multiplicity)
    col = np.repeat(adj_k.col, multiplicity)
    # TODO(zihao): we should support creating multi-graph from scipy sparse matrix
    # in the future.
    new_g = convert.graph((row, col), num_nodes=n, idtype=g.idtype, device=g.device)

    # handle ndata
    if copy_ndata:
        node_frames = utils.extract_node_subframes(g, None)
        utils.set_new_frames(new_g, node_frames=node_frames)

    return new_g

def reverse(g, copy_ndata=True, copy_edata=False, *, share_ndata=None, share_edata=None):
    r"""Return a new graph with every edges being the reverse ones in the input graph.

    The reverse (also called converse, transpose) of a graph with edges
    :math:`(i_1, j_1), (i_2, j_2), \cdots` of type ``(U, E, V)`` is a new graph with edges
    :math:`(j_1, i_1), (j_2, i_2), \cdots` of type ``(V, E, U)``.

    The returned graph shares the data structure with the original graph, i.e. dgl.reverse
    will not create extra storage for the reversed graph.

    Parameters
    ----------
    g : DGLGraph
        The input graph.
    copy_ndata: bool, optional
        If True, the node features of the reversed graph are copied from the
        original graph. If False, the reversed graph will not have any node features.
        (Default: True)
    copy_edata: bool, optional
        If True, the edge features of the reversed graph are copied from the
        original graph. If False, the reversed graph will not have any edge features.
        (Default: False)

    Return
    ------
    DGLGraph
        The reversed graph.

    Notes
    -----
    If :attr:`copy_ndata` or :attr:`copy_edata` is True,
    the resulting graph will share the node or edge feature
    tensors with the input graph. Hence, users should try to avoid in-place operations
    which will be visible to both graphs.

    This function discards the batch information. Please use
    :func:`dgl.DGLGraph.set_batch_num_nodes`
    and :func:`dgl.DGLGraph.set_batch_num_edges` on the transformed graph
    to maintain the information.

    Examples
    --------
    **Homogeneous graphs**

    Create a graph to reverse.

    >>> import dgl
    >>> import torch as th
    >>> g = dgl.graph((th.tensor([0, 1, 2]), th.tensor([1, 2, 0])))
    >>> g.ndata['h'] = th.tensor([[0.], [1.], [2.]])
    >>> g.edata['h'] = th.tensor([[3.], [4.], [5.]])

    Reverse the graph.

    >>> rg = dgl.reverse(g, copy_edata=True)
    >>> rg.ndata['h']
    tensor([[0.],
            [1.],
            [2.]])

    The i-th edge in the reversed graph corresponds to the i-th edge in the
    original graph. When :attr:`copy_edata` is True, they have the same features.

    >>> rg.edges()
    (tensor([1, 2, 0]), tensor([0, 1, 2]))
    >>> rg.edata['h']
    tensor([[3.],
            [4.],
            [5.]])

    **Heterogenenous graphs**

    >>> g = dgl.heterograph({
    ...     ('user', 'follows', 'user'): (th.tensor([0, 2]), th.tensor([1, 2])),
    ...     ('user', 'plays', 'game'): (th.tensor([1, 2, 1]), th.tensor([2, 1, 1]))
    ... })
    >>> g.nodes['game'].data['hv'] = th.ones(3, 1)
    >>> g.edges['plays'].data['he'] = th.zeros(3, 1)

    The resulting graph will have edge types
    ``('user', 'follows', 'user)`` and ``('game', 'plays', 'user')``.

    >>> rg = dgl.reverse(g, copy_ndata=True)
    >>> rg
    Graph(num_nodes={'game': 3, 'user': 3},
          num_edges={('user', 'follows', 'user'): 2, ('game', 'plays', 'user'): 3},
          metagraph=[('user', 'user'), ('game', 'user')])
    >>> rg.edges(etype='follows')
    (tensor([1, 2]), tensor([0, 2]))
    >>> rg.edges(etype='plays')
    (tensor([2, 1, 1]), tensor([1, 2, 1]))
    >>> rg.nodes['game'].data['hv']
    tensor([[1.],
            [1.],
            [1.]])
    >>> rg.edges['plays'].data
    {}
    """
    if share_ndata is not None:
        dgl_warning('share_ndata argument has been renamed to copy_ndata.')
        copy_ndata = share_ndata
    if share_edata is not None:
        dgl_warning('share_edata argument has been renamed to copy_edata.')
        copy_edata = share_edata
    if g.is_block:
        # TODO(0.5 release, xiangsx) need to handle BLOCK
        # currently reversing a block results in undefined behavior
        raise DGLError('Reversing a block graph is not supported.')
    gidx = g._graph.reverse()
    new_g = DGLHeteroGraph(gidx, g.ntypes, g.etypes)

    # handle ndata
    if copy_ndata:
        # for each ntype
        for ntype in g.ntypes:
            new_g.nodes[ntype].data.update(g.nodes[ntype].data)

    # handle edata
    if copy_edata:
        # for each etype
        for utype, etype, vtype in g.canonical_etypes:
            new_g.edges[vtype, etype, utype].data.update(
                g.edges[utype, etype, vtype].data)

    return new_g

DGLHeteroGraph.reverse = utils.alias_func(reverse)

def to_simple_graph(g):
    """Convert the graph to a simple graph with no multi-edge.

    DEPRECATED: renamed to dgl.to_simple

    Parameters
    ----------
    g : DGLGraph
        The input graph.

    Returns
    -------
    DGLGraph
        A simple graph.

    Notes
    -----

    This function discards the batch information. Please use
    :func:`dgl.DGLGraph.set_batch_num_nodes`
    and :func:`dgl.DGLGraph.set_batch_num_edges` on the transformed graph
    to maintain the information.
    """
    dgl_warning('dgl.to_simple_graph is renamed to dgl.to_simple in v0.5.')
    return to_simple(g)

def to_bidirected_stale(g, readonly=True):
    """NOTE: this function only works on the deprecated
    :class:`dgl.DGLGraphStale` object.

    Convert the graph to a bidirected graph.

    The function generates a new graph with no node/edge feature.
    If g has an edge for ``(u, v)`` but no edge for ``(v, u)``, then the
    returned graph will have both ``(u, v)`` and ``(v, u)``.

    If the input graph is a multigraph (there are multiple edges from node u to node v),
    the returned graph isn't well defined.

    Parameters
    ----------
    g : DGLGraphStale
        The input graph.
    readonly : bool
        Whether the returned bidirected graph is readonly or not.

        (Default: True)

    Notes
    -----
    Please make sure g is a simple graph, otherwise the return value is undefined.

    This function discards the batch information. Please use
    :func:`dgl.DGLGraph.set_batch_num_nodes`
    and :func:`dgl.DGLGraph.set_batch_num_edges` on the transformed graph
    to maintain the information.

    Returns
    -------
    DGLGraph

    Examples
    --------
    The following two examples use PyTorch backend, one for non-multi graph
    and one for multi-graph.

    >>> g = dgl._deprecate.graph.DGLGraph()
    >>> g.add_nodes(2)
    >>> g.add_edges([0, 0], [0, 1])
    >>> bg1 = dgl.to_bidirected_stale(g)
    >>> bg1.edges()
    (tensor([0, 1, 0]), tensor([0, 0, 1]))
    """
    if readonly:
        newgidx = _CAPI_DGLToBidirectedImmutableGraph(g._graph)
    else:
        newgidx = _CAPI_DGLToBidirectedMutableGraph(g._graph)
    return DGLGraphStale(newgidx)

def laplacian_lambda_max(g):
    """Return the largest eigenvalue of the normalized symmetric Laplacian of a graph.

    If the graph is batched from multiple graphs, return the list of the largest eigenvalue
    for each graph instead.

    Parameters
    ----------
    g : DGLGraph
        The input graph, it must be a bi-directed homogeneous graph, i.e., every edge
        should have an accompanied reverse edge in the graph.
        The graph can be batched from multiple graphs.

    Returns
    -------
    list[float]
        A list where the i-th item indicates the largest eigenvalue
        of i-th graph in :attr:`g`.

        In the case where the function takes a single graph, it will return a list
        consisting of a single element.

    Examples
    --------
    >>> import dgl
    >>> g = dgl.graph(([0, 1, 2, 3, 4, 0, 1, 2, 3, 4], [1, 2, 3, 4, 0, 4, 0, 1, 2, 3]))
    >>> dgl.laplacian_lambda_max(g)
    [1.809016994374948]
    """
    g_arr = batch.unbatch(g)
    rst = []
    for g_i in g_arr:
        n = g_i.number_of_nodes()
        adj = g_i.adj(transpose=True, scipy_fmt=g_i.formats()['created'][0]).astype(float)
        norm = sparse.diags(F.asnumpy(g_i.in_degrees()).clip(1) ** -0.5, dtype=float)
        laplacian = sparse.eye(n) - norm * adj * norm
        rst.append(scipy.sparse.linalg.eigs(
            laplacian, 1, which='LM', return_eigenvectors=False)[0].real)
    return rst

def metapath_reachable_graph(g, metapath):
    """Return a graph where the successors of any node ``u`` are nodes reachable from ``u`` by
    the given metapath.

    If the beginning node type ``s`` and ending node type ``t`` are the same, it will return
    a homogeneous graph with node type ``s = t``.  Otherwise, a unidirectional bipartite graph
    with source node type ``s`` and destination node type ``t`` is returned.

    In both cases, two nodes ``u`` and ``v`` will be connected with an edge ``(u, v)`` if
    there exists one path matching the metapath from ``u`` to ``v``.

    The result graph keeps the node set of type ``s`` and ``t`` in the original graph even if
    they might have no neighbor.

    The features of the source/destination node type in the original graph would be copied to
    the new graph.

    Parameters
    ----------
    g : DGLGraph
        The input graph
    metapath : list[str or tuple of str]
        Metapath in the form of a list of edge types

    Returns
    -------
    DGLGraph
        A homogeneous or unidirectional bipartite graph. It will be on CPU regardless of
        whether the input graph is on CPU or GPU.

    Notes
    -----

    This function discards the batch information. Please use
    :func:`dgl.DGLGraph.set_batch_num_nodes`
    and :func:`dgl.DGLGraph.set_batch_num_edges` on the transformed graph
    to maintain the information.

    Examples
    --------
    >>> g = dgl.heterograph({
    ...     ('A', 'AB', 'B'): ([0, 1, 2], [1, 2, 3]),
    ...     ('B', 'BA', 'A'): ([1, 2, 3], [0, 1, 2])})
    >>> new_g = dgl.metapath_reachable_graph(g, ['AB', 'BA'])
    >>> new_g.edges(order='eid')
    (tensor([0, 1, 2]), tensor([0, 1, 2]))
    """
    adj = 1
    for etype in metapath:
        adj = adj * g.adj(etype=etype, scipy_fmt='csr', transpose=False)

    adj = (adj != 0).tocsr()
    srctype = g.to_canonical_etype(metapath[0])[0]
    dsttype = g.to_canonical_etype(metapath[-1])[2]
    new_g = convert.heterograph({(srctype, '_E', dsttype): adj.nonzero()},
                                {srctype: adj.shape[0], dsttype: adj.shape[1]},
                                idtype=g.idtype, device=g.device)

    # copy srcnode features
    new_g.nodes[srctype].data.update(g.nodes[srctype].data)
    # copy dstnode features
    if srctype != dsttype:
        new_g.nodes[dsttype].data.update(g.nodes[dsttype].data)

    return new_g

def add_nodes(g, num, data=None, ntype=None):
    r"""Add the given number of nodes to the graph and return a new graph.

    The new nodes will have IDs starting from ``g.num_nodes(ntype)``.

    Parameters
    ----------
    num : int
        The number of nodes to add.
    data : dict[str, Tensor], optional
        Feature data of the added nodes. The keys are feature names
        while the values are feature data.
    ntype : str, optional
        The node type name. Can be omitted if there is
        only one type of nodes in the graph.

    Return
    ------
    DGLGraph
        The graph with newly added nodes.

    Notes
    -----
    * For features in :attr:`g` but not in :attr:`data`,
      DGL assigns zero features for the newly added nodes.
    * For feature in :attr:`data` but not in :attr:`g`, DGL assigns zero features
      for the existing nodes in the graph.
    * This function discards the batch information. Please use
      :func:`dgl.DGLGraph.set_batch_num_nodes`
      and :func:`dgl.DGLGraph.set_batch_num_edges` on the transformed graph
      to maintain the information.

    Examples
    --------

    The following example uses PyTorch backend.

    >>> import dgl
    >>> import torch

    **Homogeneous Graphs**

    >>> g = dgl.graph((torch.tensor([0, 1]), torch.tensor([1, 2])))
    >>> g.num_nodes()
    3
    >>> g = dgl.add_nodes(g, 2)
    >>> g.num_nodes()
    5

    If the graph has some node features and new nodes are added without
    features, their features will be filled with zeros.

    >>> g.ndata['h'] = torch.ones(5, 1)
    >>> g = dgl.add_nodes(g, 1)
    >>> g.ndata['h']
    tensor([[1.], [1.], [1.], [1.], [1.], [0.]])

    Assign features for the new nodes.

    >>> g = dgl.add_nodes(g, 1, {'h': torch.ones(1, 1), 'w': torch.ones(1, 1)})
    >>> g.ndata['h']
    tensor([[1.], [1.], [1.], [1.], [1.], [0.], [1.]])

    Since :attr:`data` contains new feature fields, the features for existing nodes
    will be filled with zeros.

    >>> g.ndata['w']
    tensor([[0.], [0.], [0.], [0.], [0.], [0.], [1.]])

    **Heterogeneous Graphs**

    >>> g = dgl.heterograph({
    ...     ('user', 'plays', 'game'): (torch.tensor([0, 1, 1, 2]),
    ...                                 torch.tensor([0, 0, 1, 1])),
    ...     ('developer', 'develops', 'game'): (torch.tensor([0, 1]),
    ...                                         torch.tensor([0, 1]))
    ...     })
    >>> g.num_nodes('user')
    3
    >>> g = dgl.add_nodes(g, 2, ntype='user')
    >>> g.num_nodes('user')
    5

    See Also
    --------
    remove_nodes
    add_edges
    remove_edges
    """
    g = g.clone()
    g.add_nodes(num, data=data, ntype=ntype)
    return g

def add_edges(g, u, v, data=None, etype=None):
    r"""Add the edges to the graph and return a new graph.

    The i-th new edge will be from ``u[i]`` to ``v[i]``.  The IDs of the new
    edges will start from ``g.num_edges(etype)``.

    Parameters
    ----------
    u : int, Tensor or iterable[int]
        Source node IDs, ``u[i]`` gives the source node for the i-th new edge.
    v : int, Tensor or iterable[int]
        Destination node IDs, ``v[i]`` gives the destination node for the i-th new edge.
    data : dict[str, Tensor], optional
        Feature data of the added edges. The keys are feature names
        while the values are feature data.
    etype : str or (str, str, str), optional
        The type names of the edges. The allowed type name formats are:

        * ``(str, str, str)`` for source node type, edge type and destination node type.
        * or one ``str`` edge type name if the name can uniquely identify a
          triplet format in the graph.

        Can be omitted if the graph has only one type of edges.

    Return
    ------
    DGLGraph
        The graph with newly added edges.

    Notes
    -----
    * If the end nodes of the given edges do not exist in :attr:`g`,
      :func:`dgl.add_nodes` is invoked to add those nodes.
      The node features of the new nodes will be filled with zeros.
    * For features in :attr:`g` but not in :attr:`data`,
      DGL assigns zero features for the newly added nodes.
    * For feature in :attr:`data` but not in :attr:`g`, DGL assigns zero features
      for the existing nodes in the graph.
    * This function discards the batch information. Please use
      :func:`dgl.DGLGraph.set_batch_num_nodes`
      and :func:`dgl.DGLGraph.set_batch_num_edges` on the transformed graph
      to maintain the information.

    Examples
    --------
    The following example uses PyTorch backend.

    >>> import dgl
    >>> import torch

    **Homogeneous Graphs**

    >>> g = dgl.graph((torch.tensor([0, 1]), torch.tensor([1, 2])))
    >>> g.num_edges()
    2
    >>> g = dgl.add_edges(g, torch.tensor([1, 3]), torch.tensor([0, 1]))
    >>> g.num_edges()
    4

    Since ``u`` or ``v`` contains a non-existing node ID, the nodes are
    added implicitly.

    >>> g.num_nodes()
    4

    If the graph has some edge features and new edges are added without
    features, their features will be filled with zeros.

    >>> g.edata['h'] = torch.ones(4, 1)
    >>> g = dgl.add_edges(g, torch.tensor([1]), torch.tensor([1]))
    >>> g.edata['h']
    tensor([[1.], [1.], [1.], [1.], [0.]])

    You can also assign features for the new edges in adding new edges.

    >>> g = dgl.add_edges(g, torch.tensor([0, 0]), torch.tensor([2, 2]),
    ...                   {'h': torch.tensor([[1.], [2.]]), 'w': torch.ones(2, 1)})
    >>> g.edata['h']
    tensor([[1.], [1.], [1.], [1.], [0.], [1.], [2.]])

    Since :attr:`data` contains new feature fields, the features for old edges
    will be filled with zeros.

    >>> g.edata['w']
    tensor([[0.], [0.], [0.], [0.], [0.], [1.], [1.]])

    **Heterogeneous Graphs**

    >>> g = dgl.heterograph({
    ...     ('user', 'plays', 'game'): (torch.tensor([0, 1, 1, 2]),
    ...                                 torch.tensor([0, 0, 1, 1])),
    ...     ('developer', 'develops', 'game'): (torch.tensor([0, 1]),
    ...                                         torch.tensor([0, 1]))
    ...     })
    >>> g.number_of_edges('plays')
    4
    >>> g = dgl.add_edges(g, torch.tensor([3]), torch.tensor([3]), etype='plays')
    >>> g.number_of_edges('plays')
    5

    See Also
    --------
    add_nodes
    remove_nodes
    remove_edges
    """
    g = g.clone()
    g.add_edges(u, v, data=data, etype=etype)
    return g

def remove_edges(g, eids, etype=None, store_ids=False):
    r"""Remove the specified edges and return a new graph.

    Also delete the features of the edges. The edges must exist in the graph.
    The resulting graph has the same number of the nodes as the input one,
    even if some nodes become isolated after the the edge removal.

    Parameters
    ----------
    eids : int, Tensor, iterable[int]
        The IDs of the edges to remove.
    etype : str or (str, str, str), optional
        The type names of the edges. The allowed type name formats are:

        * ``(str, str, str)`` for source node type, edge type and destination node type.
        * or one ``str`` edge type name if the name can uniquely identify a
          triplet format in the graph.

        Can be omitted if the graph has only one type of edges.
    store_ids : bool, optional
        If True, it will store the raw IDs of the extracted nodes and edges in the ``ndata``
        and ``edata`` of the resulting graph under name ``dgl.NID`` and ``dgl.EID``,
        respectively.

    Return
    ------
    DGLGraph
        The graph with edges deleted.

    Notes
    -----

    This function discards the batch information. Please use
    :func:`dgl.DGLGraph.set_batch_num_nodes`
    and :func:`dgl.DGLGraph.set_batch_num_edges` on the transformed graph
    to maintain the information.

    Examples
    --------
    >>> import dgl
    >>> import torch

    **Homogeneous Graphs**

    >>> g = dgl.graph((torch.tensor([0, 0, 2]), torch.tensor([0, 1, 2])))
    >>> g.edata['he'] = torch.arange(3).float().reshape(-1, 1)
    >>> g = dgl.remove_edges(g, torch.tensor([0, 1]))
    >>> g
    Graph(num_nodes=3, num_edges=1,
        ndata_schemes={}
        edata_schemes={'he': Scheme(shape=(1,), dtype=torch.float32)})
    >>> g.edges('all')
    (tensor([2]), tensor([2]), tensor([0]))
    >>> g.edata['he']
    tensor([[2.]])

    **Heterogeneous Graphs**

    >>> g = dgl.heterograph({
    ...     ('user', 'plays', 'game'): (torch.tensor([0, 1, 1, 2]),
    ...                                 torch.tensor([0, 0, 1, 1])),
    ...     ('developer', 'develops', 'game'): (torch.tensor([0, 1]),
    ...                                         torch.tensor([0, 1]))
    ...     })
    >>> g = dgl.remove_edges(g, torch.tensor([0, 1]), 'plays')
    >>> g.edges('all', etype='plays')
    (tensor([1, 2]), tensor([1, 1]), tensor([0, 1]))

    See Also
    --------
    add_nodes
    add_edges
    remove_nodes
    """
    g = g.clone()
    g.remove_edges(eids, etype=etype, store_ids=store_ids)
    return g


def remove_nodes(g, nids, ntype=None, store_ids=False):
    r"""Remove the specified nodes and return a new graph.

    Also delete the features. Edges that connect from/to the nodes will be
    removed as well. After the removal, DGL re-labels the remaining nodes and edges
    with IDs from 0.

    Parameters
    ----------
    nids : int, Tensor, iterable[int]
        The nodes to be removed.
    ntype : str, optional
        The type of the nodes to remove. Can be omitted if there is
        only one node type in the graph.
    store_ids : bool, optional
        If True, it will store the raw IDs of the extracted nodes and edges in the ``ndata``
        and ``edata`` of the resulting graph under name ``dgl.NID`` and ``dgl.EID``,
        respectively.

    Return
    ------
    DGLGraph
        The graph with nodes deleted.

    Notes
    -----

    This function discards the batch information. Please use
    :func:`dgl.DGLGraph.set_batch_num_nodes`
    and :func:`dgl.DGLGraph.set_batch_num_edges` on the transformed graph
    to maintain the information.

    Examples
    --------

    >>> import dgl
    >>> import torch

    **Homogeneous Graphs**

    >>> g = dgl.graph((torch.tensor([0, 0, 2]), torch.tensor([0, 1, 2])))
    >>> g.ndata['hv'] = torch.arange(3).float().reshape(-1, 1)
    >>> g.edata['he'] = torch.arange(3).float().reshape(-1, 1)
    >>> g = dgl.remove_nodes(g, torch.tensor([0, 1]))
    >>> g
    Graph(num_nodes=1, num_edges=1,
        ndata_schemes={'hv': Scheme(shape=(1,), dtype=torch.float32)}
        edata_schemes={'he': Scheme(shape=(1,), dtype=torch.float32)})
    >>> g.ndata['hv']
    tensor([[2.]])
    >>> g.edata['he']
    tensor([[2.]])

    **Heterogeneous Graphs**

    >>> g = dgl.heterograph({
    ...     ('user', 'plays', 'game'): (torch.tensor([0, 1, 1, 2]),
    ...                                 torch.tensor([0, 0, 1, 1])),
    ...     ('developer', 'develops', 'game'): (torch.tensor([0, 1]),
    ...                                         torch.tensor([0, 1]))
    ...     })
    >>> g = dgl.remove_nodes(g, torch.tensor([0, 1]), ntype='game')
    >>> g.num_nodes('user')
    3
    >>> g.num_nodes('game')
    0
    >>> g.num_edges('plays')
    0

    See Also
    --------
    add_nodes
    add_edges
    remove_edges
    """
    g = g.clone()
    g.remove_nodes(nids, ntype=ntype, store_ids=store_ids)
    return g

def add_self_loop(g, etype=None):
    r"""Add self-loops for each node in the graph and return a new graph.

    Parameters
    ----------
    g : DGLGraph
        The graph.
    etype : str or (str, str, str), optional
        The type names of the edges. The allowed type name formats are:

        * ``(str, str, str)`` for source node type, edge type and destination node type.
        * or one ``str`` edge type name if the name can uniquely identify a
          triplet format in the graph.

        Can be omitted if the graph has only one type of edges.

    Return
    ------
    DGLGraph
        The graph with self-loops.

    Notes
    -----
    * The function only supports homogeneous graphs or heterogeneous graphs but
      the relation graph specified by the :attr:`etype` argument is homogeneous.
    * The function adds self-loops regardless of whether they already exist or not.
      If one wishes to have exactly one self-loop for every node,
      call :func:`remove_self_loop` before invoking :func:`add_self_loop`.
    * Features of the new edges (self-loop edges) will be filled with zeros.
    * This function discards the batch information. Please use
      :func:`dgl.DGLGraph.set_batch_num_nodes`
      and :func:`dgl.DGLGraph.set_batch_num_edges` on the transformed graph
      to maintain the information.

    Examples
    --------
    >>> import dgl
    >>> import torch

    **Homogeneous Graphs**

    >>> g = dgl.graph((torch.tensor([0, 0, 2]), torch.tensor([2, 1, 0])))
    >>> g.ndata['hv'] = torch.arange(3).float().reshape(-1, 1)
    >>> g.edata['he'] = torch.arange(3).float().reshape(-1, 1)
    >>> g = dgl.add_self_loop(g)
    >>> g
    Graph(num_nodes=3, num_edges=6,
        ndata_schemes={'hv': Scheme(shape=(1,), dtype=torch.float32)}
        edata_schemes={'he': Scheme(shape=(1,), dtype=torch.float32)})
    >>> g.edata['he']
    tensor([[0.],
            [1.],
            [2.],
            [0.],
            [0.],
            [0.]])

    **Heterogeneous Graphs**

    >>> g = dgl.heterograph({
    ...     ('user', 'follows', 'user'): (torch.tensor([1, 2]),
    ...                                   torch.tensor([0, 1])),
    ...     ('user', 'plays', 'game'): (torch.tensor([0, 1]),
    ...                                 torch.tensor([0, 1]))})
    >>> g = dgl.add_self_loop(g, etype='follows')
    >>> g
    Graph(num_nodes={'user': 3, 'game': 2},
        num_edges={('user', 'plays', 'game'): 2, ('user', 'follows', 'user'): 5},
        metagraph=[('user', 'user'), ('user', 'game')])
    """
    etype = g.to_canonical_etype(etype)
    if etype[0] != etype[2]:
        raise DGLError(
            'add_self_loop does not support unidirectional bipartite graphs: {}.' \
            'Please make sure the types of head node and tail node are identical.' \
            ''.format(etype))
    nodes = g.nodes(etype[0])
    new_g = add_edges(g, nodes, nodes, etype=etype)
    return new_g

DGLHeteroGraph.add_self_loop = utils.alias_func(add_self_loop)

def remove_self_loop(g, etype=None):
    r""" Remove self-loops for each node in the graph and return a new graph.

    Parameters
    ----------
    g : DGLGraph
        The graph.
    etype : str or (str, str, str), optional
        The type names of the edges. The allowed type name formats are:

        * ``(str, str, str)`` for source node type, edge type and destination node type.
        * or one ``str`` edge type name if the name can uniquely identify a
          triplet format in the graph.

        Can be omitted if the graph has only one type of edges.

    Notes
    -----
    If a node has multiple self-loops, remove them all. Do nothing for nodes without
    self-loops.

    This function discards the batch information. Please use
    :func:`dgl.DGLGraph.set_batch_num_nodes`
    and :func:`dgl.DGLGraph.set_batch_num_edges` on the transformed graph
    to maintain the information.

    Examples
    ---------

    >>> import dgl
    >>> import torch

    **Homogeneous Graphs**

    >>> g = dgl.graph((torch.tensor([0, 0, 0, 1]), torch.tensor([1, 0, 0, 2])))
    >>> g.edata['he'] = torch.arange(4).float().reshape(-1, 1)
    >>> g = dgl.remove_self_loop(g)
    >>> g
    Graph(num_nodes=3, num_edges=2,
        edata_schemes={'he': Scheme(shape=(2,), dtype=torch.float32)})
    >>> g.edata['he']
    tensor([[0.],[3.]])

    **Heterogeneous Graphs**

    >>> g = dgl.heterograph({
    ...     ('user', 'follows', 'user'): (torch.tensor([0, 1, 1, 1, 2]),
    ...                                   torch.tensor([0, 0, 1, 1, 1])),
    ...     ('user', 'plays', 'game'): (torch.tensor([0, 1]),
    ...                                 torch.tensor([0, 1]))
    ...     })
    >>> g = dgl.remove_self_loop(g, etype='follows')
    >>> g.num_nodes('user')
    3
    >>> g.num_nodes('game')
    2
    >>> g.num_edges('follows')
    2
    >>> g.num_edges('plays')
    2

    See Also
    --------
    add_self_loop
    """
    etype = g.to_canonical_etype(etype)
    if etype[0] != etype[2]:
        raise DGLError(
            'remove_self_loop does not support unidirectional bipartite graphs: {}.' \
            'Please make sure the types of head node and tail node are identical.' \
            ''.format(etype))
    u, v = g.edges(form='uv', order='eid', etype=etype)
    self_loop_eids = F.tensor(F.nonzero_1d(u == v), dtype=F.dtype(u))
    new_g = remove_edges(g, self_loop_eids, etype=etype)
    return new_g

DGLHeteroGraph.remove_self_loop = utils.alias_func(remove_self_loop)

def compact_graphs(graphs, always_preserve=None, copy_ndata=True, copy_edata=True):
    """Given a list of graphs with the same set of nodes, find and eliminate the common
    isolated nodes across all graphs.

    This function requires the graphs to have the same set of nodes (i.e. the node types
    must be the same, and the number of nodes of each node type must be the same).  The
    metagraph does not have to be the same.

    It finds all the nodes that have zero in-degree and zero out-degree in all the given
    graphs, and eliminates them from all the graphs.

    Useful for graph sampling where you have a giant graph but you only wish to perform
    message passing on a smaller graph with a (tiny) subset of nodes.

    Parameters
    ----------
    graphs : DGLGraph or list[DGLGraph]
        The graph, or list of graphs.

        All graphs must be on the same devices.

        All graphs must have the same set of nodes.
    always_preserve : Tensor or dict[str, Tensor], optional
        If a dict of node types and node ID tensors is given, the nodes of given
        node types would not be removed, regardless of whether they are isolated.

        If a Tensor is given, DGL assumes that all the graphs have one (same) node type.
    copy_ndata: bool, optional
        If True, the node features of the returned graphs are copied from the
        original graphs.

        If False, the returned graphs will not have any node features.

        (Default: True)
    copy_edata: bool, optional
        If True, the edge features of the reversed graph are copied from the
        original graph.

        If False, the reversed graph will not have any edge features.

        (Default: True)

    Returns
    -------
    DGLGraph or list[DGLGraph]
        The compacted graph or list of compacted graphs.

        Each returned graph would have a feature ``dgl.NID`` containing the mapping
        of node IDs for each type from the compacted graph(s) to the original graph(s).
        Note that the mapping is the same for all the compacted graphs.

        All the returned graphs are on CPU.

    Notes
    -----
    This function currently requires that the same node type of all graphs should have
    the same node type ID, i.e. the node types are *ordered* the same.

    If :attr:`copy_edata` is True, the resulting graph will share the edge feature
    tensors with the input graph. Hence, users should try to avoid in-place operations
    which will be visible to both graphs.

    This function discards the batch information. Please use
    :func:`dgl.DGLGraph.set_batch_num_nodes`
    and :func:`dgl.DGLGraph.set_batch_num_edges` on the transformed graph
    to maintain the information.

    Examples
    --------
    The following code constructs a bipartite graph with 20 users and 10 games, but
    only user #1 and #3, as well as game #3 and #5, have connections:

    >>> g = dgl.heterograph({('user', 'plays', 'game'): ([1, 3], [3, 5])},
    >>>                      {'user': 20, 'game': 10})

    The following would compact the graph above to another bipartite graph with only
    two users and two games.

    >>> new_g, induced_nodes = dgl.compact_graphs(g)
    >>> induced_nodes
    {'user': tensor([1, 3]), 'game': tensor([3, 5])}

    The mapping tells us that only user #1 and #3 as well as game #3 and #5 are kept.
    Furthermore, the first user and second user in the compacted graph maps to
    user #1 and #3 in the original graph.  Games are similar.

    One can verify that the edge connections are kept the same in the compacted graph.

    >>> new_g.edges(form='all', order='eid', etype='plays')
    (tensor([0, 1]), tensor([0, 1]), tensor([0, 1]))

    When compacting multiple graphs, nodes that do not have any connections in any
    of the given graphs are removed.  So if you compact ``g`` and the following ``g2``
    graphs together:

    >>> g2 = dgl.heterograph({('user', 'plays', 'game'): ([1, 6], [6, 8])},
    >>>                      {'user': 20, 'game': 10})
    >>> (new_g, new_g2), induced_nodes = dgl.compact_graphs([g, g2])
    >>> induced_nodes
    {'user': tensor([1, 3, 6]), 'game': tensor([3, 5, 6, 8])}

    Then one can see that user #1 from both graphs, users #3 from the first graph, as
    well as user #6 from the second graph, are kept.  Games are similar.

    Similarly, one can also verify the connections:

    >>> new_g.edges(form='all', order='eid', etype='plays')
    (tensor([0, 1]), tensor([0, 1]), tensor([0, 1]))
    >>> new_g2.edges(form='all', order='eid', etype='plays')
    (tensor([0, 2]), tensor([2, 3]), tensor([0, 1]))
    """
    return_single = False
    if not isinstance(graphs, Iterable):
        graphs = [graphs]
        return_single = True
    if len(graphs) == 0:
        return []
    if graphs[0].is_block:
        raise DGLError('Compacting a block graph is not allowed.')

    # Ensure the node types are ordered the same.
    # TODO(BarclayII): we ideally need to remove this constraint.
    ntypes = graphs[0].ntypes
    idtype = graphs[0].idtype
    device = graphs[0].device
    for g in graphs:
        assert ntypes == g.ntypes, \
            ("All graphs should have the same node types in the same order, got %s and %s" %
             ntypes, g.ntypes)
        assert idtype == g.idtype, "Expect graph data type to be {}, but got {}".format(
            idtype, g.idtype)
        assert device == g.device, "All graphs must be on the same devices." \
            "Expect graph device to be {}, but got {}".format(device, g.device)

    # Process the dictionary or tensor of "always preserve" nodes
    if always_preserve is None:
        always_preserve = {}
    elif not isinstance(always_preserve, Mapping):
        if len(ntypes) > 1:
            raise ValueError("Node type must be given if multiple node types exist.")
        always_preserve = {ntypes[0]: always_preserve}

    always_preserve = utils.prepare_tensor_dict(graphs[0], always_preserve, 'always_preserve')
    always_preserve_nd = []
    for ntype in ntypes:
        nodes = always_preserve.get(ntype, None)
        if nodes is None:
            nodes = F.copy_to(F.tensor([], idtype), device)
        always_preserve_nd.append(F.to_dgl_nd(nodes))

    # Compact and construct heterographs
    new_graph_indexes, induced_nodes = _CAPI_DGLCompactGraphs(
        [g._graph for g in graphs], always_preserve_nd)
    induced_nodes = [F.from_dgl_nd(nodes) for nodes in induced_nodes]

    new_graphs = [
        DGLHeteroGraph(new_graph_index, graph.ntypes, graph.etypes)
        for new_graph_index, graph in zip(new_graph_indexes, graphs)]

    if copy_ndata:
        for g, new_g in zip(graphs, new_graphs):
            node_frames = utils.extract_node_subframes(g, induced_nodes)
            utils.set_new_frames(new_g, node_frames=node_frames)
    if copy_edata:
        for g, new_g in zip(graphs, new_graphs):
            edge_frames = utils.extract_edge_subframes(g, None)
            utils.set_new_frames(new_g, edge_frames=edge_frames)

    if return_single:
        new_graphs = new_graphs[0]

    return new_graphs

def to_block(g, dst_nodes=None, include_dst_in_src=True, src_nodes=None):
    """Convert a graph into a bipartite-structured *block* for message passing.

    A block is a graph consisting of two sets of nodes: the
    *source* nodes and *destination* nodes.  The source and destination nodes can have multiple
    node types.  All the edges connect from source nodes to destination nodes.

    Specifically, the source nodes and destination nodes will have the same node types as the
    ones in the original graph.  DGL maps each edge ``(u, v)`` with edge type
    ``(utype, etype, vtype)`` in the original graph to the edge with type
    ``etype`` connecting from node ID ``u`` of type ``utype`` in the source side to node
    ID ``v`` of type ``vtype`` in the destination side.

    For blocks returned by :func:`to_block`, the destination nodes of the block will only
    contain the nodes that have at least one inbound edge of any type.  The source nodes
    of the block will only contain the nodes that appear in the destination nodes, as well
    as the nodes that have at least one outbound edge connecting to one of the destination nodes.

    The destination nodes are specified by the :attr:`dst_nodes` argument if it is not None.

    Parameters
    ----------
    graph : DGLGraph
        The graph.  Can be either on CPU or GPU.
    dst_nodes : Tensor or dict[str, Tensor], optional
        The list of destination nodes.

        If a tensor is given, the graph must have only one node type.

        If given, it must be a superset of all the nodes that have at least one inbound
        edge.  An error will be raised otherwise.
    include_dst_in_src : bool
        If False, do not include destination nodes in source nodes.

        (Default: True)

    src_nodes : Tensor or disct[str, Tensor], optional
        The list of source nodes (and prefixed by destination nodes if
        `include_dst_in_src` is True).

        If a tensor is given, the graph must have only one node type.

    Returns
    -------
    DGLBlock
        The new graph describing the block.

        The node IDs induced for each type in both sides would be stored in feature
        ``dgl.NID``.

        The edge IDs induced for each type would be stored in feature ``dgl.EID``.

    Raises
    ------
    DGLError
        If :attr:`dst_nodes` is specified but it is not a superset of all the nodes that
        have at least one inbound edge.

        If :attr:`dst_nodes` is not None, and :attr:`g` and :attr:`dst_nodes`
        are not in the same context.

    Notes
    -----
    :func:`to_block` is most commonly used in customizing neighborhood sampling
    for stochastic training on a large graph.  Please refer to the user guide
    :ref:`guide-minibatch` for a more thorough discussion about the methodology
    of stochastic training.

    See also :func:`create_block` for more flexible construction of blocks.

    Examples
    --------
    Converting a homogeneous graph to a block as described above:

    >>> g = dgl.graph(([1, 2], [2, 3]))
    >>> block = dgl.to_block(g, torch.LongTensor([3, 2]))

    The destination nodes would be exactly the same as the ones given: [3, 2].

    >>> induced_dst = block.dstdata[dgl.NID]
    >>> induced_dst
    tensor([3, 2])

    The first few source nodes would also be exactly the same as
    the ones given.  The rest of the nodes are the ones necessary for message passing
    into nodes 3, 2.  This means that the node 1 would be included.

    >>> induced_src = block.srcdata[dgl.NID]
    >>> induced_src
    tensor([3, 2, 1])

    You can notice that the first two nodes are identical to the given nodes as well as
    the destination nodes.

    The induced edges can also be obtained by the following:

    >>> block.edata[dgl.EID]
    tensor([2, 1])

    This indicates that edge (2, 3) and (1, 2) are included in the result graph.  You can
    verify that the first edge in the block indeed maps to the edge (2, 3), and the
    second edge in the block indeed maps to the edge (1, 2):

    >>> src, dst = block.edges(order='eid')
    >>> induced_src[src], induced_dst[dst]
    (tensor([2, 1]), tensor([3, 2]))

    The destination nodes specified must be a superset of the nodes that have edges connecting
    to them.  For example, the following will raise an error since the destination nodes
    does not contain node 3, which has an edge connecting to it.

    >>> g = dgl.graph(([1, 2], [2, 3]))
    >>> dgl.to_block(g, torch.LongTensor([2]))     # error

    Converting a heterogeneous graph to a block is similar, except that when specifying
    the destination nodes, you have to give a dict:

    >>> g = dgl.heterograph({('A', '_E', 'B'): ([1, 2], [2, 3])})

    If you don't specify any node of type A on the destination side, the node type ``A``
    in the block would have zero nodes on the destination side.

    >>> block = dgl.to_block(g, {'B': torch.LongTensor([3, 2])})
    >>> block.number_of_dst_nodes('A')
    0
    >>> block.number_of_dst_nodes('B')
    2
    >>> block.dstnodes['B'].data[dgl.NID]
    tensor([3, 2])

    The source side would contain all the nodes on the destination side:

    >>> block.srcnodes['B'].data[dgl.NID]
    tensor([3, 2])

    As well as all the nodes that have connections to the nodes on the destination side:

    >>> block.srcnodes['A'].data[dgl.NID]
    tensor([2, 1])

    See also
    --------
    create_block
    """
    if dst_nodes is None:
        # Find all nodes that appeared as destinations
        dst_nodes = defaultdict(list)
        for etype in g.canonical_etypes:
            _, dst = g.edges(etype=etype)
            dst_nodes[etype[2]].append(dst)
        dst_nodes = {ntype: F.unique(F.cat(values, 0)) for ntype, values in dst_nodes.items()}
    elif not isinstance(dst_nodes, Mapping):
        # dst_nodes is a Tensor, check if the g has only one type.
        if len(g.ntypes) > 1:
            raise DGLError(
                'Graph has more than one node type; please specify a dict for dst_nodes.')
        dst_nodes = {g.ntypes[0]: dst_nodes}

    dst_node_ids = [
        utils.toindex(dst_nodes.get(ntype, []), g._idtype_str).tousertensor(
            ctx=F.to_backend_ctx(g._graph.ctx))
        for ntype in g.ntypes]
    dst_node_ids_nd = [F.to_dgl_nd(nodes) for nodes in dst_node_ids]

    for d in dst_node_ids_nd:
        if g._graph.ctx != d.ctx:
            raise ValueError('g and dst_nodes need to have the same context.')

    src_node_ids = None
    src_node_ids_nd = None
    if src_nodes is not None and not isinstance(src_nodes, Mapping):
        # src_nodes is a Tensor, check if the g has only one type.
        if len(g.ntypes) > 1:
            raise DGLError(
                'Graph has more than one node type; please specify a dict for src_nodes.')
        src_nodes = {g.ntypes[0]: src_nodes}
        src_node_ids = [
            F.copy_to(F.tensor(src_nodes.get(ntype, []), dtype=g._idtype_str), \
                F.to_backend_ctx(g._graph.ctx)) \
            for ntype in g.ntypes]
        src_node_ids_nd = [F.to_dgl_nd(nodes) for nodes in src_node_ids]

        for d in src_node_ids_nd:
            if g._graph.ctx != d.ctx:
                raise ValueError('g and src_nodes need to have the same context.')
    else:
        # use an empty list to signal we need to generate it
        src_node_ids_nd = []

    new_graph_index, src_nodes_ids_nd, induced_edges_nd = _CAPI_DGLToBlock(
        g._graph, dst_node_ids_nd, include_dst_in_src, src_node_ids_nd)

    # The new graph duplicates the original node types to SRC and DST sets.
    new_ntypes = (g.ntypes, g.ntypes)
    new_graph = DGLBlock(new_graph_index, new_ntypes, g.etypes)
    assert new_graph.is_unibipartite  # sanity check

    src_node_ids = [F.from_dgl_nd(src) for src in src_nodes_ids_nd]
    edge_ids = [F.from_dgl_nd(eid) for eid in induced_edges_nd]

    node_frames = utils.extract_node_subframes_for_block(g, src_node_ids, dst_node_ids)
    edge_frames = utils.extract_edge_subframes(g, edge_ids)
    utils.set_new_frames(new_graph, node_frames=node_frames, edge_frames=edge_frames)

    return new_graph

def _coalesce_edge_frame(g, edge_maps, counts, aggregator):
    r"""Coalesce edge features of duplicate edges via given aggregator in g.

    Parameters
    ----------
    g : DGLGraph
        The input graph.
    edge_maps : List[Tensor]
        The edge mapping corresponding to each edge type in g.
    counts : List[Tensor]
        The number of duplicated edges from the original graph for each edge type.
    aggregator : str
        Indicates how to coalesce edge features, could be ``arbitrary``, ``sum``
        or ``mean``.

    Returns
    -------
    List[Frame]
        The frames corresponding to each edge type.
    """
    if aggregator == 'arbitrary':
        eids = []
        for i in range(len(g.canonical_etypes)):
            feat_idx = F.asnumpy(edge_maps[i])
            _, indices = np.unique(feat_idx, return_index=True)
            eids.append(F.zerocopy_from_numpy(indices))

        edge_frames = utils.extract_edge_subframes(g, eids)
    elif aggregator in ['sum', 'mean']:
        edge_frames = []
        for i in range(len(g.canonical_etypes)):
            feat_idx = edge_maps[i]
            _, indices = np.unique(F.asnumpy(feat_idx), return_index=True)
            _num_rows = len(indices)
            _data = {}
            for key, col in g._edge_frames[i]._columns.items():
                data = col.data
                new_data = F.scatter_add(data, feat_idx, _num_rows)
                if aggregator == 'mean':
                    norm = F.astype(counts[i], F.dtype(data))
                    norm = F.reshape(norm, (F.shape(norm)[0],) + (1,) * (F.ndim(data) - 1))
                    new_data /= norm
                _data[key] = new_data

            newf = Frame(data=_data, num_rows=_num_rows)
            edge_frames.append(newf)
    else:
        raise DGLError("Aggregator {} not regonized, cannot coalesce edge feature in the "
                       "specified way".format(aggregator))
    return edge_frames

def to_simple(g,
              return_counts='count',
              writeback_mapping=False,
              copy_ndata=True,
              copy_edata=False,
              aggregator='arbitrary'):
    r"""Convert a graph to a simple graph without parallel edges and return.

    For a heterogeneous graph with multiple edge types, DGL treats edges with the same
    edge type and endpoints as parallel edges and removes them.
    Optionally, one can get the the number of parallel edges by specifying the
    :attr:`return_counts` argument. To get the a mapping from the edge IDs in the
    input graph to the edge IDs in the resulting graph, set :attr:`writeback_mapping`
    to true.

    Parameters
    ----------
    g : DGLGraph
        The input graph.  Must be on CPU.
    return_counts : str, optional
        If given, the count of each edge in the original graph
        will be stored as edge features under the name
        ``return_counts``.  The old features with the same name will be replaced.

        (Default: "count")
    writeback_mapping: bool, optional
        If True, return an extra write-back mapping for each edge
        type. The write-back mapping is a tensor recording
        the mapping from the edge IDs in the input graph to
        the edge IDs in the result graph. If the graph is
        heterogeneous, DGL returns a dictionary of edge types and such
        tensors.

        If False, only the simple graph is returned.

        (Default: False)
    copy_ndata: bool, optional
        If True, the node features of the simple graph are copied
        from the original graph.

        If False, the simple graph will not have any node features.

        (Default: True)
    copy_edata: bool, optional
        If True, the edge features of the simple graph are copied
        from the original graph. If there exists duplicate edges between
        two nodes (u, v), the feature of the edge is the aggregation
        of edge feature of duplicate edges.

        If False, the simple graph will not have any edge features.

        (Default: False)
    aggregator: str, optional
        Indicate how to coalesce edge feature of duplicate edges.
        If ``arbitrary``, select one of the duplicate edges' feature.
        If ``sum``, compute the summation of duplicate edges' feature.
        If ``mean``, compute the average of duplicate edges' feature.

        (Default: ``arbitrary``)

    Returns
    -------
    DGLGraph
        The graph.
    tensor or dict of tensor
        The writeback mapping. Only when ``writeback_mapping`` is True.

    Notes
    -----
    If :attr:`copy_ndata` is True, the resulting graph will share the node feature
    tensors with the input graph. Hence, users should try to avoid in-place operations
    which will be visible to both graphs.

    This function discards the batch information. Please use
    :func:`dgl.DGLGraph.set_batch_num_nodes`
    and :func:`dgl.DGLGraph.set_batch_num_edges` on the transformed graph
    to maintain the information.

    Examples
    --------
    **Homogeneous Graphs**

    Create a graph for demonstrating to_simple API.
    In the original graph, there are multiple edges between 1 and 2.

    >>> import dgl
    >>> import torch as th
    >>> g = dgl.graph((th.tensor([0, 1, 2, 1]), th.tensor([1, 2, 0, 2])))
    >>> g.ndata['h'] = th.tensor([[0.], [1.], [2.]])
    >>> g.edata['h'] = th.tensor([[3.], [4.], [5.], [6.]])

    Convert the graph to a simple graph. The return counts is
    stored in the edge feature 'cnt' and the writeback mapping
    is returned in a tensor.

    >>> sg, wm = dgl.to_simple(g, return_counts='cnt', writeback_mapping=True)
    >>> sg.ndata['h']
    tensor([[0.],
            [1.],
            [2.]])
    >>> u, v, eid = sg.edges(form='all')
    >>> u
    tensor([0, 1, 2])
    >>> v
    tensor([1, 2, 0])
    >>> eid
    tensor([0, 1, 2])
    >>> sg.edata['cnt']
    tensor([1, 2, 1])
    >>> wm
    tensor([0, 1, 2, 1])
    >>> 'h' in g.edata
    False

    **Heterogeneous Graphs**

    >>> g = dgl.heterograph({
    ...     ('user', 'wins', 'user'): (th.tensor([0, 2, 0, 2, 2]), th.tensor([1, 1, 2, 1, 0])),
    ...     ('user', 'plays', 'game'): (th.tensor([1, 2, 1]), th.tensor([2, 1, 1]))
    ... })
    >>> g.nodes['game'].data['hv'] = th.ones(3, 1)
    >>> g.edges['plays'].data['he'] = th.zeros(3, 1)

    The return counts is stored in the default edge feature 'count' for each edge type.

    >>> sg, wm = dgl.to_simple(g, copy_ndata=False, writeback_mapping=True)
    >>> sg
    Graph(num_nodes={'game': 3, 'user': 3},
          num_edges={('user', 'wins', 'user'): 4, ('game', 'plays', 'user'): 3},
          metagraph=[('user', 'user'), ('game', 'user')])
    >>> sg.edges(etype='wins')
    (tensor([0, 2, 0, 2]), tensor([1, 1, 2, 0]))
    >>> wm[('user', 'wins', 'user')]
    tensor([0, 1, 2, 1, 3])
    >>> sg.edges(etype='plays')
    (tensor([2, 1, 1]), tensor([1, 2, 1]))
    >>> wm[('user', 'plays', 'game')]
    tensor([0, 1, 2])
    >>> 'hv' in sg.nodes['game'].data
    False
    >>> 'he' in sg.edges['plays'].data
    False
    >>> sg.edata['count']
    {('user', 'wins', 'user'): tensor([1, 2, 1, 1])
     ('user', 'plays', 'game'): tensor([1, 1, 1])}
    """
    assert g.device == F.cpu(), 'the graph must be on CPU'
    if g.is_block:
        raise DGLError('Cannot convert a block graph to a simple graph.')
    simple_graph_index, counts, edge_maps = _CAPI_DGLToSimpleHetero(g._graph)
    simple_graph = DGLHeteroGraph(simple_graph_index, g.ntypes, g.etypes)
    counts = [F.from_dgl_nd(count) for count in counts]
    edge_maps = [F.from_dgl_nd(edge_map) for edge_map in edge_maps]

    if copy_ndata:
        node_frames = utils.extract_node_subframes(g, None)
        utils.set_new_frames(simple_graph, node_frames=node_frames)
    if copy_edata:
        new_edge_frames = _coalesce_edge_frame(g, edge_maps, counts, aggregator)
        utils.set_new_frames(simple_graph, edge_frames=new_edge_frames)

    if return_counts is not None:
        for count, canonical_etype in zip(counts, g.canonical_etypes):
            simple_graph.edges[canonical_etype].data[return_counts] = count

    if writeback_mapping:
        # single edge type
        if len(edge_maps) == 1:
            return simple_graph, edge_maps[0]
        # multiple edge type
        else:
            wb_map = {}
            for edge_map, canonical_etype in zip(edge_maps, g.canonical_etypes):
                wb_map[canonical_etype] = edge_map
            return simple_graph, wb_map

    return simple_graph

DGLHeteroGraph.to_simple = utils.alias_func(to_simple)

def _unitgraph_less_than_int32(g):
    """Check if a graph with only one edge type has more than 2 ** 31 - 1
    nodes or edges.
    """
    num_edges = g.num_edges()
    num_nodes = max(g.num_nodes(g.ntypes[0]), g.num_nodes(g.ntypes[-1]))
    return max(num_nodes, num_edges) <= (1 << 31) - 1

def adj_product_graph(A, B, weight_name, etype='_E'):
    r"""Create a weighted graph whose adjacency matrix is the product of
    the adjacency matrices of the given two graphs.

    Namely, given two weighted graphs :attr:`A` and :attr:`B`, whose rows
    represent source nodes and columns represent destination nodes, this function
    returns a new graph whose weighted adjacency matrix is
    :math:`\mathrm{adj}(A) \times \mathrm{adj}(B)`.

    The two graphs must be simple graphs, and must have only one edge type.
    Moreover, the number of nodes of the destination node type of :attr:`A` must
    be the same as the number of nodes of the source node type of :attr:`B`.

    The source node type of the returned graph will be the same as the source
    node type of graph :attr:`A`.  The destination node type of the returned
    graph will be the same as the destination node type of graph :attr:`B`.
    If the two node types are the same, the returned graph will be homogeneous.
    Otherwise, it will be a bipartite graph.

    Unlike ``scipy``, if an edge in the result graph has zero weight, it will
    not be removed from the graph.

    Notes
    -----
    This function works on both CPU and GPU.  For GPU, the number of nodes and
    edges must be less than the maximum of ``int32`` (i.e. ``2 ** 31 - 1``) due
    to restriction of cuSPARSE.

    The edge weights returned by this function is differentiable w.r.t. the
    input edge weights.

    If the graph format is restricted, both graphs must have CSR available.

    Parameters
    ----------
    A : DGLGraph
        The graph as left operand.
    B : DGLGraph
        The graph as right operand.
    weight_name : str
        The feature name of edge weight of both graphs.

        The corresponding edge feature must be scalar.
    etype : str, optional
        The edge type of the returned graph.

    Returns
    -------
    DGLGraph
        The new graph.  The edge weight of the returned graph will have the
        same feature name as :attr:`weight_name`.

    Examples
    --------
    The following shows weighted adjacency matrix multiplication between two
    bipartite graphs.  You can also perform this between two homogeneous
    graphs, or one homogeneous graph and one bipartite graph, as long as the
    numbers of nodes of the same type match.

    >>> A = dgl.heterograph({
    ...     ('A', 'AB', 'B'): ([2, 2, 0, 2, 0, 1], [2, 1, 0, 0, 2, 2])},
    ...     num_nodes_dict={'A': 3, 'B': 4})
    >>> B = dgl.heterograph({
    ...     ('B', 'BA', 'A'): ([0, 3, 2, 1, 3, 3], [1, 2, 0, 2, 1, 0])},
    ...     num_nodes_dict={'A': 3, 'B': 4})

    If your graph is a multigraph, you will need to call :func:`dgl.to_simple`
    to convert it into a simple graph first.

    >>> A = dgl.to_simple(A)
    >>> B = dgl.to_simple(B)

    Initialize learnable edge weights.

    >>> A.edata['w'] = torch.randn(6).requires_grad_()
    >>> B.edata['w'] = torch.randn(6).requires_grad_()

    Take the product.

    >>> C = dgl.adj_product_graph(A, B, 'w')
    >>> C.edges()
    (tensor([0, 0, 1, 2, 2, 2]), tensor([0, 1, 0, 0, 2, 1]))

    >>> C.edata['w']
    tensor([0.6906, 0.2002, 0.0591, 0.3672, 0.1066, 0.1328],
           grad_fn=<CSRMMBackward>)

    Note that this function is differentiable:

    >>> C.edata['w'].sum().backward()
    >>> A.edata['w'].grad
    tensor([0.7153, 0.2775, 0.7141, 0.7141, 0.7153, 0.7153])

    >>> B.edata['w'].grad
    tensor([0.4664, 0.0000, 1.5614, 0.3840, 0.0000, 0.0000])

    If the source node type of the left operand is the same as the destination
    node type of the right operand, this function returns a homogeneous graph:

    >>> C.ntypes
    ['A']

    Otherwise, it returns a bipartite graph instead:

    >>> A = dgl.heterograph({
    ...     ('A', 'AB', 'B'): ([2, 2, 0, 2, 0, 1], [2, 1, 0, 0, 2, 2])},
    ...     num_nodes_dict={'A': 3, 'B': 4})
    >>> B = dgl.heterograph({
    ...     ('B', 'BC', 'C'): ([0, 3, 2, 1, 3, 3], [1, 2, 0, 2, 1, 0])},
    ...     num_nodes_dict={'C': 3, 'B': 4})
    >>> A.edata['w'] = torch.randn(6).requires_grad_()
    >>> B.edata['w'] = torch.randn(6).requires_grad_()
    >>> C = dgl.adj_product_graph(A, B, 'w')
    >>> C.ntypes
    ['A', 'C']
    """
    srctype, _, _ = A.canonical_etypes[0]
    _, _, dsttype = B.canonical_etypes[0]
    num_vtypes = 1 if srctype == dsttype else 2
    ntypes = [srctype] if num_vtypes == 1 else [srctype, dsttype]

    if A.device != F.cpu():
        if not (_unitgraph_less_than_int32(A) and _unitgraph_less_than_int32(B)):
            raise ValueError(
                'For GPU graphs the number of nodes and edges must be less than 2 ** 31 - 1.')

    C_gidx, C_weights = F.csrmm(
        A._graph, A.edata[weight_name], B._graph, B.edata[weight_name], num_vtypes)
    num_nodes_dict = {srctype: A.num_nodes(srctype), dsttype: B.num_nodes(dsttype)}
    C_metagraph, ntypes, etypes, _ = \
        create_metagraph_index(ntypes, [(srctype, etype, dsttype)])
    num_nodes_per_type = [num_nodes_dict[ntype] for ntype in ntypes]
    C_gidx = create_heterograph_from_relations(
        C_metagraph, [C_gidx], utils.toindex(num_nodes_per_type))

    C = DGLHeteroGraph(C_gidx, ntypes, etypes)
    C.edata[weight_name] = C_weights
    return C

def adj_sum_graph(graphs, weight_name):
    r"""Create a weighted graph whose adjacency matrix is the sum of the
    adjacency matrices of the given graphs, whose rows represent source nodes
    and columns represent destination nodes.

    All the graphs must be simple graphs, and must have only one edge type.
    They also must have the same metagraph, i.e. have the same source node type
    and the same destination node type.  Moreover, the number of nodes for every
    graph must also be the same.

    The metagraph of the returned graph will be the same as the input graphs.

    Unlike ``scipy``, if an edge in the result graph has zero weight, it will
    not be removed from the graph.

    Notes
    -----
    This function works on both CPU and GPU.  For GPU, the number of nodes and
    edges must be less than the maximum of ``int32`` (i.e. ``2 ** 31 - 1``) due
    to restriction of cuSPARSE.

    The edge weights returned by this function is differentiable w.r.t. the
    input edge weights.

    If the graph format is restricted, both graphs must have CSR available.

    Parameters
    ----------
    graphs : list[DGLGraph]
        The list of graphs.  Must have at least one element.
    weight_name : str
        The feature name of edge weight of both graphs.

        The corresponding edge feature must be scalar.

    Returns
    -------
    DGLGraph
        The new graph.  The edge weight of the returned graph will have the
        same feature name as :attr:`weight_name`.

    Examples
    --------
    The following shows weighted adjacency matrix summation between two
    bipartite graphs.  You can also perform this between homogeneous graphs.

    >>> A = dgl.heterograph(
    ...     {('A', 'AB', 'B'): ([2, 2, 0, 2, 0, 1], [2, 1, 0, 0, 2, 2])},
    ...     num_nodes_dict={'A': 3, 'B': 4})
    >>> B = dgl.heterograph(
    ...     {('A', 'AB', 'B'): ([1, 2, 0, 2, 1, 0], [0, 3, 2, 1, 3, 3])},
    ...     num_nodes_dict={'A': 3, 'B': 4})
    >>> A.edata['w'] = torch.randn(6).requires_grad_()
    >>> B.edata['w'] = torch.randn(6).requires_grad_()

    If your graph is a multigraph, call :func:`dgl.to_simple`
    to convert it into a simple graph first.

    >>> A = dgl.to_simple(A)
    >>> B = dgl.to_simple(B)

    Initialize learnable edge weights.

    >>> A.edata['w'] = torch.randn(6).requires_grad_()
    >>> B.edata['w'] = torch.randn(6).requires_grad_()

    Take the sum.

    >>> C = dgl.adj_sum_graph([A, B], 'w')
    >>> C.edges()
    (tensor([0, 0, 0, 1, 1, 1, 2, 2, 2, 2]),
     tensor([0, 2, 3, 2, 0, 3, 0, 1, 2, 3]))

    Note that this function is differentiable:

    >>> C.edata['w'].sum().backward()
    >>> A.edata['w'].grad
    tensor([1., 1., 1., 1., 1., 1.])

    >>> B.edata['w'].grad
    tensor([1., 1., 1., 1., 1., 1.])
    """
    if len(graphs) == 0:
        raise ValueError('The list of graphs must not be empty.')

    if graphs[0].device != F.cpu():
        if not all(_unitgraph_less_than_int32(A) for A in graphs):
            raise ValueError(
                'For GPU graphs the number of nodes and edges must be less than 2 ** 31 - 1.')
    metagraph = graphs[0]._graph.metagraph
    num_nodes = utils.toindex(
        [graphs[0]._graph.number_of_nodes(i) for i in range(graphs[0]._graph.number_of_ntypes())])
    weights = [A.edata[weight_name] for A in graphs]
    gidxs = [A._graph for A in graphs]
    C_gidx, C_weights = F.csrsum(gidxs, weights)
    C_gidx = create_heterograph_from_relations(metagraph, [C_gidx], num_nodes)

    C = DGLHeteroGraph(C_gidx, graphs[0].ntypes, graphs[0].etypes)
    C.edata[weight_name] = C_weights
    return C

def as_heterograph(g, ntype='_U', etype='_E'):  # pylint: disable=unused-argument
    """Convert a DGLGraph to a DGLHeteroGraph with one node and edge type.

    DEPRECATED: DGLGraph and DGLHeteroGraph have been merged. This function will
                do nothing and can be removed safely in all cases.
    """
    dgl_warning('DEPRECATED: DGLGraph and DGLHeteroGraph have been merged in v0.5.\n'
                '\tdgl.as_heterograph will do nothing and can be removed safely in all cases.')
    return g

def as_immutable_graph(hg):
    """Convert a DGLHeteroGraph with one node and edge type into a DGLGraph.

    DEPRECATED: DGLGraph and DGLHeteroGraph have been merged. This function will
                do nothing and can be removed safely in all cases.
    """
    dgl_warning('DEPRECATED: DGLGraph and DGLHeteroGraph have been merged in v0.5.\n'
                '\tdgl.as_immutable_graph will do nothing and can be removed safely in all cases.')
    return hg

def sort_csr_by_tag(g, tag, tag_offset_name='_TAG_OFFSET'):
    r"""Return a new graph whose CSR matrix is sorted by the given tag.

    Sort the internal CSR matrix of the graph so that the adjacency list of each node
    , which contains the out-edges, is sorted by the tag of the out-neighbors.
    After sorting, edges sharing the same tag will be arranged in a consecutive range in
    a node's adjacency list. Following is an example:

        Consider a graph as follows::

            0 -> 0, 1, 2, 3, 4
            1 -> 0, 1, 2

        Given node tags ``[1, 1, 0, 2, 0]``, each node's adjacency list
        will be sorted as follows::

            0 -> 2, 4, 0, 1, 3
            1 -> 2, 0, 1

    The function will also returns the starting offsets of the tag
    segments in a tensor of shape :math:`(N, max\_tag+2)`. For node ``i``,
    its out-edges connecting to node tag ``j`` is stored between
    ``tag_offsets[i][j]`` ~ ``tag_offsets[i][j+1]``. Since the offsets
    can be viewed node data, we store it in the
    ``ndata`` of the returned graph. Users can specify the
    ndata name by the :attr:`tag_pos_name` argument.

    Note that the function will not change the edge ID neither
    how the edge features are stored. The input graph must
    allow CSR format. The graph must be on CPU.

    If the input graph is heterogenous, it must have only one edge
    type and two node types (i.e., source and destination node types).
    In this case, the provided node tags are for the destination nodes,
    and the tag offsets are stored in the source node data.

    The sorted graph and the calculated tag offsets are needed by
    certain operators that consider node tags. See
    :func:`~dgl.sampling.sample_neighbors_biased` for an example.

    Parameters
    ------------
    g : DGLGraph
        The input graph.
    tag : Tensor
        Integer tensor of shape :math:`(N,)`, :math:`N` being the number of (destination) nodes.
    tag_offset_name : str
        The name of the node feature to store tag offsets.

    Returns
    -------
    g_sorted : DGLGraph
        A new graph whose CSR is sorted. The node/edge features of the
        input graph is shallow-copied over.

        - ``g_sorted.ndata[tag_offset_name]`` : Tensor of shape :math:`(N, max\_tag + 2)`.
        - If ``g`` is heterogeneous, get from ``g_sorted.srcdata``.

    Examples
    -----------

    >>> g = dgl.graph(([0,0,0,0,0,1,1,1],[0,1,2,3,4,0,1,2]))
    >>> g.adjacency_matrix(scipy_fmt='csr').nonzero()
    (array([0, 0, 0, 0, 0, 1, 1, 1], dtype=int32),
     array([0, 1, 2, 3, 4, 0, 1, 2], dtype=int32))
    >>> tag = torch.IntTensor([1,1,0,2,0])
    >>> g_sorted = dgl.sort_csr_by_tag(g, tag)
    >>> g_sorted.adjacency_matrix(scipy_fmt='csr').nonzero()
    (array([0, 0, 0, 0, 0, 1, 1, 1], dtype=int32),
     array([2, 4, 0, 1, 3, 2, 0, 1], dtype=int32))
    >>> g_sorted.ndata['_TAG_OFFSET']
    tensor([[0, 2, 4, 5],
            [0, 1, 3, 3],
            [0, 0, 0, 0],
            [0, 0, 0, 0],
            [0, 0, 0, 0]])

    See Also
    --------
    dgl.sampling.sample_neighbors_biased
    """
    if len(g.etypes) > 1:
        raise DGLError("Only support homograph and bipartite graph")
    num_tags = int(F.asnumpy(F.max(tag, 0))) + 1
    tag_arr = F.zerocopy_to_dgl_ndarray(tag)
    new_g = g.clone()
    new_g._graph, tag_pos_arr = _CAPI_DGLHeteroSortOutEdges(g._graph, tag_arr, num_tags)
    new_g.srcdata[tag_offset_name] = F.from_dgl_nd(tag_pos_arr)
    return new_g


def sort_csc_by_tag(g, tag, tag_offset_name='_TAG_OFFSET'):
    r"""Return a new graph whose CSC matrix is sorted by the given tag.

    Sort the internal CSC matrix of the graph so that the adjacency list of each node
    , which contains the in-edges, is sorted by the tag of the in-neighbors.
    After sorting, edges sharing the same tag will be arranged in a consecutive range in
    a node's adjacency list. Following is an example:


        Consider a graph as follows::

            0 <- 0, 1, 2, 3, 4
            1 <- 0, 1, 2

        Given node tags ``[1, 1, 0, 2, 0]``, each node's adjacency list
        will be sorted as follows::

            0 <- 2, 4, 0, 1, 3
            1 <- 2, 0, 1

    The function will also return the starting offsets of the tag
    segments in a tensor of shape :math:`(N, max\_tag+2)`. For a node ``i``,
    its in-edges connecting to node tag ``j`` is stored between
    ``tag_offsets[i][j]`` ~ ``tag_offsets[i][j+1]``. Since the offsets
    can be viewed node data, we store it in the
    ``ndata`` of the returned graph. Users can specify the
    ndata name by the ``tag_pos_name`` argument.

    Note that the function will not change the edge ID neither
    how the edge features are stored. The input graph must
    allow CSC format. The graph must be on CPU.

    If the input graph is heterogenous, it must have only one edge
    type and two node types (i.e., source and destination node types).
    In this case, the provided node tags are for the source nodes,
    and the tag offsets are stored in the destination node data.

    The sorted graph and the calculated tag offsets are needed by
    certain operators that consider node tags. See :func:`~dgl.sampling.sample_neighbors_biased`
    for an example.

    Parameters
    ------------
    g : DGLGraph
        The input graph.
    tag : Tensor
        Integer tensor of shape :math:`(N,)`, :math:`N` being the number of (source) nodes.
    tag_offset_name : str
        The name of the node feature to store tag offsets.

    Returns
    -------
    g_sorted : DGLGraph
        A new graph whose CSC matrix is sorted. The node/edge features of the
        input graph is shallow-copied over.

        - ``g_sorted.ndata[tag_offset_name]`` : Tensor of shape :math:`(N, max\_tag + 2)`.
        - If ``g`` is heterogeneous, get from ``g_sorted.dstdata``.

    Examples
    -----------

    >>> g = dgl.graph(([0,1,2,3,4,0,1,2],[0,0,0,0,0,1,1,1]))
    >>> g.adjacency_matrix(scipy_fmt='csr', transpose=True).nonzero()
    (array([0, 0, 0, 0, 0, 1, 1, 1], dtype=int32),
     array([0, 1, 2, 3, 4, 0, 1, 2], dtype=int32)))
    >>> tag = torch.IntTensor([1,1,0,2,0])
    >>> g_sorted = dgl.sort_csc_by_tag(g, tag)
    >>> g_sorted.adjacency_matrix(scipy_fmt='csr', transpose=True).nonzero()
    (array([0, 0, 0, 0, 0, 1, 1, 1], dtype=int32),
     array([2, 4, 0, 1, 3, 2, 0, 1], dtype=int32))
    >>> g_sorted.ndata['_TAG_OFFSET']
    tensor([[0, 2, 4, 5],
            [0, 1, 3, 3],
            [0, 0, 0, 0],
            [0, 0, 0, 0],
            [0, 0, 0, 0]])

    See Also
    --------
    dgl.sampling.sample_neighbors_biased
    """
    if len(g.etypes) > 1:
        raise DGLError("Only support homograph and bipartite graph")
    num_tags = int(F.asnumpy(F.max(tag, 0))) + 1
    tag_arr = F.zerocopy_to_dgl_ndarray(tag)
    new_g = g.clone()
    new_g._graph, tag_pos_arr = _CAPI_DGLHeteroSortInEdges(g._graph, tag_arr, num_tags)
    new_g.dstdata[tag_offset_name] = F.from_dgl_nd(tag_pos_arr)
    return new_g


def reorder_graph(g, node_permute_algo=None, edge_permute_algo='src',
                  store_ids=True, permute_config=None):
    r"""Return a new graph with nodes and edges re-ordered/re-labeled
    according to the specified permute algorithm.

    Support homogeneous graph only for the moment.

    The re-ordering has two 2 steps: first re-order nodes and then re-order edges.

    For node permutation, users can re-order by the :attr:`node_permute_algo`
    argument. For edge permutation, user can re-arrange edges according to their
    source nodes or destination nodes by the :attr:`edge_permute_algo` argument.
    Some of the permutation algorithms are only implemented in CPU, so if the
    input graph is on GPU, it will be copied to CPU first. The storage order of
    the node and edge features in the graph are permuted accordingly.

    Parameters
    ----------
    g : DGLGraph
        The homogeneous graph.
    node_permute_algo: str, optional
        The permutation algorithm to re-order nodes. If given, the options are ``rcmk`` or
        ``metis`` or ``custom``.

        * ``None``: Keep the current node order.
        * ``rcmk``: Use the `Reverse Cuthill–McKee <https://docs.scipy.org/doc/scipy/reference/
          generated/scipy.sparse.csgraph.reverse_cuthill_mckee.html#
          scipy-sparse-csgraph-reverse-cuthill-mckee>`__ from ``scipy`` to generate nodes
          permutation.
        * ``metis``: Use the :func:`~dgl.metis_partition_assignment` function
          to partition the input graph, which gives a cluster assignment of each node.
          DGL then sorts the assignment array so the new node order will put nodes of
          the same cluster together. Please note that the generated nodes permutation
          of ``metis`` is non-deterministic due to algorithm's nature.
        * ``custom``: Reorder the graph according to the user-provided node permutation
          array (provided in :attr:`permute_config`).
    edge_permute_algo: str, optional
        The permutation algorithm to reorder edges. Options are ``src`` or ``dst`` or
        ``custom``. ``src`` is the default value.

        * ``src``: Edges are arranged according to their source nodes.
        * ``dst``: Edges are arranged according to their destination nodes.
        * ``custom``: Edges are arranged according to the user-provided edge permutation
          array (provided in :attr:`permute_config`).
    store_ids: bool, optional
        If True, DGL will store the original node and edge IDs in the ndata and edata
        of the resulting graph under name ``dgl.NID`` and ``dgl.EID``, respectively.
    permute_config: dict, optional
        Additional key-value config data for the specified permutation algorithm.

        * For ``rcmk``, this argument is not required.
        * For ``metis``, users should specify the number of partitions ``k`` (e.g.,
          ``permute_config={'k':10}`` to partition the graph to 10 clusters).
        * For ``custom`` node reordering, users should provide a node permutation
          array ``nodes_perm``. The array must be an integer list or a tensor with
          the same device of the input graph.
        * For ``custom`` edge reordering, users should provide an edge permutation
          array ``edges_perm``. The array must be an integer list or a tensor with
          the same device of the input graph.

    Returns
    -------
    DGLGraph
        The re-ordered graph.

    Examples
    --------
    >>> import dgl
    >>> import torch
    >>> g = dgl.graph((torch.tensor([0, 1, 2, 3, 4]), torch.tensor([2, 2, 3, 2, 3])))
    >>> g.ndata['h'] = torch.arange(g.num_nodes() * 2).view(g.num_nodes(), 2)
    >>> g.edata['w'] = torch.arange(g.num_edges() * 1).view(g.num_edges(), 1)
    >>> g.ndata
    {'h': tensor([[0, 1],
            [2, 3],
            [4, 5],
            [6, 7],
            [8, 9]])}
    >>> g.edata
    {'w': tensor([[0],
            [1],
            [2],
            [3],
            [4]])}

    Reorder according to ``'rcmk'`` permute algorithm.

    >>> rg = dgl.reorder_graph(g, node_permute_algo='rcmk')
    >>> rg.ndata
    {'h': tensor([[8, 9],
            [6, 7],
            [2, 3],
            [4, 5],
            [0, 1]]), '_ID': tensor([4, 3, 1, 2, 0])}
    >>> rg.edata
    {'w': tensor([[4],
            [3],
            [1],
            [2],
            [0]]), '_ID': tensor([4, 3, 1, 2, 0])}

    Reorder according to ``'metis'`` permute algorithm.

    >>> rg = dgl.reorder_graph(g, node_permute_algo='metis', permute_config={'k':2})
    >>> rg.ndata
    {'h': tensor([[4, 5],
            [2, 3],
            [0, 1],
            [8, 9],
            [6, 7]]), '_ID': tensor([2, 1, 0, 4, 3])}
    >>> rg.edata
    {'w': tensor([[2],
            [1],
            [0],
            [4],
            [3]]), '_ID': tensor([2, 1, 0, 4, 3])}

    Reorder according to ``'custom'`` permute algorithm with user-provided nodes_perm.

    >>> rg = dgl.reorder_graph(g, node_permute_algo='custom',
    ...                        permute_config={'nodes_perm': [3, 2, 0, 4, 1]})
    >>> rg.ndata
    {'h': tensor([[6, 7],
            [4, 5],
            [0, 1],
            [8, 9],
            [2, 3]]), '_ID': tensor([3, 2, 0, 4, 1])}
    >>> rg.edata
    {'w': tensor([[3],
            [2],
            [0],
            [4],
            [1]]), '_ID': tensor([3, 2, 0, 4, 1])}

    Reorder nodes according to ``'rcmk'`` and reorder edges according to ``dst``
    edge permute algorithm.

    >>> rg = dgl.reorder_graph(g, node_permute_algo='rcmk', edge_permute_algo='dst')
    >>> print(rg.ndata)
    {'h': tensor([[8, 9],
            [6, 7],
            [2, 3],
            [4, 5],
            [0, 1]]), '_ID': tensor([4, 3, 1, 2, 0])}
    >>> print(rg.edata)
    {'w': tensor([[4],
            [2],
            [3],
            [1],
            [0]]), '_ID': tensor([4, 2, 3, 1, 0])}

    Nodes are not reordered but edges are reordered according to ``'custom'`` permute
    algorithm with user-provided edges_perm.

    >>> rg = dgl.reorder_graph(g, edge_permute_algo='custom',
    ...                        permute_config={'edges_perm': [1, 2, 3, 4, 0]})
    >>> print(rg.ndata)
    {'h': tensor([[0, 1],
            [2, 3],
            [4, 5],
            [6, 7],
            [8, 9]]), '_ID': tensor([0, 1, 2, 3, 4])}
    >>> print(rg.edata)
    {'w': tensor([[1],
            [2],
            [3],
            [4],
            [0]]), '_ID': tensor([1, 2, 3, 4, 0])}
    """
    # sanity checks
    if not g.is_homogeneous:
        raise DGLError("Only homogeneous graphs are supported.")
    expected_node_algo = ['rcmk', 'metis', 'custom']
    if node_permute_algo is not None and node_permute_algo not in expected_node_algo:
        raise DGLError("Unexpected node_permute_algo is specified: {}. Expected algos: {}".format(
            node_permute_algo, expected_node_algo))
    expected_edge_algo = ['src', 'dst', 'custom']
    if edge_permute_algo not in expected_edge_algo:
        raise DGLError("Unexpected edge_permute_algo is specified: {}. Expected algos: {}".format(
            edge_permute_algo, expected_edge_algo))

    g.edata['__orig__'] = F.arange(0, g.num_edges(), g.idtype, g.device)

    # reorder nodes
    if node_permute_algo == 'rcmk':
        nodes_perm = rcmk_perm(g)
        rg = subgraph.node_subgraph(g, nodes_perm, store_ids=False)
    elif node_permute_algo == 'metis':
        if permute_config is None or 'k' not in permute_config:
            raise DGLError(
                "Partition parts 'k' is required for metis. Please specify in permute_config.")
        nodes_perm = metis_perm(g, permute_config['k'])
        rg = subgraph.node_subgraph(g, nodes_perm, store_ids=False)
    elif node_permute_algo == 'custom':
        if permute_config is None or 'nodes_perm' not in permute_config:
            raise DGLError(
                "node_permute_algo is specified as custom, but no 'nodes_perm' is specified in \
                    permute_config.")
        nodes_perm = permute_config['nodes_perm']
        if len(nodes_perm) != g.num_nodes():
            raise DGLError("Length of 'nodes_perm' ({}) does not \
                    match graph num_nodes ({}).".format(len(nodes_perm), g.num_nodes()))
        rg = subgraph.node_subgraph(g, nodes_perm, store_ids=False)
    else:
        nodes_perm = F.arange(0, g.num_nodes(), g.idtype, g.device)
        rg = g.clone()

    if store_ids:
        rg.ndata[NID] = F.copy_to(F.tensor(nodes_perm, g.idtype), g.device)

    g.edata.pop('__orig__')

    # reorder edges
    if edge_permute_algo == 'src':
        edges_perm = np.argsort(F.asnumpy(rg.edges()[0]))
        rg = subgraph.edge_subgraph(
            rg, edges_perm, relabel_nodes=False, store_ids=False)
    elif edge_permute_algo == 'dst':
        edges_perm = np.argsort(F.asnumpy(rg.edges()[1]))
        rg = subgraph.edge_subgraph(
            rg, edges_perm, relabel_nodes=False, store_ids=False)
    elif edge_permute_algo == 'custom':
        if permute_config is None or 'edges_perm' not in permute_config:
            raise DGLError(
                "edge_permute_algo is specified as custom, but no 'edges_perm' is specified in \
                    permute_config.")
        edges_perm = permute_config['edges_perm']
        # First revert the edge reorder caused by node reorder and then
        # apply user-provided edge permutation
        rev_id = F.argsort(rg.edata['__orig__'], 0, False)
        edges_perm = F.astype(F.gather_row(rev_id, F.tensor(edges_perm)), rg.idtype)
        rg = subgraph.edge_subgraph(
            rg, edges_perm, relabel_nodes=False, store_ids=False)

    if store_ids:
        rg.edata[EID] = rg.edata.pop('__orig__')

    return rg


DGLHeteroGraph.reorder_graph = utils.alias_func(reorder_graph)


def metis_perm(g, k):
    r"""Return nodes permutation according to ``'metis'`` algorithm.

    For internal use.

    Parameters
    ----------
    g : DGLGraph
        The homogeneous graph.
    k: int
        The partition parts number.

    Returns
    -------
    iterable[int]
        The nodes permutation.
    """
    pids = metis_partition_assignment(
        g if g.device == F.cpu() else g.to(F.cpu()), k)
    pids = F.asnumpy(pids)
    return np.argsort(pids).copy()


def rcmk_perm(g):
    r"""Return nodes permutation according to ``'rcmk'`` algorithm.

    For internal use.

    Parameters
    ----------
    g : DGLGraph
        The homogeneous graph.

    Returns
    -------
    iterable[int]
        The nodes permutation.
    """
    fmat = 'csr'
    allowed_fmats = sum(g.formats().values(), [])
    if fmat not in allowed_fmats:
        g = g.formats(allowed_fmats + [fmat])
    csr_adj = g.adj(scipy_fmt=fmat)
    perm = sparse.csgraph.reverse_cuthill_mckee(csr_adj)
    return perm.copy()


def norm_by_dst(g, etype=None):
    r"""Calculate normalization coefficient per edge based on destination node degree.

    Parameters
    ----------
    g : DGLGraph
        The input graph.
    etype : str or (str, str, str), optional
        The type of the edges to calculate. The allowed edge type formats are:

        * ``(str, str, str)`` for source node type, edge type and destination node type.
        * or one ``str`` edge type name if the name can uniquely identify a
          triplet format in the graph.

        It can be omitted if the graph has a single edge type.

    Returns
    -------
    1D Tensor
        The normalization coefficient of the edges.

    Examples
    --------

    >>> import dgl
    >>> g = dgl.graph(([0, 1, 1], [1, 1, 2]))
    >>> print(dgl.norm_by_dst(g))
    tensor([0.5000, 0.5000, 1.0000])
    """
    _, v, _ = g.edges(form='all', etype=etype)
    _, inv_index, count = F.unique(v, return_inverse=True, return_counts=True)
    deg = F.astype(count[inv_index], F.float32)
    norm = 1. / deg
    norm = F.replace_inf_with_zero(norm)

    return norm

<<<<<<< HEAD

def radius_graph(x, r, p=2, self_loop=False,
                 compute_mode='donot_use_mm_for_euclid_dist', get_distances=False):
    r"""Construct a graph from a set of points with neighbors within given distance.

    The function transforms the coordinates/features of a point set
    into a bidirected homogeneous graph. The coordinates of the point
    set is specified as a matrix whose rows correspond to points and
    columns correspond to coordinate/feature dimensions.

    The nodes of the returned graph correspond to the points, where the neighbors
    of each point are within given distance.

    The function requires the PyTorch backend.

    Parameters
    ----------
    x : Tensor
        The point coordinates. It can be either on CPU or GPU.
        Device of the point coordinates specifies device of the radius graph and
        ``x[i]`` corresponds to the i-th node in the radius graph.
    r : float
        Radius of the neighbors.
    p : float, optional
        Power parameter for the Minkowski metric. When :attr:`p = 1` it is the
        equivalent of Manhattan distance (L1 norm) and Euclidean distance
        (L2 norm) for :attr:`p = 2`.

        (default: 2)
    self_loop : bool, optional
        Whether the radius graph will contain self-loops.

        (default: False)
    compute_mode : str, optional
        ``use_mm_for_euclid_dist_if_necessary`` - will use matrix multiplication
        approach to calculate euclidean distance (p = 2) if P > 25 or R > 25
        ``use_mm_for_euclid_dist`` - will always use matrix multiplication
        approach to calculate euclidean distance (p = 2)
        ``donot_use_mm_for_euclid_dist`` - will never use matrix multiplication
        approach to calculate euclidean distance (p = 2).

        (default: donot_use_mm_for_euclid_dist)
    get_distances : bool, optional
        Whether to return the distances for the corresponding edges in the
        radius graph.

        (default: False)

    Returns
    -------
    DGLGraph
        The constructed graph. The node IDs are in the same order as :attr:`x`.
    torch.Tensor, optional
        The distances for the edges in the constructed graph. The distances are
        in the same order as edge IDs.

    Examples
    --------

    The following examples use PyTorch backend.

    >>> import dgl
    >>> import torch

    >>> x = torch.tensor([[0.0, 0.0, 1.0],
    ...                   [1.0, 0.5, 0.5],
    ...                   [0.5, 0.2, 0.2],
    ...                   [0.3, 0.2, 0.4]])
    >>> r_g = dgl.radius_graph(x, 0.75)  # Each node has neighbors within 0.75 distance
    >>> r_g.edges()
    (tensor([0, 1, 2, 2, 3, 3]), tensor([3, 2, 1, 3, 0, 2]))

    When :attr:`get_distances` is True, function returns the radius graph and
    distances for the corresponding edges.

    >>> x = torch.tensor([[0.0, 0.0, 1.0],
    ...                   [1.0, 0.5, 0.5],
    ...                   [0.5, 0.2, 0.2],
    ...                   [0.3, 0.2, 0.4]])
    >>> r_g, dist = dgl.radius_graph(x, 0.75, get_distances=True)
    >>> r_g.edges()
    (tensor([0, 1, 2, 2, 3, 3]), tensor([3, 2, 1, 3, 0, 2]))
    >>> dist
    tensor([[0.7000],
            [0.6557],
            [0.6557],
            [0.2828],
            [0.7000],
            [0.2828]])
    """
    # check invalid r
    if r <= 0:
        raise DGLError("Invalid r value. expect r > 0, got r = {}".format(r))

    # check empty point set
    if F.shape(x)[0] == 0:
        raise DGLError("Find empty point set")

    distances = th.cdist(x, x, p=p, compute_mode=compute_mode)

    if not self_loop:
        distances.fill_diagonal_(r + 1e-4)

    edges = th.nonzero(distances <= r, as_tuple=True)

    g = convert.graph(edges, num_nodes=x.shape[0], device=x.device)

    if get_distances:
        distances = distances[edges].unsqueeze(-1)

        return g, distances

    return g
=======
def random_walk_pe(g, k, eweight_name=None):
    r"""Random Walk Positional Encoding, as introduced in
    `Graph Neural Networks with Learnable Structural and Positional Representations
    <https://arxiv.org/abs/2110.07875>`__

    This function computes the random walk positional encodings as landing probabilities
    from 1-step to k-step, starting from each node to itself.

    Parameters
    ----------
    g : DGLGraph
        The input graph. Must be homogeneous.
    k : int
        The number of random walk steps. The paper found the best value to be 16 and 20
        for two experiments.
    eweight_name : str, optional
        The name to retrieve the edge weights. Default: None, not using the edge weights.

    Returns
    -------
    Tensor
        The random walk positional encodings of shape :math:`(N, k)`, where :math:`N` is the
        number of nodes in the input graph.

    Example
    -------
    >>> import dgl
    >>> g = dgl.graph(([0,1,1], [1,1,0]))
    >>> dgl.random_walk_pe(g, 2)
    tensor([[0.0000, 0.5000],
            [0.5000, 0.7500]])
    """
    N = g.num_nodes() # number of nodes
    M = g.num_edges() # number of edges
    A = g.adj(scipy_fmt='csr') # adjacency matrix
    if eweight_name is not None:
        # add edge weights if required
        W = sparse.csr_matrix(
            (g.edata[eweight_name].squeeze(), g.find_edges(list(range(M)))),
            shape = (N, N)
        )
        A = A.multiply(W)
    RW = np.array(A / (A.sum(1) + 1e-30)) # 1-step transition probability

    # Iterate for k steps
    PE = [F.astype(F.tensor(RW.diagonal()), F.float32)]
    RW_power = RW
    for _ in range(k-1):
        RW_power = RW_power @ RW
        PE.append(F.astype(F.tensor(RW_power.diagonal()), F.float32))
    PE = F.stack(PE,dim=-1)

    return PE

def laplacian_pe(g, k):
    r"""Laplacian Positional Encoding, as introduced in
    `Benchmarking Graph Neural Networks
    <https://arxiv.org/abs/2003.00982>`__

    This function computes the laplacian positional encodings as the
    k smallest non-trivial eigenvectors (k << n). k and n are the positional
    encoding dimensions and the number of nodes in the given graph.

    Parameters
    ----------
    g : DGLGraph
        The input graph. Must be homogeneous.
    k : int
        Number of smallest non-trivial eigenvectors to use for positional encoding
        (smaller than the number of nodes).

    Returns
    -------
    Tensor
        The laplacian positional encodings of shape :math:`(N, k)`, where :math:`N` is the
        number of nodes in the input graph.

    Example
    -------
    >>> import dgl
    >>> g = dgl.rand_graph(6, 12)
    >>> dgl.laplacian_pe(g, 2)
    tensor([[-0.8931, -0.7713],
            [-0.0000,  0.6198],
            [ 0.2704, -0.0138],
            [-0.0000,  0.0554],
            [ 0.3595, -0.0477],
            [-0.0000,  0.1240]])
    """
    # check for the "k < n" constraint
    n = g.num_nodes()
    if n <= k:
        assert "the number of eigenvectors k must be smaller than the number of nodes n, " + \
            f"{k} and {n} detected."

    # get laplacian matrix as I - D^-0.5 * A * D^-0.5
    A = g.adj(scipy_fmt='csr') # adjacency matrix
    N = sparse.diags(F.asnumpy(g.in_degrees()).clip(1) ** -0.5, dtype=float) # D^-1/2
    L = sparse.eye(g.num_nodes()) - N * A * N

    # select eigenvectors with smaller eigenvalues O(n + klogk)
    EigVal, EigVec = np.linalg.eig(L.toarray())
    kpartition_indices = np.argpartition(EigVal, k+1)[:k+1]
    topk_eigvals = EigVal[kpartition_indices]
    topk_indices = kpartition_indices[topk_eigvals.argsort()][1:]
    topk_EigVec = np.real(EigVec[:, topk_indices])

    # get random flip signs
    rand_sign = 2 * (np.random.rand(k) > 0.5) - 1.
    PE = F.astype(F.tensor(rand_sign * topk_EigVec), F.float32)

    return PE
>>>>>>> 290b7c25

_init_api("dgl.transform", __name__)<|MERGE_RESOLUTION|>--- conflicted
+++ resolved
@@ -72,12 +72,9 @@
     'adj_sum_graph',
     'reorder_graph',
     'norm_by_dst',
-<<<<<<< HEAD
     'radius_graph',
-=======
     'random_walk_pe',
     'laplacian_pe'
->>>>>>> 290b7c25
     ]
 
 
@@ -3307,8 +3304,6 @@
 
     return norm
 
-<<<<<<< HEAD
-
 def radius_graph(x, r, p=2, self_loop=False,
                  compute_mode='donot_use_mm_for_euclid_dist', get_distances=False):
     r"""Construct a graph from a set of points with neighbors within given distance.
@@ -3421,7 +3416,7 @@
         return g, distances
 
     return g
-=======
+
 def random_walk_pe(g, k, eweight_name=None):
     r"""Random Walk Positional Encoding, as introduced in
     `Graph Neural Networks with Learnable Structural and Positional Representations
@@ -3534,6 +3529,5 @@
     PE = F.astype(F.tensor(rand_sign * topk_EigVec), F.float32)
 
     return PE
->>>>>>> 290b7c25
 
 _init_api("dgl.transform", __name__)