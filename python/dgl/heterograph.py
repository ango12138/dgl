--- conflicted
+++ resolved
@@ -190,13 +190,9 @@
         Otherwise, ``edge_frames[i]`` stores the edge features
         of edge type i. (default: None)
     """
-<<<<<<< HEAD
+    is_block = False
+
     # pylint: disable=unused-argument, dangerous-default-value
-=======
-    is_block = False
-
-    # pylint: disable=unused-argument
->>>>>>> ec2e24be
     def __init__(self,
                  gidx=[],
                  ntypes=['_U'],
@@ -291,20 +287,12 @@
         self._edge_frames = edge_frames
 
     def __getstate__(self):
-<<<<<<< HEAD
         metainfo = (self._ntypes, self._etypes, self._canonical_etypes,
                     self._srctypes_invmap, self._dsttypes_invmap,
                     self._is_unibipartite, self._etype2canonical, self._etypes_invmap)
         return (self._graph, metainfo,
                 self._node_frames, self._edge_frames,
                 self._batch_num_nodes, self._batch_num_edges)
-=======
-        if self.is_block:
-            ntypes = (self.srctypes, self.dsttypes)
-        else:
-            ntypes = self._ntypes
-        return self._graph, ntypes, self._etypes, self._node_frames, self._edge_frames
->>>>>>> ec2e24be
 
     def __setstate__(self, state):
         # Compatibility check
@@ -2468,10 +2456,6 @@
 
     def _create_hetero_subgraph(self, sgi, induced_nodes, induced_edges):
         """Internal function to create a subgraph."""
-<<<<<<< HEAD
-        # TODO(minjie): should create a utility function for feature inheritence here.
-        hsg = DGLHeteroGraph(sgi.graph, self._ntypes, self._etypes)
-=======
         node_frames = [
             FrameRef(Frame(
                 self._node_frames[i][induced_nodes_of_ntype],
@@ -2484,7 +2468,6 @@
             for i, induced_edges_of_etype in enumerate(induced_edges)]
 
         hsg = self.__class__(sgi.graph, self._ntypes, self._etypes, node_frames, edge_frames)
->>>>>>> ec2e24be
         hsg.is_subgraph = True
         for ntype, induced_nid in zip(self.ntypes, induced_nodes):
             ndata = hsg.nodes[ntype].data
@@ -4518,7 +4501,6 @@
         for eframe in self._edge_frames:
             new_feats = {k : F.copy_to(feat, device, **kwargs) for k, feat in eframe.items()}
             new_eframes.append(FrameRef(Frame(new_feats, num_rows=eframe.num_rows)))
-<<<<<<< HEAD
         ret._edge_frames = new_eframes
 
         # 2. Copy misc info
@@ -4573,14 +4555,6 @@
         local_edge_frames = [fr.clone() for fr in self._edge_frames]
         return DGLHeteroGraph(hgidx, self.ntypes, self.etypes,
                               local_node_frames, local_edge_frames)
-
-=======
-        # TODO(minjie): replace the following line with the commented one to enable GPU graph.
-        new_gidx = self._graph
-        #new_gidx = self._graph.copy_to(utils.to_dgl_context(ctx))
-        return self.__class__(new_gidx, self.ntypes, self.etypes,
-                              new_nframes, new_eframes)
->>>>>>> ec2e24be
 
     def local_var(self):
         """Return a heterograph object that can be used in a local function scope.
@@ -4832,7 +4806,6 @@
         DGLHeteroGraph
             Graph in the new ID type.
         """
-<<<<<<< HEAD
         if idtype is None:
             return self
         if not idtype in (F.int32, F.int64):
@@ -4843,11 +4816,6 @@
         ret = copy.copy(self)
         ret._graph = self._graph.asbits(bits)
         return ret
-=======
-        return self.__class__(self._graph.to_format(restrict_format), self.ntypes, self.etypes,
-                              self._node_frames,
-                              self._edge_frames)
->>>>>>> ec2e24be
 
     def long(self):
         """Cast this graph to use int64 IDs.
@@ -4872,13 +4840,7 @@
         idtype
         astype
         """
-<<<<<<< HEAD
         return self.astype(F.int64)
-=======
-        return self.__class__(self._graph.asbits(64), self.ntypes, self.etypes,
-                              self._node_frames,
-                              self._edge_frames)
->>>>>>> ec2e24be
 
     def int(self):
         """Return a heterograph object use int32 as index dtype,
@@ -4902,13 +4864,7 @@
         idtype
         astype
         """
-<<<<<<< HEAD
         return self.astype(F.int32)
-=======
-        return self.__class__(self._graph.asbits(32), self.ntypes, self.etypes,
-                              self._node_frames,
-                              self._edge_frames)
->>>>>>> ec2e24be
 
 
 ############################################################
