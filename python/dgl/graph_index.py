--- conflicted
+++ resolved
@@ -474,29 +474,10 @@
         induced_nodes = utils.toindex(rst(1))
         return SubgraphIndex(rst(0), self, induced_nodes, e)
 
-<<<<<<< HEAD
     def adjacency_matrix_indices_and_shape(self, transpose=False):
         """Return the indices and dense shape of adjacency matrix representation of
         this graph.
-=======
-    def adjacency_matrix(self, transpose=False, ctx=F.cpu()):
-        """Return the adjacency matrix representation of this graph.
->>>>>>> 048f6d7a
-
-        By default, a row of returned adjacency matrix represents the destination
-        of an edge and the column represents the source.
-
-        When transpose is True, a row represents the source and a column represents
-        a destination.
-
-        Parameters
-        ----------
-        transpose : bool, optional (default=False)
-            A flag to tranpose the returned adjacency matrix.
-
-        Returns
-        -------
-<<<<<<< HEAD
+
         utils.CtxCachedObject
             An object that returns indices tensor given context.
         tuple
@@ -515,7 +496,7 @@
             self._cache['adj_ind_shape'] = (cached_idx, (n, n))
         return self._cache['adj_ind_shape']
 
-    def adjacency_matrix(self, transpose=False):
+    def adjacency_matrix(self, transpose, ctx):
         """Return the adjacency matrix representation of this graph.
 
         By default, a row of returned adjacency matrix represents the destination
@@ -528,30 +509,17 @@
         ----------
         transpose : bool
             A flag to tranpose the returned adjacency matrix.
-
-        Returns
-        -------
-        utils.CtxCachedObject
-            An object that returns tensor given context.
-        """
-        if not 'adj' in self._cache:
-            src, dst, _ = self.edges(sorted=False)
-            src = src.tousertensor()
-            dst = dst.tousertensor()
-            n = self.number_of_nodes()
-            m = self.number_of_edges()
-            if transpose:
-                mat = utils.build_sparse_matrix(src, dst, [n, n], m)
-            else:
-                mat = utils.build_sparse_matrix(dst, src, [n, n], m)
-            self._cache['adj'] = utils.CtxCachedObject(lambda ctx: F.copy_to(mat, ctx))
-        return self._cache['adj']
-
-    def incidence_matrix(self, oriented=False):
-=======
+        ctx : context
+            The context of the returned matrix.
+
+        Returns
+        -------
         SparseTensor
             The adjacency matrix.
         """
+        if not isinstance(transpose, bool):
+            raise DGLError('Expect bool value for "transpose" arg,'
+                           ' but got %s.' % (type(transpose)))
         src, dst, _ = self.edges(sorted=False)
         src = src.tousertensor(ctx)  # the index of the ctx will be cached
         dst = dst.tousertensor(ctx)  # the index of the ctx will be cached
@@ -562,19 +530,38 @@
         else:
             idx = F.cat([dst, src], dim=0)
         n = self.number_of_nodes()
+        m = self.number_of_edges()
         # FIXME(minjie): data type
-        dat = F.ones((self.number_of_edges(),), dtype=F.float32, ctx=ctx)
+        dat = F.ones((m,), dtype=F.float32, ctx=ctx)
         adj = F.sparse_matrix(dat, ('coo', idx), (n, n))
         return adj
 
-    def incidence_matrix(self, oriented=False, ctx=F.cpu()):
->>>>>>> 048f6d7a
+    def incidence_matrix(self, type, ctx=F.cpu()):
         """Return the incidence matrix representation of this graph.
 
-        Parameters
-        ----------
-        oriented : bool, optional (default=False)
-          Whether the returned incidence matrix is oriented.
+        An incidence matrix is an n x m sparse matrix, where n is
+        the number of nodes and m is the number of edges. Each nnz
+        value indicating whether the edge is incident to the node
+        or not.
+
+        There are three types of an incidence matrix `I`:
+        * "in":
+          - I[v, e] = 1 if e is the in-edge of v (or v is the dst node of e);
+          - I[v, e] = 0 otherwise.
+        * "out":
+          - I[v, e] = 1 if e is the out-edge of v (or v is the src node of e);
+          - I[v, e] = 0 otherwise.
+        * "both":
+          - I[v, e] = 1 if e is the in-edge of v;
+          - I[v, e] = -1 if e is the out-edge of v;
+          - I[v, e] = 0 otherwise (including self-loop).
+
+        Parameters
+        ----------
+        type : str
+            Can be either "in", "out" or "both"
+        ctx : context, optional (default=cpu)
+            The context of returned incidence matrix.
 
         Returns
         -------
@@ -587,50 +574,37 @@
         eid = eid.tousertensor(ctx)  # the index of the ctx will be cached
         n = self.number_of_nodes()
         m = self.number_of_edges()
-        # create index
-        row = F.unsqueeze(F.cat([src, dst], dim=0), 0)
-        col = F.unsqueeze(F.cat([eid, eid], dim=0), 0)
-        idx = F.cat([row, col], dim=0)
-        # create data
-        diagonal = (src == dst)
-        if oriented:
+        if type == 'in':
+            row = F.unsqueeze(dst, 0)
+            col = F.unsqueeze(eid, 0)
+            idx = F.cat([row, col], dim=0)
+            # FIXME(minjie): data type
+            dat = F.ones((m,), dtype=F.float32, ctx=ctx)
+            inc = F.sparse_matrix(dat, ('coo', idx), (n, m))
+        elif type == 'out':
+            row = F.unsqueeze(src, 0)
+            col = F.unsqueeze(eid, 0)
+            idx = F.cat([row, col], dim=0)
+            # FIXME(minjie): data type
+            dat = F.ones((m,), dtype=F.float32, ctx=ctx)
+            inc = F.sparse_matrix(dat, ('coo', idx), (n, m))
+        elif type == 'both':
+            # create index
+            row = F.unsqueeze(F.cat([src, dst], dim=0), 0)
+            col = F.unsqueeze(F.cat([eid, eid], dim=0), 0)
+            idx = F.cat([row, col], dim=0)
+            # create data
+            diagonal = (src == dst)
             # FIXME(minjie): data type
             x = -F.ones((m,), dtype=F.float32, ctx=ctx)
             y = F.ones((m,), dtype=F.float32, ctx=ctx)
             x[diagonal] = 0
             y[diagonal] = 0
             dat = F.cat([x, y], dim=0)
+            inc = F.sparse_matrix(dat, ('coo', idx), (n, m))
         else:
-            # FIXME(minjie): data type
-            x = F.ones((m,), dtype=F.float32, ctx=ctx)
-            x[diagonal] = 0
-            dat = F.cat([x, x], dim=0)
-        inc = F.sparse_matrix(dat, ('coo', idx), (n, m))
+            raise DGLError('Invalid incidence matrix type: %s' % str(type))
         return inc
-
-    def in_edge_incidence_matrix(self):
-        """Return the incidence matrix from edges to destination nodes for this graph
-
-        Parameters
-        ----------
-        v: utils.Index
-            optional destination nodes, if None, create for entire graph
-
-        Returns
-        -------
-        utils.CtxCachedObject
-            An object that returns tensor given context.
-        """
-        key = 'in edge incidence matrix'
-        if not key in self._cache:
-            _, dst, eid = self.edges()
-            dst = dst.tousertensor()
-            eid = eid.tousertensor()
-            n = self.number_of_nodes()
-            m = len(eid)
-            mat = utils.build_sparse_matrix(dst, eid, [n, m], m)
-            self._cache[key] = utils.CtxCachedObject(lambda ctx: F.copy_to(mat, ctx))
-        return self._cache[key]
 
     def to_networkx(self):
         """Convert to networkx graph.
