"""dgl sparse class."""
import os
import sys

import torch

from .._ffi import libinfo
from .diag_matrix import *
from .elementwise_op import *
from .elementwise_op_diag import *
from .elementwise_op_sp import *
from .matmul import *
from .reduction import *  # pylint: disable=W0622
from .sddmm import *
from .sparse_matrix import *
from .unary_op_diag import *
from .unary_op_sp import *
<<<<<<< HEAD
from .matmul import *
from .sddmm import *
from .softmax import *
=======
>>>>>>> f0ce2bea


def load_dgl_sparse():
    """Load DGL C++ sparse library"""
    version = torch.__version__.split("+", maxsplit=1)[0]
    basename = f"libdgl_sparse_pytorch_{version}.so"
    dirname = os.path.dirname(libinfo.find_lib_path()[0])
    path = os.path.join(dirname, "dgl_sparse", basename)

    try:
        torch.classes.load_library(path)
    except Exception:  # pylint: disable=W0703
        raise ImportError("Cannot load DGL C++ sparse library")


# TODO(zhenkun): support other platforms
if sys.platform.startswith("linux"):
    load_dgl_sparse()<|MERGE_RESOLUTION|>--- conflicted
+++ resolved
@@ -12,15 +12,10 @@
 from .matmul import *
 from .reduction import *  # pylint: disable=W0622
 from .sddmm import *
+from .softmax import *
 from .sparse_matrix import *
 from .unary_op_diag import *
 from .unary_op_sp import *
-<<<<<<< HEAD
-from .matmul import *
-from .sddmm import *
-from .softmax import *
-=======
->>>>>>> f0ce2bea
 
 
 def load_dgl_sparse():
