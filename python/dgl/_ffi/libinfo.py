--- conflicted
+++ resolved
@@ -90,8 +90,5 @@
 # We use the version of the incoming release for code
 # that is under development.
 # The following line is set by dgl/python/update_version.py
-<<<<<<< HEAD
-__version__ = "0.6.1"
-=======
+
 __version__ = "0.8"
->>>>>>> fe6e01ad
