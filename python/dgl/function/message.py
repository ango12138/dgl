--- conflicted
+++ resolved
@@ -32,13 +32,6 @@
         raise NotImplementedError
 
 
-<<<<<<< HEAD
-def _is_spmv_supported_node_feat(g, field):
-    """Return whether the node feature shape supports SPMV optimization."""
-    return True
-
-=======
->>>>>>> 2c2b7478
 def _is_spmv_supported_edge_feat(g, field):
     """Return whether the edge feature shape supports SPMV optimization.
 
