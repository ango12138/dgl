"""Built-in reducer function."""
from __future__ import absolute_import

from .. import backend as F
<<<<<<< HEAD
from .function import BuiltinFunction
=======
from .base import create_bundled_function_class
>>>>>>> a36d0841

__all__ = ["sum", "max"]

class ReduceFunction(BuiltinFunction):
    """Base builtin reduce function class."""

    def __call__(self, nodes):
        """Regular computation of this builtin.

        This will be used when optimization is not available.
        """
        raise NotImplementedError

    def name(self):
        """Return the name of this builtin function."""
        raise NotImplementedError

    def is_spmv_supported(self):
        """Return whether the SPMV optimization is supported."""
        raise NotImplementedError

<<<<<<< HEAD
class ReducerFunctionTemplate(ReduceFunction):
=======

BundledReduceFunction = create_bundled_function_class(
        'BundledReduceFunction', ReduceFunction)


class SimpleReduceFunction(ReduceFunction):
    """Builtin reduce function that aggregates a single field into another
    single field."""
>>>>>>> a36d0841
    def __init__(self, name, op, msg_field, out_field):
        self._name = name
        self.op = op
        self.msg_field = msg_field
        self.out_field = out_field

    def is_spmv_supported(self):
        # NOTE: only sum is supported right now.
        return self._name == "sum"

    def __call__(self, nodes):
        return {self.out_field : self.op(nodes.mailbox[self.msg_field], 1)}

    def name(self):
        return self._name

def sum(msg, out):
    """Builtin reduce function that aggregates messages by sum.

    Parameters
    ----------
    msg : str
        The message name.
    out : str
        The output node feature name.
    """
    return SimpleReduceFunction("sum", F.sum, msg, out)

def max(msg, out):
    """Builtin reduce function that aggregates messages by max.

    Parameters
    ----------
    msg : str
        The message name.
    out : str
        The output node feature name.
    """
    return SimpleReduceFunction("max", F.max, msg, out)<|MERGE_RESOLUTION|>--- conflicted
+++ resolved
@@ -2,11 +2,7 @@
 from __future__ import absolute_import
 
 from .. import backend as F
-<<<<<<< HEAD
-from .function import BuiltinFunction
-=======
-from .base import create_bundled_function_class
->>>>>>> a36d0841
+from .base import BuiltinFunction
 
 __all__ = ["sum", "max"]
 
@@ -28,18 +24,10 @@
         """Return whether the SPMV optimization is supported."""
         raise NotImplementedError
 
-<<<<<<< HEAD
-class ReducerFunctionTemplate(ReduceFunction):
-=======
-
-BundledReduceFunction = create_bundled_function_class(
-        'BundledReduceFunction', ReduceFunction)
-
 
 class SimpleReduceFunction(ReduceFunction):
     """Builtin reduce function that aggregates a single field into another
     single field."""
->>>>>>> a36d0841
     def __init__(self, name, op, msg_field, out_field):
         self._name = name
         self.op = op
