"""DGL elementwise operators for diagonal matrix module."""
from typing import Union

from .diag_matrix import diag, DiagMatrix
from .sparse_matrix import SparseMatrix
from .utils import is_scalar, Scalar


def diag_add(
    D1: DiagMatrix, D2: Union[DiagMatrix, SparseMatrix]
) -> Union[DiagMatrix, SparseMatrix]:
    """Elementwise addition

    Parameters
    ----------
    D1 : DiagMatrix
        Diagonal matrix
    D2 : DiagMatrix or SparseMatrix
        Diagonal matrix or sparse matrix

    Returns
    -------
    DiagMatrix or SparseMatrix
        Diagonal matrix or sparse matrix, same as D2

    Examples
    --------
    >>> D1 = diag(torch.arange(1, 4))
    >>> D2 = diag(torch.arange(10, 13))
    >>> D1 + D2
    DiagMatrix(val=tensor([11, 13, 15]),
    shape=(3, 3))
    """
    if isinstance(D2, DiagMatrix):
        assert D1.shape == D2.shape, (
            "The shape of diagonal matrix D1 "
            f"{D1.shape} and D2 {D2.shape} must match."
        )
        return diag(D1.val + D2.val, D1.shape)
    elif isinstance(D2, SparseMatrix):
        assert D1.shape == D2.shape, (
            "The shape of diagonal matrix D1 "
            f"{D1.shape} and sparse matrix D2 {D2.shape} must match."
        )
        D1 = D1.as_sparse()
        return D1 + D2
    # Python falls back to D2.__radd__(D1) then TypeError when NotImplemented
    # is returned.
    return NotImplemented


def diag_sub(
    D1: DiagMatrix, D2: Union[DiagMatrix, SparseMatrix]
) -> Union[DiagMatrix, SparseMatrix]:
    """Elementwise subtraction

    Parameters
    ----------
    D1 : DiagMatrix
        Diagonal matrix
    D2 : DiagMatrix or SparseMatrix
        Diagonal matrix or sparse matrix

    Returns
    -------
    DiagMatrix
        Diagonal matrix, same as D2

    Examples
    --------
    >>> D1 = diag(torch.arange(1, 4))
    >>> D2 = diag(torch.arange(10, 13))
    >>> D1 - D2
    DiagMatrix(val=tensor([-9, -9, -9]),
    shape=(3, 3))
    """
    if isinstance(D2, DiagMatrix):
        assert D1.shape == D2.shape, (
            "The shape of diagonal matrix D1 "
            f"{D1.shape} and D2 {D2.shape} must match."
        )
        return diag(D1.val - D2.val, D1.shape)
    elif isinstance(D2, SparseMatrix):
        assert D1.shape == D2.shape, (
            "The shape of diagonal matrix D1 "
            f"{D1.shape} and sparse matrix D2 {D2.shape} must match."
        )
        D1 = D1.as_sparse()
        return D1 - D2
    # Python falls back to D2.__rsub__(D1) then TypeError when NotImplemented
    # is returned.
    return NotImplemented


<<<<<<< HEAD
def diag_rsub(
    D1: DiagMatrix, D2: Union[DiagMatrix, SparseMatrix]
) -> Union[DiagMatrix, SparseMatrix]:
    """Elementwise subtraction in the opposite direction (``D2 - D1``)

    Parameters
    ----------
    D1 : DiagMatrix
        Diagonal matrix
    D2 : DiagMatrix or SparseMatrix
        Diagonal matrix or sparse matrix

    Returns
    -------
    DiagMatrix
        Diagonal matrix, same as D2

    Examples
    --------
    >>> D1 = diag(torch.arange(1, 4))
    >>> D2 = diag(torch.arange(10, 13))
    >>> D2 - D1
    DiagMatrix(val=tensor([-9, -9, -9]),
    shape=(3, 3))
    """
    return -(D1 - D2)


def diag_mul(D1: DiagMatrix, D2: Union[DiagMatrix, float, int]) -> DiagMatrix:
=======
def diag_mul(D1: DiagMatrix, D2: Union[DiagMatrix, Scalar]) -> DiagMatrix:
>>>>>>> 5f5db2df
    """Elementwise multiplication

    Parameters
    ----------
    D1 : DiagMatrix
        Diagonal matrix
    D2 : DiagMatrix or Scalar
        Diagonal matrix or scalar value

    Returns
    -------
    DiagMatrix
        Diagonal matrix

    Examples
    --------
    >>> D = diag(torch.arange(1, 4))
    >>> D * 2.5
    DiagMatrix(val=tensor([2.5000, 5.0000, 7.5000]),
    shape=(3, 3))
    >>> 2 * D
    DiagMatrix(val=tensor([2, 4, 6]),
    shape=(3, 3))
    """
    if isinstance(D2, DiagMatrix):
        assert D1.shape == D2.shape, (
            "The shape of diagonal matrix D1 "
            f"{D1.shape} and D2 {D2.shape} must match."
        )
        return diag(D1.val * D2.val, D1.shape)
    elif is_scalar(D2):
        return diag(D1.val * D2, D1.shape)
    else:
        # Python falls back to D2.__rmul__(D1) then TypeError when
        # NotImplemented is returned.
        return NotImplemented


def diag_div(D1: DiagMatrix, D2: Union[DiagMatrix, Scalar]) -> DiagMatrix:
    """Elementwise division of a diagonal matrix by a diagonal matrix or a
    scalar

    Parameters
    ----------
    D1 : DiagMatrix
        Diagonal matrix
    D2 : DiagMatrix or Scalar
        Diagonal matrix or scalar value. If :attr:`D2` is a DiagMatrix,
        division is only applied to the diagonal elements.

    Returns
    -------
    DiagMatrix
        diagonal matrix

    Examples
    --------
    >>> D1 = diag(torch.arange(1, 4))
    >>> D2 = diag(torch.arange(10, 13))
    >>> D1 / D2
    DiagMatrix(val=tensor([0.1000, 0.1818, 0.2500]),
    shape=(3, 3))
    >>> D1 / 2.5
    DiagMatrix(val=tensor([0.4000, 0.8000, 1.2000]),
    shape=(3, 3))
    """
    if isinstance(D2, DiagMatrix):
        assert D1.shape == D2.shape, (
            f"The shape of diagonal matrix D1 {D1.shape} and D2 {D2.shape} "
            "must match."
        )
        return diag(D1.val / D2.val, D1.shape)
    elif is_scalar(D2):
        assert D2 != 0, "Division by zero is not allowed."
        return diag(D1.val / D2, D1.shape)
    else:
        # Python falls back to D2.__rtruediv__(D1) then TypeError when
        # NotImplemented is returned.
        return NotImplemented


# pylint: disable=invalid-name
def diag_power(D: DiagMatrix, scalar: Scalar) -> DiagMatrix:
    """Take the power of each nonzero element and return a diagonal matrix with
    the result.

    Parameters
    ----------
    D : DiagMatrix
        Diagonal matrix
    scalar : Scalar
        Exponent

    Returns
    -------
    DiagMatrix
        Diagonal matrix

    Examples
    --------
    >>> D = diag(torch.arange(1, 4))
    >>> D ** 2
    DiagMatrix(val=tensor([1, 4, 9]),
    shape=(3, 3))
    """
    return (
        diag(D.val**scalar, D.shape) if is_scalar(scalar) else NotImplemented
    )


DiagMatrix.__add__ = diag_add
DiagMatrix.__radd__ = diag_add
DiagMatrix.__sub__ = diag_sub
DiagMatrix.__rsub__ = diag_rsub
DiagMatrix.__mul__ = diag_mul
DiagMatrix.__rmul__ = diag_mul
DiagMatrix.__truediv__ = diag_div
DiagMatrix.__pow__ = diag_power<|MERGE_RESOLUTION|>--- conflicted
+++ resolved
@@ -92,7 +92,7 @@
     return NotImplemented
 
 
-<<<<<<< HEAD
+
 def diag_rsub(
     D1: DiagMatrix, D2: Union[DiagMatrix, SparseMatrix]
 ) -> Union[DiagMatrix, SparseMatrix]:
@@ -121,10 +121,7 @@
     return -(D1 - D2)
 
 
-def diag_mul(D1: DiagMatrix, D2: Union[DiagMatrix, float, int]) -> DiagMatrix:
-=======
 def diag_mul(D1: DiagMatrix, D2: Union[DiagMatrix, Scalar]) -> DiagMatrix:
->>>>>>> 5f5db2df
     """Elementwise multiplication
 
     Parameters
