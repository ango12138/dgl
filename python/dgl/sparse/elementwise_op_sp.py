--- conflicted
+++ resolved
@@ -45,7 +45,6 @@
     return spsp_add(A, B) if isinstance(B, SparseMatrix) else NotImplemented
 
 
-<<<<<<< HEAD
 def sp_sub(A: SparseMatrix, B: SparseMatrix) -> SparseMatrix:
     """Elementwise subtraction
 
@@ -81,10 +80,8 @@
     return spsp_add(A, -B) if isinstance(B, SparseMatrix) else NotImplemented
 
 
-def sp_mul(A: SparseMatrix, B: Union[float, int]) -> SparseMatrix:
-=======
 def sp_mul(A: SparseMatrix, B: Scalar) -> SparseMatrix:
->>>>>>> 5f5db2df
+
     """Elementwise multiplication
 
     Parameters
