"""NN modules"""
import torch as th
import torch.nn as nn
from torch.nn import init
import dgl.function as fn
import dgl.ops as F
import dgl.nn.pytorch as dglnn

from utils import get_activation, to_etype_name

class GCMCGraphConv(nn.Module):
    """Graph convolution module used in the GCMC model.

    Parameters
    ----------
    in_feats : int
        Input feature size.
    out_feats : int
        Output feature size.
    weight : bool, optional
        If True, apply a linear layer. Otherwise, aggregating the messages
        without a weight matrix or with an shared weight provided by caller.
    device: str, optional
        Which device to put data in. Useful in mix_cpu_gpu training and
        multi-gpu training
    """
    def __init__(self,
                 in_feats,
                 out_feats,
                 weight=True,
                 device=None,
                 dropout_rate=0.0):
        super(GCMCGraphConv, self).__init__()
        self._in_feats = in_feats
        self._out_feats = out_feats
        self.device = device
        self.dropout = nn.Dropout(dropout_rate)

        if weight:
            self.weight = nn.Parameter(th.Tensor(in_feats, out_feats))
        else:
            self.register_parameter('weight', None)
        self.reset_parameters()

    def reset_parameters(self):
        """Reinitialize learnable parameters."""
        if self.weight is not None:
            init.xavier_uniform_(self.weight)

    def forward(self, graph, feat, weight=None):
        """Compute graph convolution.

        Normalizer constant :math:`c_{ij}` is stored as two node data "ci"
        and "cj".

        Parameters
        ----------
        graph : DGLGraph
            The graph.
        feat : torch.Tensor
            The input feature
        weight : torch.Tensor, optional
            Optional external weight tensor.
        dropout : torch.nn.Dropout, optional
            Optional external dropout layer.

        Returns
        -------
        torch.Tensor
            The output feature
        """
        with graph.local_scope():
            if isinstance(feat, tuple):
                feat, _ = feat      # dst feature not used
            cj = graph.srcdata['cj']
            ci = graph.dstdata['ci']
            if self.device is not None:
                cj = cj.to(self.device)
                ci = ci.to(self.device)
            if weight is not None:
                if self.weight is not None:
                    raise DGLError('External weight is provided while at the same time the'
                                   ' module has defined its own weight parameter. Please'
                                   ' create the module with flag weight=False.')
            else:
                weight = self.weight

            if weight is not None:
                feat = dot_or_identity(feat, weight, self.device)

            feat = feat * self.dropout(cj)
            #graph.srcdata['h'] = feat
            #graph.update_all(fn.copy_src(src='h', out='m'),
            #                 fn.sum(msg='m', out='h'))
            #rst = graph.dstdata['h']
            rst = F.copy_u_sum(graph, feat)
            rst = rst * ci

        return rst

class GCMCLayer(nn.Module):
    r"""GCMC layer

    .. math::
        z_j^{(l+1)} = \sigma_{agg}\left[\mathrm{agg}\left(
        \sum_{j\in\mathcal{N}_1}\frac{1}{c_{ij}}W_1h_j, \ldots,
        \sum_{j\in\mathcal{N}_R}\frac{1}{c_{ij}}W_Rh_j
        \right)\right]

    After that, apply an extra output projection:

    .. math::
        h_j^{(l+1)} = \sigma_{out}W_oz_j^{(l+1)}

    The equation is applied to both user nodes and movie nodes and the parameters
    are not shared unless ``share_user_item_param`` is true.

    Parameters
    ----------
    rating_vals : list of int or float
        Possible rating values.
    user_in_units : int
        Size of user input feature
    movie_in_units : int
        Size of movie input feature
    msg_units : int
        Size of message :math:`W_rh_j`
    out_units : int
        Size of of final output user and movie features
    dropout_rate : float, optional
        Dropout rate (Default: 0.0)
    agg : str, optional
        Function to aggregate messages of different ratings.
        Could be any of the supported cross type reducers:
        "sum", "max", "min", "mean", "stack".
        (Default: "stack")
    agg_act : callable, str, optional
        Activation function :math:`sigma_{agg}`. (Default: None)
    out_act : callable, str, optional
        Activation function :math:`sigma_{agg}`. (Default: None)
    share_user_item_param : bool, optional
        If true, user node and movie node share the same set of parameters.
        Require ``user_in_units`` and ``move_in_units`` to be the same.
        (Default: False)
    device: str, optional
        Which device to put data in. Useful in mix_cpu_gpu training and
        multi-gpu training
    """
    def __init__(self,
                 rating_vals,
                 user_in_units,
                 movie_in_units,
                 msg_units,
                 out_units,
                 dropout_rate=0.0,
                 agg='stack',  # or 'sum'
                 agg_act=None,
                 out_act=None,
                 share_user_item_param=False,
                 device=None):
        super(GCMCLayer, self).__init__()
        self.rating_vals = rating_vals
        self.agg = agg
        self.share_user_item_param = share_user_item_param
        self.ufc = nn.Linear(msg_units, out_units)
        if share_user_item_param:
            self.ifc = self.ufc
        else:
            self.ifc = nn.Linear(msg_units, out_units)
        if agg == 'stack':
            # divide the original msg unit size by number of ratings to keep
            # the dimensionality
            assert msg_units % len(rating_vals) == 0
            msg_units = msg_units // len(rating_vals)
        self.dropout = nn.Dropout(dropout_rate)
        self.W_r = nn.ParameterDict()
        subConv = {}
        for rating in rating_vals:
            # PyTorch parameter name can't contain "."
            rating = to_etype_name(rating)
            rev_rating = 'rev-%s' % rating
            if share_user_item_param and user_in_units == movie_in_units:
                self.W_r[rating] = nn.Parameter(th.randn(user_in_units, msg_units))
                self.W_r['rev-%s' % rating] = self.W_r[rating]
                subConv[rating] = GCMCGraphConv(user_in_units,
                                                msg_units,
                                                weight=False,
                                                device=device,
                                                dropout_rate=dropout_rate)
                subConv[rev_rating] = GCMCGraphConv(user_in_units,
                                                    msg_units,
                                                    weight=False,
                                                    device=device,
                                                    dropout_rate=dropout_rate)
            else:
                self.W_r = None
                subConv[rating] = GCMCGraphConv(user_in_units,
                                                msg_units,
                                                weight=True,
                                                device=device,
                                                dropout_rate=dropout_rate)
                subConv[rev_rating] = GCMCGraphConv(movie_in_units,
                                                    msg_units,
                                                    weight=True,
                                                    device=device,
                                                    dropout_rate=dropout_rate)
        self.conv = dglnn.HeteroGraphConv(subConv, aggregate=agg)
        self.agg_act = get_activation(agg_act)
        self.out_act = get_activation(out_act)
        self.device = device
        self.reset_parameters()

    def partial_to(self, device):
        """Put parameters into device except W_r

        Parameters
        ----------
        device : torch device
            Which device the parameters are put in.
        """
        assert device == self.device
        if device is not None:
            self.ufc.cuda(device)
            if self.share_user_item_param is False:
                self.ifc.cuda(device)
            self.dropout.cuda(device)

    def reset_parameters(self):
        for p in self.parameters():
            if p.dim() > 1:
                nn.init.xavier_uniform_(p)

    def forward(self, graph, ufeat=None, ifeat=None):
        """Forward function

        Parameters
        ----------
        graph : DGLHeteroGraph
            User-movie rating graph. It should contain two node types: "user"
            and "movie" and many edge types each for one rating value.
        ufeat : torch.Tensor, optional
            User features. If None, using an identity matrix.
        ifeat : torch.Tensor, optional
            Movie features. If None, using an identity matrix.

        Returns
        -------
        new_ufeat : torch.Tensor
            New user features
        new_ifeat : torch.Tensor
            New movie features
        """
        in_feats = {'user' : ufeat, 'movie' : ifeat}
        mod_args = {}
        for i, rating in enumerate(self.rating_vals):
            rating = to_etype_name(rating)
            rev_rating = 'rev-%s' % rating
            mod_args[rating] = (self.W_r[rating] if self.W_r is not None else None,)
            mod_args[rev_rating] = (self.W_r[rev_rating] if self.W_r is not None else None,)
        out_feats = self.conv(graph, in_feats, mod_args=mod_args)
        ufeat = out_feats['user']
        ifeat = out_feats['movie']
        ufeat = ufeat.view(ufeat.shape[0], -1)
        ifeat = ifeat.view(ifeat.shape[0], -1)

        # fc and non-linear
        ufeat = self.agg_act(ufeat)
        ifeat = self.agg_act(ifeat)
        ufeat = self.dropout(ufeat)
        ifeat = self.dropout(ifeat)
        ufeat = self.ufc(ufeat)
        ifeat = self.ifc(ifeat)
        return self.out_act(ufeat), self.out_act(ifeat)

class BiDecoder(nn.Module):
    r"""Bi-linear decoder.

    Given a bipartite graph G, for each edge (i, j) ~ G, compute the likelihood
    of it being class r by:

    .. math::
        p(M_{ij}=r) = \text{softmax}(u_i^TQ_rv_j)

    The trainable parameter :math:`Q_r` is further decomposed to a linear
    combination of basis weight matrices :math:`P_s`:

    .. math::
        Q_r = \sum_{s=1}^{b} a_{rs}P_s

    Parameters
    ----------
    in_units : int
        Size of input user and movie features
    num_classes : int
        Number of classes.
    num_basis : int, optional
        Number of basis. (Default: 2)
    dropout_rate : float, optional
        Dropout raite (Default: 0.0)
    """
    def __init__(self,
                 in_units,
                 num_classes,
                 num_basis=2,
                 dropout_rate=0.0):
        super(BiDecoder, self).__init__()
        self._num_basis = num_basis
        self.dropout = nn.Dropout(dropout_rate)
        self.Ps = nn.ParameterList(
            nn.Parameter(th.randn(in_units, in_units))
            for _ in range(num_basis))
        self.combine_basis = nn.Linear(self._num_basis, num_classes, bias=False)
        self.reset_parameters()

    def reset_parameters(self):
        for p in self.parameters():
            if p.dim() > 1:
                nn.init.xavier_uniform_(p)

    def forward(self, graph, ufeat, ifeat):
        """Forward function.

        Parameters
        ----------
        graph : DGLHeteroGraph
            "Flattened" user-movie graph with only one edge type.
        ufeat : th.Tensor
            User embeddings. Shape: (|V_u|, D)
        ifeat : th.Tensor
            Movie embeddings. Shape: (|V_m|, D)

        Returns
        -------
        th.Tensor
            Predicting scores for each user-movie edge.
        """
        with graph.local_scope():
            ufeat = self.dropout(ufeat)
            ifeat = self.dropout(ifeat)
            graph.nodes['movie'].data['h'] = ifeat
            basis_out = []
            for i in range(self._num_basis):
<<<<<<< HEAD
                #graph.nodes['user'].data['h'] = ufeat @ self.Ps[i]
                #graph.apply_edges(fn.u_dot_v('h', 'h', 'sr'))
                #basis_out.append(graph.edata['sr'].unsqueeze(1))
                u = ufeat @ self.Ps[i]
                basis_out.append(F.u_dot_v(graph, u, ifeat))
=======
                graph.nodes['user'].data['h'] = ufeat @ self.Ps[i]
                graph.apply_edges(fn.u_dot_v('h', 'h', 'sr'))
                basis_out.append(graph.edata['sr'])
>>>>>>> 2ce426d9
            out = th.cat(basis_out, dim=1)
            out = self.combine_basis(out)
        return out

class DenseBiDecoder(nn.Module):
    r"""Dense bi-linear decoder.

    Dense implementation of the bi-linear decoder used in GCMC. Suitable when
    the graph can be efficiently represented by a pair of arrays (one for source
    nodes; one for destination nodes).

    Parameters
    ----------
    in_units : int
        Size of input user and movie features
    num_classes : int
        Number of classes.
    num_basis : int, optional
        Number of basis. (Default: 2)
    dropout_rate : float, optional
        Dropout raite (Default: 0.0)
    """
    def __init__(self,
                 in_units,
                 num_classes,
                 num_basis=2,
                 dropout_rate=0.0):
        super().__init__()
        self._num_basis = num_basis
        self.dropout = nn.Dropout(dropout_rate)
        self.P = nn.Parameter(th.randn(num_basis, in_units, in_units))
        self.combine_basis = nn.Linear(self._num_basis, num_classes, bias=False)
        self.reset_parameters()

    def reset_parameters(self):
        for p in self.parameters():
            if p.dim() > 1:
                nn.init.xavier_uniform_(p)

    def forward(self, ufeat, ifeat):
        """Forward function.

        Compute logits for each pair ``(ufeat[i], ifeat[i])``.

        Parameters
        ----------
        ufeat : th.Tensor
            User embeddings. Shape: (B, D)
        ifeat : th.Tensor
            Movie embeddings. Shape: (B, D)

        Returns
        -------
        th.Tensor
            Predicting scores for each user-movie edge. Shape: (B, num_classes)
        """
        ufeat = self.dropout(ufeat)
        ifeat = self.dropout(ifeat)
        out = th.einsum('ai,bij,aj->ab', ufeat, self.P, ifeat)
        out = self.combine_basis(out)
        return out

def dot_or_identity(A, B, device=None):
    # if A is None, treat as identity matrix
    if A is None:
        return B
    elif len(A.shape) == 1:
        if device is None:
            return B[A]
        else:
            return B[A].to(device)
    else:
        return A @ B<|MERGE_RESOLUTION|>--- conflicted
+++ resolved
@@ -340,17 +340,11 @@
             graph.nodes['movie'].data['h'] = ifeat
             basis_out = []
             for i in range(self._num_basis):
-<<<<<<< HEAD
                 #graph.nodes['user'].data['h'] = ufeat @ self.Ps[i]
                 #graph.apply_edges(fn.u_dot_v('h', 'h', 'sr'))
                 #basis_out.append(graph.edata['sr'].unsqueeze(1))
                 u = ufeat @ self.Ps[i]
                 basis_out.append(F.u_dot_v(graph, u, ifeat))
-=======
-                graph.nodes['user'].data['h'] = ufeat @ self.Ps[i]
-                graph.apply_edges(fn.u_dot_v('h', 'h', 'sr'))
-                basis_out.append(graph.edata['sr'])
->>>>>>> 2ce426d9
             out = th.cat(basis_out, dim=1)
             out = self.combine_basis(out)
         return out
