import argparse
import time
import numpy as np
import torch as th
import torch.nn.functional as F
import torch.optim as optim
from torch.utils.data import DataLoader

import dgl
import dgl.data as data

from tree_lstm import TreeLSTM

<<<<<<< HEAD
rand_seed = 12110 
np.random.seed(rand_seed)
th.manual_seed(rand_seed)
th.cuda.manual_seed(rand_seed)

def _batch_to_cuda(batch):
    return data.SSTBatch(graph=batch.graph,
                         nid_with_word = batch.nid_with_word.cuda(),
                         wordid = batch.wordid.cuda(),
                         label = batch.label.cuda())

=======
>>>>>>> 6d96a97f
def main(args):
    cuda = args.gpu >= 0
    if cuda:
        th.cuda.set_device(args.gpu)

    trainset = data.SST()
    train_loader = DataLoader(dataset=trainset,
                              batch_size=args.batch_size,
                              collate_fn=data.SST.batcher,
                              shuffle=True,
                              num_workers=0)
    devset = data.SST(mode='dev')
    dev_loader = DataLoader(dataset=devset,
                             batch_size=100,
                             collate_fn=data.SST.batcher,
                             shuffle=False,
                             num_workers=0)

    testset = data.SST(mode='test')
    test_loader = DataLoader(dataset=testset,
                             batch_size=100,
                             collate_fn=data.SST.batcher,
                             shuffle=False,
                             num_workers=0)

    model = TreeLSTM(trainset.num_vocabs,
                     args.x_size,
                     args.h_size,
                     trainset.num_classes,
                     args.dropout,
                     pretrained_emb = trainset.pretrained_emb)
    if cuda:
        model.cuda()
    print(model)
    params_ex_emb =[x for x in list(model.parameters()) if x.requires_grad and x.size(0)!=trainset.num_vocabs]
    params_emb = list(model.embedding.parameters())

    optimizer = optim.Adagrad([{'params':params_ex_emb, 'lr':args.lr, 'weight_decay':args.weight_decay}, {'params':params_emb, 'lr':args.lr*0.1}])
    dur = []
    for epoch in range(args.epochs):
        t_epoch = time.time()
        model.train()
        for step, batch in enumerate(train_loader):
            if cuda:
                batch = _batch_to_cuda(batch)
            g = batch.graph
            n = g.number_of_nodes()
            x = th.zeros((n, args.h_size * 3))
            h = th.zeros((n, args.h_size))
            c = th.zeros((n, args.h_size))
            if cuda:
                x = x.cuda()
                h = h.cuda()
                c = c.cuda()

            if step >= 3:
                t0 = time.time()

            # traverse graph
<<<<<<< HEAD
            #giter = list(tensor_topo_traverse(g, False, args))
            logits = model(batch, x, h, c, iterator=False, train=True)
=======
            logits = model(graph, zero_initializer, train=True)
>>>>>>> 6d96a97f
            logp = F.log_softmax(logits, 1)
            loss = F.nll_loss(logp, batch.label, size_average=True)
            optimizer.zero_grad()
            loss.backward()
            optimizer.step()
            if step >= 3:
                dur.append(time.time() - t0)

            if step > 0 and step % args.log_every == 0:
                pred = th.argmax(logits, 1)
                acc = th.sum(th.eq(batch.label, pred))
                root_ids = [i for i in range(batch.graph.number_of_nodes()) if batch.graph.out_degree(i)==0]
                root_acc = np.sum(batch.label.cpu().data.numpy()[root_ids] == pred.cpu().data.numpy()[root_ids])
                print("Epoch {:05d} | Step {:05d} | Loss {:.4f} | Acc {:.4f} | Root Acc {:.4f} | Time(s) {:.4f}".format(
                    epoch, step, loss.item(), 1.0*acc.item()/len(batch.label), 1.0*root_acc/len(root_ids), np.mean(dur)))

        # test on dev set
        accs = []
        root_accs = []
        model.eval()
        for step, batch in enumerate(dev_loader):
            if cuda:
                batch = _batch_to_cuda(batch)
            g = batch.graph
            n = g.number_of_nodes()
            x = th.zeros((n, args.h_size * 3))
            h = th.zeros((n, args.h_size))
            c = th.zeros((n, args.h_size))
            if cuda:
                x = x.cuda()
                h = h.cuda()
                c = c.cuda()

            # traverse graph
            logits = model(batch, x, h, c, iterator=False, train=True)

            pred = th.argmax(logits, 1)
            acc = th.sum(th.eq(batch.label, pred)).item()
            accs.append([acc, len(batch.label)])
            root_ids = [i for i in range(batch.graph.number_of_nodes()) if batch.graph.out_degree(i)==0]
            root_acc = np.sum(batch.label.cpu().data.numpy()[root_ids] == pred.cpu().data.numpy()[root_ids])
            root_accs.append([root_acc, len(root_ids)])
        for param_group in optimizer.param_groups:
            param_group['lr'] = max(1e-5, param_group['lr']*0.99) #10

        print("Epoch {:05d} | Dev Acc {:.4f} | Root Acc {:.4f}".format(epoch, 1.0*np.sum([x[0] for x in accs])/np.sum([x[1] for x in accs]), 1.0*np.sum([x[0] for x in root_accs])/np.sum([x[1] for x in root_accs])  ))

        # test
        accs = []
        root_accs = []
        model.eval()
        for step, batch in enumerate(test_loader):
            if cuda:
                batch = _batch_to_cuda(batch)
            g = batch.graph
            n = g.number_of_nodes()
            x = th.zeros((n, args.h_size * 3))
            h = th.zeros((n, args.h_size))
            c = th.zeros((n, args.h_size))
            if cuda:
                x = x.cuda()
                h = h.cuda()
                c = c.cuda()

            # traverse graph
            logits = model(batch, x, h, c, iterator=None, train=True)

            pred = th.argmax(logits, 1)
            acc = th.sum(th.eq(batch.label, pred)).item()
            accs.append([acc, len(batch.label)])
            root_ids = [i for i in range(batch.graph.number_of_nodes()) if batch.graph.out_degree(i)==0]
            root_acc = np.sum(batch.label.cpu().data.numpy()[root_ids] == pred.cpu().data.numpy()[root_ids])
            root_accs.append([root_acc, len(root_ids)])
        #lr decay
        for param_group in optimizer.param_groups:
            param_group['lr'] = max(1e-5, param_group['lr']*0.99) #10

        print("Epoch {:05d} | Test Acc {:.4f} | Root Acc {:.4f}".format(epoch, 1.0*np.sum([x[0] for x in accs])/np.sum([x[1] for x in accs]), 1.0*np.sum([x[0] for x in root_accs])/np.sum([x[1] for x in root_accs])  ))

if __name__ == '__main__':
    parser = argparse.ArgumentParser()
    parser.add_argument('--gpu', type=int, default=-1)
    parser.add_argument('--batch-size', type=int, default=25)
    parser.add_argument('--x-size', type=int, default=300)
    parser.add_argument('--h-size', type=int, default=150)
    parser.add_argument('--epochs', type=int, default=100)
    parser.add_argument('--log-every', type=int, default=5)
    parser.add_argument('--lr', type=float, default=0.05)
    parser.add_argument('--weight-decay', type=float, default=1e-4)
    parser.add_argument('--dropout', type=float, default=0.3)
    args = parser.parse_args()
    print(args)
    main(args)<|MERGE_RESOLUTION|>--- conflicted
+++ resolved
@@ -11,7 +11,6 @@
 
 from tree_lstm import TreeLSTM
 
-<<<<<<< HEAD
 rand_seed = 12110 
 np.random.seed(rand_seed)
 th.manual_seed(rand_seed)
@@ -23,8 +22,6 @@
                          wordid = batch.wordid.cuda(),
                          label = batch.label.cuda())
 
-=======
->>>>>>> 6d96a97f
 def main(args):
     cuda = args.gpu >= 0
     if cuda:
@@ -84,14 +81,9 @@
                 t0 = time.time()
 
             # traverse graph
-<<<<<<< HEAD
-            #giter = list(tensor_topo_traverse(g, False, args))
-            logits = model(batch, x, h, c, iterator=False, train=True)
-=======
-            logits = model(graph, zero_initializer, train=True)
->>>>>>> 6d96a97f
+            logits = model(batch, x, h, c)
             logp = F.log_softmax(logits, 1)
-            loss = F.nll_loss(logp, batch.label, size_average=True)
+            loss = F.nll_loss(logp, batch.label, reduction='elementwise_mean') 
             optimizer.zero_grad()
             loss.backward()
             optimizer.step()
@@ -115,16 +107,17 @@
                 batch = _batch_to_cuda(batch)
             g = batch.graph
             n = g.number_of_nodes()
-            x = th.zeros((n, args.h_size * 3))
-            h = th.zeros((n, args.h_size))
-            c = th.zeros((n, args.h_size))
-            if cuda:
-                x = x.cuda()
-                h = h.cuda()
-                c = c.cuda()
+            with th.no_grad():
+                x = th.zeros((n, args.h_size * 3))
+                h = th.zeros((n, args.h_size))
+                c = th.zeros((n, args.h_size))
+                if cuda:
+                    x = x.cuda()
+                    h = h.cuda()
+                    c = c.cuda()
 
-            # traverse graph
-            logits = model(batch, x, h, c, iterator=False, train=True)
+                # traverse graph
+                logits = model(batch, x, h, c)
 
             pred = th.argmax(logits, 1)
             acc = th.sum(th.eq(batch.label, pred)).item()
@@ -146,16 +139,17 @@
                 batch = _batch_to_cuda(batch)
             g = batch.graph
             n = g.number_of_nodes()
-            x = th.zeros((n, args.h_size * 3))
-            h = th.zeros((n, args.h_size))
-            c = th.zeros((n, args.h_size))
-            if cuda:
-                x = x.cuda()
-                h = h.cuda()
-                c = c.cuda()
+            with th.no_grad():
+                x = th.zeros((n, args.h_size * 3))
+                h = th.zeros((n, args.h_size))
+                c = th.zeros((n, args.h_size))
+                if cuda:
+                    x = x.cuda()
+                    h = h.cuda()
+                    c = c.cuda()
 
-            # traverse graph
-            logits = model(batch, x, h, c, iterator=None, train=True)
+                # traverse graph
+                logits = model(batch, x, h, c)
 
             pred = th.argmax(logits, 1)
             acc = th.sum(th.eq(batch.label, pred)).item()
@@ -179,7 +173,7 @@
     parser.add_argument('--log-every', type=int, default=5)
     parser.add_argument('--lr', type=float, default=0.05)
     parser.add_argument('--weight-decay', type=float, default=1e-4)
-    parser.add_argument('--dropout', type=float, default=0.3)
+    parser.add_argument('--dropout', type=float, default=0.5)
     args = parser.parse_args()
     print(args)
     main(args)