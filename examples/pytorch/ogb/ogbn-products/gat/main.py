import dgl
import numpy as np
import torch as th
import torch.nn as nn
import torch.nn.functional as F
import torch.optim as optim
import torch.multiprocessing as mp
from torch.utils.data import DataLoader
import dgl.function as fn
import dgl.nn.pytorch as dglnn
import time
import argparse
from _thread import start_new_thread
from functools import wraps
from dgl.data import RedditDataset
import tqdm
import traceback
from ogb.nodeproppred import DglNodePropPredDataset

#### Neighbor sampler

class NeighborSampler(object):
    def __init__(self, g, fanouts):
        self.g = g
        self.fanouts = fanouts

    def sample_blocks(self, seeds):
        seeds = th.LongTensor(np.asarray(seeds))
        blocks = []
        for fanout in self.fanouts:
            # For each seed node, sample ``fanout`` neighbors.
            if fanout == 0:
                frontier = dgl.in_subgraph(self.g, seeds)
            else:
                frontier = dgl.sampling.sample_neighbors(self.g, seeds, fanout, replace=True)
            # Then we compact the frontier into a bipartite graph for message passing.
            block = dgl.to_block(frontier, seeds)
            # Obtain the seed nodes for next layer.
            seeds = block.srcdata[dgl.NID]

            blocks.insert(0, block)
        return blocks

class GAT(nn.Module):
    def __init__(self,
                 in_feats,
                 n_hidden,
                 n_classes,
                 n_layers,
                 num_heads,
                 activation,
                 dropout):
        super().__init__()
        self.n_layers = n_layers
        self.n_hidden = n_hidden
        self.n_classes = n_classes
        self.layers = nn.ModuleList()
        self.layers.append(dglnn.GATConv((in_feats, in_feats), n_hidden, num_heads=num_heads, feat_drop=0., attn_drop=0., activation=activation, negative_slope=0.2))
        for i in range(1, n_layers - 1):
            self.layers.append(dglnn.GATConv((n_hidden * num_heads, n_hidden * num_heads), n_hidden, num_heads=num_heads, feat_drop=0., attn_drop=0., activation=activation, negative_slope=0.2))
        self.layers.append(dglnn.GATConv((n_hidden * num_heads, n_hidden * num_heads), n_classes, num_heads=num_heads, feat_drop=0., attn_drop=0., activation=None, negative_slope=0.2))

    def forward(self, blocks, x):
        h = x
        for l, (layer, block) in enumerate(zip(self.layers, blocks)):
            # We need to first copy the representation of nodes on the RHS from the
            # appropriate nodes on the LHS.
            # Note that the shape of h is (num_nodes_LHS, D) and the shape of h_dst
            # would be (num_nodes_RHS, D)
            h_dst = h[:block.number_of_dst_nodes()]
            # Then we compute the updated representation on the RHS.
            # The shape of h now becomes (num_nodes_RHS, D)
            if l < self.n_layers - 1:
                h = layer(block, (h, h_dst)).flatten(1)
            else:
                h = layer(block, (h, h_dst))
        h = h.mean(1)
        return h.log_softmax(dim=-1)

    def inference(self, g, x, batch_size, num_heads, device):
        """
        Inference with the GAT model on full neighbors (i.e. without neighbor sampling).
        g : the entire graph.
        x : the input of entire node set.
        The inference code is written in a fashion that it could handle any number of nodes and
        layers.
        """
        # During inference with sampling, multi-layer blocks are very inefficient because
        # lots of computations in the first few layers are repeated.
        # Therefore, we compute the representation of all nodes layer by layer.  The nodes
        # on each layer are of course splitted in batches.
        # TODO: can we standardize this?
        nodes = th.arange(g.number_of_nodes())
        for l, layer in enumerate(self.layers):
            if l < self.n_layers - 1:
                y = th.zeros(g.number_of_nodes(), self.n_hidden * num_heads if l != len(self.layers) - 1 else self.n_classes)
            else:
                y = th.zeros(g.number_of_nodes(), self.n_hidden if l != len(self.layers) - 1 else self.n_classes)

            sampler = dgl.sampling.MultiLayerNeighborSampler([None])
            dataloader = dgl.sampling.NodeDataLoader(
                g,
                th.arange(g.number_of_nodes()),
                sampler,
                batch_size=args.batch_size,
                shuffle=True,
                drop_last=False,
                num_workers=args.num_workers)

            for input_nodes, output_nodes, blocks in tqdm.tqdm(dataloader):
<<<<<<< HEAD
                block = blocks[0].to(device)
=======
                block = blocks[0].int().to(device)
>>>>>>> 451ed6d8

                h = x[input_nodes].to(device)
                h_dst = h[:block.number_of_dst_nodes()]
                if l < self.n_layers - 1:
                    h = layer(block, (h, h_dst)).flatten(1) 
                else:
                    h = layer(block, (h, h_dst))
                    h = h.mean(1)
                    h = h.log_softmax(dim=-1)

                y[output_nodes] = h.cpu()

            x = y
        return y

def compute_acc(pred, labels):
    """
    Compute the accuracy of prediction given the labels.
    """
    return (th.argmax(pred, dim=1) == labels).float().sum() / len(pred)

def evaluate(model, g, labels, val_nid, test_nid, batch_size, num_heads, device):
    """
    Evaluate the model on the validation set specified by ``val_mask``.
    g : The entire graph.
    inputs : The features of all the nodes.
    labels : The labels of all the nodes.
    val_mask : A 0-1 mask indicating which nodes do we actually compute the accuracy for.
    batch_size : Number of nodes to compute at the same time.
    device : The GPU device to evaluate on.
    """
    model.eval()
    with th.no_grad():
        inputs = g.ndata['feat']
        pred = model.inference(g, inputs, batch_size, num_heads, device)
    model.train()
    return compute_acc(pred[val_nid], labels[val_nid]), compute_acc(pred[test_nid], labels[test_nid]), pred

def load_subtensor(g, labels, seeds, input_nodes, device):
    """
    Copys features and labels of a set of nodes onto GPU.
    """
    batch_inputs = g.ndata['feat'][input_nodes].to(device)
    batch_labels = labels[seeds].to(device)
    return batch_inputs, batch_labels

#### Entry point
def run(args, device, data):
    # Unpack data
    train_nid, val_nid, test_nid, in_feats, labels, n_classes, g, num_heads = data

    # Create PyTorch DataLoader for constructing blocks
    sampler = dgl.sampling.MultiLayerNeighborSampler(
        [int(fanout) for fanout in args.fan_out.split(',')])
    dataloader = dgl.sampling.NodeDataLoader(
        g,
        train_nid,
        sampler,
        batch_size=args.batch_size,
        shuffle=True,
        drop_last=False,
        num_workers=args.num_workers)

    # Define model and optimizer
    model = GAT(in_feats, args.num_hidden, n_classes, args.num_layers, num_heads, F.relu, args.dropout)
    model = model.to(device)
    optimizer = optim.Adam(model.parameters(), lr=args.lr, weight_decay=args.wd)

    # Training loop
    avg = 0
    iter_tput = []
    best_eval_acc = 0
    best_test_acc = 0
    for epoch in range(args.num_epochs):
        tic = time.time()

        # Loop over the dataloader to sample the computation dependency graph as a list of
        # blocks.
        for step, (input_nodes, seeds, blocks) in enumerate(dataloader):
            tic_step = time.time()

            # copy block to gpu
            blocks = [blk.to(device) for blk in blocks]

            # Load the input features as well as output labels
            batch_inputs, batch_labels = load_subtensor(g, labels, seeds, input_nodes, device)

            # Compute loss and prediction
            batch_pred = model(blocks, batch_inputs)
            loss = F.nll_loss(batch_pred, batch_labels)
            optimizer.zero_grad()
            loss.backward()
            optimizer.step()

            iter_tput.append(len(seeds) / (time.time() - tic_step))
            if step % args.log_every == 0:
                acc = compute_acc(batch_pred, batch_labels)
                gpu_mem_alloc = th.cuda.max_memory_allocated() / 1000000 if th.cuda.is_available() else 0
                print('Epoch {:05d} | Step {:05d} | Loss {:.4f} | Train Acc {:.4f} | Speed (samples/sec) {:.4f} | GPU {:.1f} MiB'.format(
                    epoch, step, loss.item(), acc.item(), np.mean(iter_tput[3:]), gpu_mem_alloc))

        toc = time.time()
        print('Epoch Time(s): {:.4f}'.format(toc - tic))
        if epoch >= 5:
            avg += toc - tic
        if epoch % args.eval_every == 0 and epoch != 0:
            eval_acc, test_acc, pred = evaluate(model, g, labels, val_nid, test_nid, args.val_batch_size, num_heads, device)
            if args.save_pred:
                np.savetxt(args.save_pred + '%02d' % epoch, pred.argmax(1).cpu().numpy(), '%d')
            print('Eval Acc {:.4f}'.format(eval_acc))
            if eval_acc > best_eval_acc:
                best_eval_acc = eval_acc
                best_test_acc = test_acc
            print('Best Eval Acc {:.4f} Test Acc {:.4f}'.format(best_eval_acc, best_test_acc))

    print('Avg epoch time: {}'.format(avg / (epoch - 4)))
    return best_test_acc

if __name__ == '__main__':
    argparser = argparse.ArgumentParser("multi-gpu training")
    argparser.add_argument('--gpu', type=int, default=0,
        help="GPU device ID. Use -1 for CPU training")
    argparser.add_argument('--num-epochs', type=int, default=100)
    argparser.add_argument('--num-hidden', type=int, default=128)
    argparser.add_argument('--num-layers', type=int, default=3)
    argparser.add_argument('--fan-out', type=str, default='10,10,10')
    argparser.add_argument('--batch-size', type=int, default=512)
    argparser.add_argument('--val-batch-size', type=int, default=512)
    argparser.add_argument('--log-every', type=int, default=20)
    argparser.add_argument('--eval-every', type=int, default=1)
    argparser.add_argument('--lr', type=float, default=0.001)
    argparser.add_argument('--dropout', type=float, default=0.5)
    argparser.add_argument('--num-workers', type=int, default=8,
        help="Number of sampling processes. Use 0 for no extra process.")
    argparser.add_argument('--save-pred', type=str, default='')
    argparser.add_argument('--head', type=int, default=4)
    argparser.add_argument('--wd', type=float, default=0)
    args = argparser.parse_args()
    
    if args.gpu >= 0:
        device = th.device('cuda:%d' % args.gpu)
    else:
        device = th.device('cpu')

    # load reddit data
    data = DglNodePropPredDataset(name='ogbn-products')
    splitted_idx = data.get_idx_split()
    train_idx, val_idx, test_idx = splitted_idx['train'], splitted_idx['valid'], splitted_idx['test']
    graph, labels = data[0]
    labels = labels[:, 0]

    print('Total edges before adding self-loop {}'.format(graph.number_of_edges()))
    graph = graph.remove_self_loop().add_self_loop()
    print('Total edges after adding self-loop {}'.format(graph.number_of_edges()))

    in_feats = graph.ndata['feat'].shape[1]
    n_classes = (labels.max() + 1).item()
    graph.create_format_()
    # Pack data
    data = train_idx, val_idx, test_idx, in_feats, labels, n_classes, graph, args.head

    # Run 10 times
    test_accs = []
    for i in range(10):
        test_accs.append(run(args, device, data))
        print('Average test accuracy:', np.mean(test_accs), '±', np.std(test_accs))<|MERGE_RESOLUTION|>--- conflicted
+++ resolved
@@ -108,11 +108,7 @@
                 num_workers=args.num_workers)
 
             for input_nodes, output_nodes, blocks in tqdm.tqdm(dataloader):
-<<<<<<< HEAD
-                block = blocks[0].to(device)
-=======
                 block = blocks[0].int().to(device)
->>>>>>> 451ed6d8
 
                 h = x[input_nodes].to(device)
                 h_dst = h[:block.number_of_dst_nodes()]
