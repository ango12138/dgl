--- conflicted
+++ resolved
@@ -2,9 +2,6 @@
 import torch
 import torch.nn as nn
 from dgl import function as fn
-from dgl._ffi.base import DGLError
-from dgl.nn.pytorch.utils import Identity
-<<<<<<< HEAD
 from dgl.ops import edge_softmax
 from dgl.utils import expand_as_pair
 
@@ -21,21 +18,10 @@
         else:
             self.bias = None
         self.inplace = inplace
-=======
-from dgl.nn.functional import edge_softmax
-from dgl.utils import expand_as_pair
-
-
-class Bias(nn.Module):
-    def __init__(self, size):
-        super().__init__()
-        self.bias = nn.Parameter(torch.Tensor(size))
->>>>>>> 8b64ae59
 
         self.reset_parameters()
 
     def reset_parameters(self):
-<<<<<<< HEAD
         if self.weight is not None:
             nn.init.ones_(self.weight)
         if self.bias is not None:
@@ -53,12 +39,6 @@
             if self.bias is not None:
                 x = x + self.bias
         return x
-=======
-        nn.init.zeros_(self.bias)
-
-    def forward(self, x):
-        return x + self.bias
->>>>>>> 8b64ae59
 
 
 class GCN(nn.Module):
@@ -118,7 +98,6 @@
         num_heads=1,
         feat_drop=0.0,
         attn_drop=0.0,
-<<<<<<< HEAD
         edge_drop=0.0,
         negative_slope=0.2,
         use_attn_dst=True,
@@ -128,33 +107,17 @@
         use_symmetric_norm=False,
     ):
         super(GATConv, self).__init__()
-=======
-        negative_slope=0.2,
-        residual=False,
-        activation=None,
-        allow_zero_in_degree=False,
-        norm="none",
-    ):
-        super(GATConv, self).__init__()
-        if norm not in ("none", "both"):
-            raise DGLError('Invalid norm value. Must be either "none", "both".' ' But got "{}".'.format(norm))
->>>>>>> 8b64ae59
         self._num_heads = num_heads
         self._in_src_feats, self._in_dst_feats = expand_as_pair(in_feats)
         self._out_feats = out_feats
         self._allow_zero_in_degree = allow_zero_in_degree
-<<<<<<< HEAD
         self._use_symmetric_norm = use_symmetric_norm
-=======
-        self._norm = norm
->>>>>>> 8b64ae59
         if isinstance(in_feats, tuple):
             self.fc_src = nn.Linear(self._in_src_feats, out_feats * num_heads, bias=False)
             self.fc_dst = nn.Linear(self._in_dst_feats, out_feats * num_heads, bias=False)
         else:
             self.fc = nn.Linear(self._in_src_feats, out_feats * num_heads, bias=False)
         self.attn_l = nn.Parameter(torch.FloatTensor(size=(1, num_heads, out_feats)))
-<<<<<<< HEAD
         if use_attn_dst:
             self.attn_r = nn.Parameter(torch.FloatTensor(size=(1, num_heads, out_feats)))
         else:
@@ -165,17 +128,6 @@
         self.leaky_relu = nn.LeakyReLU(negative_slope)
         if residual:
             self.res_fc = nn.Linear(self._in_dst_feats, num_heads * out_feats, bias=False)
-=======
-        self.attn_r = nn.Parameter(torch.FloatTensor(size=(1, num_heads, out_feats)))
-        self.feat_drop = nn.Dropout(feat_drop)
-        self.attn_drop = nn.Dropout(attn_drop)
-        self.leaky_relu = nn.LeakyReLU(negative_slope)
-        if residual:
-            if self._in_dst_feats != out_feats:
-                self.res_fc = nn.Linear(self._in_dst_feats, num_heads * out_feats, bias=False)
-            else:
-                self.res_fc = Identity()
->>>>>>> 8b64ae59
         else:
             self.register_buffer("res_fc", None)
         self.reset_parameters()
@@ -189,12 +141,8 @@
             nn.init.xavier_normal_(self.fc_src.weight, gain=gain)
             nn.init.xavier_normal_(self.fc_dst.weight, gain=gain)
         nn.init.xavier_normal_(self.attn_l, gain=gain)
-<<<<<<< HEAD
         if isinstance(self.attn_r, nn.Parameter):
             nn.init.xavier_normal_(self.attn_r, gain=gain)
-=======
-        nn.init.xavier_normal_(self.attn_r, gain=gain)
->>>>>>> 8b64ae59
         if isinstance(self.res_fc, nn.Linear):
             nn.init.xavier_normal_(self.res_fc.weight, gain=gain)
 
@@ -216,7 +164,6 @@
                 feat_src = self.fc_src(h_src).view(-1, self._num_heads, self._out_feats)
                 feat_dst = self.fc_dst(h_dst).view(-1, self._num_heads, self._out_feats)
             else:
-<<<<<<< HEAD
                 h_src = self.feat_drop(feat)
                 feat_src = h_src
                 feat_src = self.fc(h_src).view(-1, self._num_heads, self._out_feats)
@@ -228,15 +175,6 @@
                     feat_dst = feat_src
 
             if self._use_symmetric_norm:
-=======
-                h_src = h_dst = self.feat_drop(feat)
-                feat_src, feat_dst = h_src, h_dst
-                feat_src = feat_dst = self.fc(h_src).view(-1, self._num_heads, self._out_feats)
-                if graph.is_block:
-                    feat_dst = feat_src[: graph.number_of_dst_nodes()]
-
-            if self._norm == "both":
->>>>>>> 8b64ae59
                 degs = graph.out_degrees().float().clamp(min=1)
                 norm = torch.pow(degs, -0.5)
                 shp = norm.shape + (1,) * (feat_src.dim() - 1)
@@ -254,7 +192,6 @@
             # addition could be optimized with DGL's built-in function u_add_v,
             # which further speeds up computation and saves memory footprint.
             el = (feat_src * self.attn_l).sum(dim=-1).unsqueeze(-1)
-<<<<<<< HEAD
             graph.srcdata.update({"ft": feat_src, "el": el})
             # compute edge attention, el and er are a_l Wh_i and a_r Wh_j respectively.
             if self.attn_r is not None:
@@ -274,25 +211,11 @@
             else:
                 graph.edata["a"] = self.attn_drop(edge_softmax(graph, e))
 
-=======
-            er = (feat_dst * self.attn_r).sum(dim=-1).unsqueeze(-1)
-            graph.srcdata.update({"ft": feat_src, "el": el})
-            graph.dstdata.update({"er": er})
-            # compute edge attention, el and er are a_l Wh_i and a_r Wh_j respectively.
-            graph.apply_edges(fn.u_add_v("el", "er", "e"))
-            e = self.leaky_relu(graph.edata.pop("e"))
-            # compute softmax
-            graph.edata["a"] = self.attn_drop(edge_softmax(graph, e))
->>>>>>> 8b64ae59
             # message passing
             graph.update_all(fn.u_mul_e("ft", "a", "m"), fn.sum("m", "ft"))
             rst = graph.dstdata["ft"]
 
-<<<<<<< HEAD
             if self._use_symmetric_norm:
-=======
-            if self._norm == "both":
->>>>>>> 8b64ae59
                 degs = graph.in_degrees().float().clamp(min=1)
                 norm = torch.pow(degs, 0.5)
                 shp = norm.shape + (1,) * (feat_dst.dim() - 1)
@@ -303,162 +226,12 @@
             if self.res_fc is not None:
                 resval = self.res_fc(h_dst).view(h_dst.shape[0], -1, self._out_feats)
                 rst = rst + resval
-<<<<<<< HEAD
 
             # activation
             if self._activation is not None:
                 rst = self._activation(rst)
 
             return rst
-
-
-# class GATConv(nn.Module):
-#     def __init__(
-#         self,
-#         node_feats,
-#         edge_feats,
-#         out_feats,
-#         n_heads=1,
-#         attn_drop=0.0,
-#         edge_drop=0.0,
-#         negative_slope=0.2,
-#         residual=True,
-#         activation=None,
-#         use_attn_dst=True,
-#         allow_zero_in_degree=True,
-#         use_symmetric_norm=False,
-#     ):
-#         super(GATConv, self).__init__()
-#         self._n_heads = n_heads
-#         self._in_src_feats, self._in_dst_feats = expand_as_pair(node_feats)
-#         self._out_feats = out_feats
-#         self._allow_zero_in_degree = allow_zero_in_degree
-#         self._use_symmetric_norm = use_symmetric_norm
-
-#         # feat fc
-#         self.src_fc = nn.Linear(self._in_src_feats, out_feats * n_heads, bias=False)
-#         if residual:
-#             self.dst_fc = nn.Linear(self._in_src_feats, out_feats * n_heads)
-#             self.bias = None
-#         else:
-#             self.dst_fc = None
-#             self.bias = nn.Parameter(out_feats * n_heads)
-
-#         # attn fc
-#         self.attn_src_fc = nn.Linear(self._in_src_feats, n_heads, bias=False)
-#         if use_attn_dst:
-#             self.attn_dst_fc = nn.Linear(self._in_src_feats, n_heads, bias=False)
-#         else:
-#             self.attn_dst_fc = None
-#         if edge_feats > 0:
-#             self.attn_edge_fc = nn.Linear(edge_feats, n_heads, bias=False)
-#         else:
-#             self.attn_edge_fc = None
-
-#         self.attn_drop = nn.Dropout(attn_drop)
-#         self.edge_drop = edge_drop
-#         self.leaky_relu = nn.LeakyReLU(negative_slope, inplace=True)
-#         self.activation = activation
-
-#         self.reset_parameters()
-
-#     def reset_parameters(self):
-#         gain = nn.init.calculate_gain("relu")
-#         nn.init.xavier_normal_(self.src_fc.weight, gain=gain)
-#         if self.dst_fc is not None:
-#             nn.init.xavier_normal_(self.dst_fc.weight, gain=gain)
-
-#         nn.init.xavier_normal_(self.attn_src_fc.weight, gain=gain)
-#         if self.attn_dst_fc is not None:
-#             nn.init.xavier_normal_(self.attn_dst_fc.weight, gain=gain)
-#         if self.attn_edge_fc is not None:
-#             nn.init.xavier_normal_(self.attn_edge_fc.weight, gain=gain)
-
-#         if self.bias is not None:
-#             nn.init.zeros_(self.bias)
-
-#     def set_allow_zero_in_degree(self, set_value):
-#         self._allow_zero_in_degree = set_value
-
-#     def forward(self, graph, feat_src, feat_edge=None):
-#         with graph.local_scope():
-#             if not self._allow_zero_in_degree:
-#                 if (graph.in_degrees() == 0).any():
-#                     assert False
-
-#             if graph.is_block:
-#                 feat_dst = feat_src[: graph.number_of_dst_nodes()]
-#             else:
-#                 feat_dst = feat_src
-
-#             if self._use_symmetric_norm:
-#                 degs = graph.out_degrees().float().clamp(min=1)
-#                 norm = torch.pow(degs, -0.5)
-#                 shp = norm.shape + (1,) * (feat_src.dim() - 1)
-#                 norm = torch.reshape(norm, shp)
-#                 feat_src = feat_src * norm
-
-#             feat_src_fc = self.src_fc(feat_src).view(-1, self._n_heads, self._out_feats)
-#             feat_dst_fc = self.dst_fc(feat_dst).view(-1, self._n_heads, self._out_feats)
-#             attn_src = self.attn_src_fc(feat_src).view(-1, self._n_heads, 1)
-
-#             # NOTE: GAT paper uses "first concatenation then linear projection"
-#             # to compute attention scores, while ours is "first projection then
-#             # addition", the two approaches are mathematically equivalent:
-#             # We decompose the weight vector a mentioned in the paper into
-#             # [a_l || a_r], then
-#             # a^T [Wh_i || Wh_j] = a_l Wh_i + a_r Wh_j
-#             # Our implementation is much efficient because we do not need to
-#             # save [Wh_i || Wh_j] on edges, which is not memory-efficient. Plus,
-#             # addition could be optimized with DGL's built-in function u_add_v,
-#             # which further speeds up computation and saves memory footprint.
-#             graph.srcdata.update({"feat_src_fc": feat_src_fc, "attn_src": attn_src})
-
-#             if self.attn_dst_fc is not None:
-#                 attn_dst = self.attn_dst_fc(feat_dst).view(-1, self._n_heads, 1)
-#                 graph.dstdata.update({"attn_dst": attn_dst})
-#                 graph.apply_edges(fn.u_add_v("attn_src", "attn_dst", "attn_node"))
-#             else:
-#                 graph.apply_edges(fn.copy_u("attn_src", "attn_node"))
-
-#             e = graph.edata["attn_node"]
-#             if feat_edge is not None:
-#                 attn_edge = self.attn_edge_fc(feat_edge).view(-1, self._n_heads, 1)
-#                 graph.edata.update({"attn_edge": attn_edge})
-#                 e += graph.edata["attn_edge"]
-#             e = self.leaky_relu(e)
-
-#             if self.training and self.edge_drop > 0:
-#                 perm = torch.randperm(graph.number_of_edges(), device=e.device)
-#                 bound = int(graph.number_of_edges() * self.edge_drop)
-#                 eids = perm[bound:]
-#                 graph.edata["a"] = torch.zeros_like(e)
-#                 graph.edata["a"][eids] = self.attn_drop(edge_softmax(graph, e[eids], eids=eids))
-#             else:
-#                 graph.edata["a"] = self.attn_drop(edge_softmax(graph, e))
-
-#             # message passing
-#             graph.update_all(fn.u_mul_e("feat_src_fc", "a", "m"), fn.sum("m", "feat_src_fc"))
-#             rst = graph.dstdata["feat_src_fc"]
-
-#             if self._use_symmetric_norm:
-#                 degs = graph.in_degrees().float().clamp(min=1)
-#                 norm = torch.pow(degs, 0.5)
-#                 shp = norm.shape + (1,) * (feat_dst.dim())
-#                 norm = torch.reshape(norm, shp)
-#                 rst *= norm
-
-#             # residual
-#             if self.dst_fc is not None:
-#                 rst += feat_dst_fc
-#             else:
-#                 rst += self.bias
-
-#             # activation
-#             if self.activation is not None:
-#                 rst = self.activation(rst, inplace=True)
-
-#             return rst
 
 
 class GAT(nn.Module):
@@ -476,17 +249,6 @@
         edge_drop=0.0,
         use_attn_dst=True,
         use_symmetric_norm=False,
-=======
-            # activation
-            if self._activation is not None:
-                rst = self._activation(rst)
-            return rst
-
-
-class GAT(nn.Module):
-    def __init__(
-        self, in_feats, n_classes, n_hidden, n_layers, n_heads, activation, dropout=0.0, attn_drop=0.0, norm="none"
->>>>>>> 8b64ae59
     ):
         super().__init__()
         self.in_feats = in_feats
@@ -496,18 +258,11 @@
         self.num_heads = n_heads
 
         self.convs = nn.ModuleList()
-<<<<<<< HEAD
         self.norms = nn.ModuleList()
-=======
-        self.linear = nn.ModuleList()
-        self.bns = nn.ModuleList()
-        self.biases = nn.ModuleList()
->>>>>>> 8b64ae59
 
         for i in range(n_layers):
             in_hidden = n_heads * n_hidden if i > 0 else in_feats
             out_hidden = n_hidden if i < n_layers - 1 else n_classes
-<<<<<<< HEAD
             num_heads = n_heads if i < n_layers - 1 else 1
             out_channels = n_heads
 
@@ -530,26 +285,11 @@
         self.bias_last = ElementWiseLinear(n_classes, weight=False, bias=True, inplace=True)
 
         self.input_drop = nn.Dropout(input_drop)
-=======
-            # in_channels = n_heads if i > 0 else 1
-            out_channels = n_heads
-
-            self.convs.append(GATConv(in_hidden, out_hidden, num_heads=n_heads, attn_drop=attn_drop, norm=norm))
-
-            self.linear.append(nn.Linear(in_hidden, out_channels * out_hidden, bias=False))
-            if i < n_layers - 1:
-                self.bns.append(nn.BatchNorm1d(out_channels * out_hidden))
-
-        self.bias_last = Bias(n_classes)
-
-        self.dropout0 = nn.Dropout(min(0.1, dropout))
->>>>>>> 8b64ae59
         self.dropout = nn.Dropout(dropout)
         self.activation = activation
 
     def forward(self, graph, feat):
         h = feat
-<<<<<<< HEAD
         h = self.input_drop(h)
 
         for i in range(self.n_layers):
@@ -561,20 +301,6 @@
                 h = h.flatten(1)
                 h = self.norms[i](h)
                 h = self.activation(h, inplace=True)
-=======
-        h = self.dropout0(h)
-
-        for i in range(self.n_layers):
-            conv = self.convs[i](graph, h)
-            linear = self.linear[i](h).view(conv.shape)
-
-            h = conv + linear
-
-            if i < self.n_layers - 1:
-                h = h.flatten(1)
-                h = self.bns[i](h)
-                h = self.activation(h)
->>>>>>> 8b64ae59
                 h = self.dropout(h)
 
         h = h.mean(1)
