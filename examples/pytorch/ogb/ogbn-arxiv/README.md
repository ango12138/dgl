--- conflicted
+++ resolved
@@ -1,19 +1,12 @@
 # DGL examples for ogbn-arxiv
-<<<<<<< HEAD
 
-DGL implementation of GCN and GAT for ogbn-arxiv. Some of the techniques is available at https://arxiv.org/abs/2103.13355.
-=======
->>>>>>> 8b64ae59
+DGL implementation of GCN and GAT for [ogbn-arxiv](https://ogb.stanford.edu/docs/nodeprop/). Using some of the techniques from *Bag of Tricks for Node Classification with Graph Neural Networks* (https://arxiv.org/abs/2103.13355).
 
 Requires DGL 0.5 or later versions.
 
 ### GCN
 
-<<<<<<< HEAD
 For the best score, run `gcn.py` with `--use-linear` and `--use-labels` enabled and you should directly see the result.
-=======
-Run `gcn.py` with `--use-linear` and `--use-labels` enabled and you should directly see the result.
->>>>>>> 8b64ae59
 
 ```bash
 python3 gcn.py --use-linear --use-labels
@@ -21,7 +14,6 @@
 
 ### GAT
 
-<<<<<<< HEAD
 For the score of `GAT(norm. adj.)+labels`, run the following command and you should directly see the result.
 
 ```bash
@@ -29,17 +21,6 @@
 ```
 
 For the score of `GAT(norm. adj.)+label reuse`, run the following command and you should directly see the result.
-=======
-Run `gat.py` with `--use-labels` enabled and you should directly see the result.
-
-```bash
-python3 gat.py --use-norm --use-labels
-```
-
-## Usage & Options
-
-### GCN
->>>>>>> 8b64ae59
 
 ```bash
 python3 gat.py --use-norm --use-labels --n-label-iters=1 --no-attn-dst --edge-drop=0.3 --input-drop=0.25
@@ -113,37 +94,10 @@
   --plot-curves         plot learning curves (default: False)
 ```
 
-### GAT
-
-```
-usage: GAT on OGBN-Arxiv [-h] [--cpu] [--gpu GPU] [--n-runs N_RUNS] [--n-epochs N_EPOCHS] [--use-labels] [--use-norm]
-                         [--lr LR] [--n-layers N_LAYERS] [--n-heads N_HEADS] [--n-hidden N_HIDDEN] [--dropout DROPOUT]
-                         [--attn_drop ATTN_DROP] [--wd WD] [--log-every LOG_EVERY] [--plot-curves]
-
-optional arguments:
-  -h, --help            show this help message and exit
-  --cpu                 CPU mode. This option overrides --gpu. (default: False)
-  --gpu GPU             GPU device ID. (default: 0)
-  --n-runs N_RUNS
-  --n-epochs N_EPOCHS
-  --use-labels          Use labels in the training set as input features. (default: False)
-  --use-norm            Use symmetrically normalized adjacency matrix. (default: False)
-  --lr LR
-  --n-layers N_LAYERS
-  --n-heads N_HEADS
-  --n-hidden N_HIDDEN
-  --dropout DROPOUT
-  --attn_drop ATTN_DROP
-  --wd WD
-  --log-every LOG_EVERY
-  --plot-curves
-```
-
 ## Results
 
 Here are the results over at least 10 runs.
 
-<<<<<<< HEAD
 |             Method              | Validation Accuracy |  Test Accuracy  | #Parameters |
 |:-------------------------------:|:-------------------:|:---------------:|:-----------:|
 |               GCN               |   0.7361 ± 0.0009   | 0.7246 ± 0.0021 |   109,608   |
@@ -152,11 +106,4 @@
 |        GCN+linear+labels        |   0.7442 ± 0.0012   | 0.7306 ± 0.0024 |   238,632   |
 |     GAT(norm. adj.)+labels      |   0.7508 ± 0.0009   | 0.7366 ± 0.0011 |  1,441,580  |
 |   GAT(norm. adj.)+label reuse   |   0.7516 ± 0.0008   | 0.7391 ± 0.0012 |  1,441,580  |
-| GAT(norm. adj.)+label reuse+C&S |   0.7519 ± 0.0008   | 0.7395 ± 0.0012 |  1,441,580  |
-=======
-|             |       GCN       |   GCN+linear    |   GCN+labels    | GCN+linear+labels |   GAT*+labels   |
-|-------------|:---------------:|:---------------:|:---------------:|:-----------------:|:---------------:|
-| Val acc     | 0.7361 ± 0.0009 | 0.7397 ± 0.0010 | 0.7399 ± 0.0008 |  0.7442 ± 0.0012  | 0.7504 ± 0.0006 |
-| Test acc    | 0.7246 ± 0.0021 | 0.7270 ± 0.0016 | 0.7259 ± 0.0006 |  0.7306 ± 0.0024  | 0.7365 ± 0.0011 |
-| #Parameters |     109608      |     218152      |     119848      |      238632       |     1628440     |
->>>>>>> 8b64ae59
+| GAT(norm. adj.)+label reuse+C&S |   0.7519 ± 0.0008   | 0.7395 ± 0.0012 |  1,441,580  |