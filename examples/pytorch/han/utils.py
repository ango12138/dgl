--- conflicted
+++ resolved
@@ -188,11 +188,7 @@
 
     hg = dgl.heterograph({
         ('paper', 'pa', 'author'): p_vs_a.nonzero(),
-<<<<<<< HEAD
-        ('author', 'ap', 'paper'): p_vs_a.transpose.nonzero(),
-=======
         ('author', 'ap', 'paper'): p_vs_a.transpose().nonzero(),
->>>>>>> 30f90fb5
         ('paper', 'pf', 'field'): p_vs_l.nonzero(),
         ('field', 'fp', 'paper'): p_vs_l.transpose().nonzero()
     })
