"""
Modeling Relational Data with Graph Convolutional Networks
Paper: https://arxiv.org/abs/1703.06103
Code: https://github.com/tkipf/relational-gcn
Difference compared to tkipf/relation-gcn
* l2norm applied to all weights
* remove nodes that won't be touched
"""
import argparse
import itertools
import numpy as np
import time
import os
os.environ['DGLBACKEND']='pytorch'

import torch as th
import torch.nn as nn
import torch.nn.functional as F
import torch.multiprocessing as mp
from torch.multiprocessing import Queue
from torch.nn.parallel import DistributedDataParallel
from torch.utils.data import DataLoader
import dgl
from dgl import nn as dglnn
from dgl import DGLGraph
from dgl.distributed import DistDataLoader
from functools import partial

import tqdm

from ogb.nodeproppred import DglNodePropPredDataset


class RelGraphConvLayer(nn.Module):
    r"""Relational graph convolution layer.
    Parameters
    ----------
    in_feat : int
        Input feature size.
    out_feat : int
        Output feature size.
    rel_names : list[str]
        Relation names.
    num_bases : int, optional
        Number of bases. If is none, use number of relations. Default: None.
    weight : bool, optional
        True if a linear layer is applied after message passing. Default: True
    bias : bool, optional
        True if bias is added. Default: True
    activation : callable, optional
        Activation function. Default: None
    self_loop : bool, optional
        True to include self loop message. Default: False
    dropout : float, optional
        Dropout rate. Default: 0.0
    """
    def __init__(self,
                 in_feat,
                 out_feat,
                 rel_names,
                 num_bases,
                 *,
                 weight=True,
                 bias=True,
                 activation=None,
                 self_loop=False,
                 dropout=0.0):
        super(RelGraphConvLayer, self).__init__()
        self.in_feat = in_feat
        self.out_feat = out_feat
        self.rel_names = rel_names
        self.num_bases = num_bases
        self.bias = bias
        self.activation = activation
        self.self_loop = self_loop

        self.conv = dglnn.HeteroGraphConv({
                rel : dglnn.GraphConv(in_feat, out_feat, norm='right', weight=False, bias=False)
                for rel in rel_names
            })

        self.use_weight = weight
        self.use_basis = num_bases < len(self.rel_names) and weight
        if self.use_weight:
            if self.use_basis:
                self.basis = dglnn.WeightBasis((in_feat, out_feat), num_bases, len(self.rel_names))
            else:
                self.weight = nn.Parameter(th.Tensor(len(self.rel_names), in_feat, out_feat))
                nn.init.xavier_uniform_(self.weight, gain=nn.init.calculate_gain('relu'))

        # bias
        if bias:
            self.h_bias = nn.Parameter(th.Tensor(out_feat))
            nn.init.zeros_(self.h_bias)

        # weight for self loop
        if self.self_loop:
            self.loop_weight = nn.Parameter(th.Tensor(in_feat, out_feat))
            nn.init.xavier_uniform_(self.loop_weight,
                                    gain=nn.init.calculate_gain('relu'))

        self.dropout = nn.Dropout(dropout)

    def forward(self, g, inputs):
        """Forward computation
        Parameters
        ----------
        g : DGLHeteroGraph
            Input graph.
        inputs : dict[str, torch.Tensor]
            Node feature for each node type.
        Returns
        -------
        dict[str, torch.Tensor]
            New node features for each node type.
        """
        g = g.local_var()
        if self.use_weight:
            weight = self.basis() if self.use_basis else self.weight
            wdict = {self.rel_names[i] : {'weight' : w.squeeze(0)}
                     for i, w in enumerate(th.split(weight, 1, dim=0))}
        else:
            wdict = {}

        if g.is_block:
            inputs_src = inputs
            inputs_dst = {k: v[:g.number_of_dst_nodes(k)] for k, v in inputs.items()}
        else:
            inputs_src = inputs_dst = inputs

        hs = self.conv(g, inputs, mod_kwargs=wdict)

        def _apply(ntype, h):
            if self.self_loop:
                h = h + th.matmul(inputs_dst[ntype], self.loop_weight)
            if self.bias:
                h = h + self.h_bias
            if self.activation:
                h = self.activation(h)
            return self.dropout(h)
        return {ntype : _apply(ntype, h) for ntype, h in hs.items()}

class EntityClassify(nn.Module):
    """ Entity classification class for RGCN
    Parameters
    ----------
    device : int
        Device to run the layer.
    num_nodes : int
        Number of nodes.
    h_dim : int
        Hidden dim size.
    out_dim : int
        Output dim size.
    rel_names : list of str
        A list of relation names.
    num_bases : int
        Number of bases. If is none, use number of relations.
    num_hidden_layers : int
        Number of hidden RelGraphConv Layer
    dropout : float
        Dropout
    use_self_loop : bool
        Use self loop if True, default False.
    """
    def __init__(self,
                 device,
                 h_dim,
                 out_dim,
                 rel_names,
                 num_bases=None,
                 num_hidden_layers=1,
                 dropout=0,
                 use_self_loop=False,
                 layer_norm=False):
        super(EntityClassify, self).__init__()
        self.device = device
        self.h_dim = h_dim
        self.out_dim = out_dim
        self.num_bases = None if num_bases < 0 else num_bases
        self.num_hidden_layers = num_hidden_layers
        self.dropout = dropout
        self.use_self_loop = use_self_loop
        self.layer_norm = layer_norm

        self.layers = nn.ModuleList()
        # i2h
        self.layers.append(RelGraphConvLayer(
            self.h_dim, self.h_dim, rel_names,
            self.num_bases, activation=F.relu, self_loop=self.use_self_loop,
            dropout=self.dropout))
        # h2h
        for idx in range(self.num_hidden_layers):
            self.layers.append(RelGraphConvLayer(
                self.h_dim, self.h_dim, rel_names,
                self.num_bases, activation=F.relu, self_loop=self.use_self_loop,
                dropout=self.dropout))
        # h2o
        self.layers.append(RelGraphConvLayer(
            self.h_dim, self.out_dim, rel_names,
            self.num_bases, activation=None, self_loop=self.use_self_loop))

    def forward(self, blocks, feats, norm=None):
        if blocks is None:
            # full graph training
            blocks = [self.g] * len(self.layers)
        h = feats
        for layer, block in zip(self.layers, blocks):
            block = block.to(self.device)
            h = layer(block, h)
        return h

def init_emb(shape, dtype):
    arr = th.zeros(shape, dtype=dtype)
    nn.init.uniform_(arr, -1.0, 1.0)
    return arr

class DistEmbedLayer(nn.Module):
    r"""Embedding layer for featureless heterograph.
    Parameters
    ----------
    dev_id : int
        Device to run the layer.
    g : DistGraph
        training graph
    embed_size : int
        Output embed size
    sparse_emb: bool
        Whether to use sparse embedding
        Default: False
    dgl_sparse_emb: bool
        Whether to use DGL sparse embedding
        Default: False
    embed_name : str, optional
        Embed name
    """
    def __init__(self,
                 dev_id,
                 g,
                 embed_size,
                 sparse_emb=False,
                 dgl_sparse_emb=False,
                 feat_name='feat',
                 embed_name='node_emb'):
        super(DistEmbedLayer, self).__init__()
        self.dev_id = dev_id
        self.embed_size = embed_size
        self.embed_name = embed_name
        self.feat_name = feat_name
        self.sparse_emb = sparse_emb
        self.g = g
        self.ntype_id_map = {g.get_ntype_id(ntype):ntype for ntype in g.ntypes}

        self.node_projs = nn.ModuleDict()
        for ntype in g.ntypes:
            if feat_name in g.nodes[ntype].data:
                self.node_projs[ntype] = nn.Linear(g.nodes[ntype].data[feat_name].shape[1], embed_size)
                nn.init.xavier_uniform_(self.node_projs[ntype].weight)
                print('node {} has data {}'.format(ntype, feat_name))
        if sparse_emb:
            if dgl_sparse_emb:
                self.node_embeds = {}
                for ntype in g.ntypes:
                    # We only create embeddings for nodes without node features.
                    if feat_name not in g.nodes[ntype].data:
                        part_policy = g.get_node_partition_policy(ntype)
                        self.node_embeds[ntype] = dgl.distributed.nn.NodeEmbedding(g.number_of_nodes(ntype),
                                self.embed_size,
                                embed_name + '_' + ntype,
                                init_emb,
                                part_policy)
            else:
                self.node_embeds = nn.ModuleDict()
                for ntype in g.ntypes:
                    # We only create embeddings for nodes without node features.
                    if feat_name not in g.nodes[ntype].data:
                        self.node_embeds[ntype] = th.nn.Embedding(g.number_of_nodes(ntype), self.embed_size, sparse=self.sparse_emb)
                        nn.init.uniform_(self.node_embeds[ntype].weight, -1.0, 1.0)
        else:
            self.node_embeds = nn.ModuleDict()
            for ntype in g.ntypes:
                # We only create embeddings for nodes without node features.
                if feat_name not in g.nodes[ntype].data:
                    self.node_embeds[ntype] = th.nn.Embedding(g.number_of_nodes(ntype), self.embed_size)
                    nn.init.uniform_(self.node_embeds[ntype].weight, -1.0, 1.0)

    def forward(self, node_ids):
        """Forward computation
        Parameters
        ----------
        node_ids : dict of Tensor
            node ids to generate embedding for.
        Returns
        -------
        tensor
            embeddings as the input of the next layer
        """
        embeds = {}
        for ntype in node_ids:
            if self.feat_name in self.g.nodes[ntype].data:
                embeds[ntype] = self.node_projs[ntype](self.g.nodes[ntype].data[self.feat_name][node_ids[ntype]].to(self.dev_id))
            else:
                embeds[ntype] = self.node_embeds[ntype](node_ids[ntype]).to(self.dev_id)
        return embeds

def compute_acc(results, labels):
    """
    Compute the accuracy of prediction given the labels.
    """
    labels = labels.long()
    return (results == labels).float().sum() / len(results)

def evaluate(g, model, embed_layer, labels, eval_loader, test_loader, all_val_nid, all_test_nid):
    model.eval()
    embed_layer.eval()
    eval_logits = []
    eval_seeds = []

    global_results = dgl.distributed.DistTensor(labels.shape, th.long, 'results', persistent=True)

    with th.no_grad():
        for sample_data in tqdm.tqdm(eval_loader):
<<<<<<< HEAD
            seeds, blocks = sample_data
            seeds = seeds['paper']
            feats = embed_layer({ntype: blocks[0].srcnodes[ntype].data[dgl.NID] for ntype in blocks[0].srctypes})
=======
            input_nodes, seeds, blocks = sample_data
            seeds = seeds['paper']
            feats = embed_layer(input_nodes)
>>>>>>> 94a75159
            logits = model(blocks, feats)
            assert len(logits) == 1
            logits = logits['paper']
            eval_logits.append(logits.cpu().detach())
            assert np.all(seeds.numpy() < g.number_of_nodes('paper'))
            eval_seeds.append(seeds.cpu().detach())
    eval_logits = th.cat(eval_logits)
    eval_seeds = th.cat(eval_seeds)
    global_results[eval_seeds] = eval_logits.argmax(dim=1)

    test_logits = []
    test_seeds = []
    with th.no_grad():
        for sample_data in tqdm.tqdm(test_loader):
<<<<<<< HEAD
            seeds, blocks = sample_data
            seeds = seeds['paper']
            feats = embed_layer({ntype: blocks[0].srcnodes[ntype].data[dgl.NID] for ntype in blocks[0].srctypes})
=======
            input_nodes, seeds, blocks = sample_data
            seeds = seeds['paper']
            feats = embed_layer(input_nodes)
>>>>>>> 94a75159
            logits = model(blocks, feats)
            assert len(logits) == 1
            logits = logits['paper']
            test_logits.append(logits.cpu().detach())
            assert np.all(seeds.numpy() < g.number_of_nodes('paper'))
            test_seeds.append(seeds.cpu().detach())
    test_logits = th.cat(test_logits)
    test_seeds = th.cat(test_seeds)
    global_results[test_seeds] = test_logits.argmax(dim=1)

    g.barrier()
    if g.rank() == 0:
        return compute_acc(global_results[all_val_nid], labels[all_val_nid]), \
            compute_acc(global_results[all_test_nid], labels[all_test_nid])
    else:
        return -1, -1

<<<<<<< HEAD
class NeighborSampler:
    """Neighbor sampler
    Parameters
    ----------
    g : DGLHeterograph
        Full graph
    target_idx : tensor
        The target training node IDs in g
    fanouts : list of int
        Fanout of each hop starting from the seed nodes. If a fanout is None,
        sample full neighbors.
    """
    def __init__(self, g, fanouts, sample_neighbors):
        self.g = g
        self.fanouts = fanouts
        self.sample_neighbors = sample_neighbors

    def sample_blocks(self, seeds):
        """Do neighbor sample
        Parameters
        ----------
        seeds : tensor
            Seed paper nodes
        Returns
        -------
        tensor
            Seed nodes, also known as target nodes
        blocks
            Sampled subgraphs
        """
        blocks = []
        etypes = []
        norms = []
        ntypes = []
        seeds = th.LongTensor(np.asarray(seeds))
        gpb = self.g.get_partition_book()
        # We need to map the per-type node IDs to homogeneous IDs.
        # TODO(zhengda): we only support sample for one node type.
        ntype = 'paper'
        cur = {ntype: seeds}
        for fanout in self.fanouts:
            # For a heterogeneous input graph, the returned frontier is stored in
            # the homogeneous graph format.
            frontier = self.sample_neighbors(self.g, cur, fanout, replace=False)

            block = dgl.to_block(frontier, cur)
            cur = {ntype: block.srcnodes[ntype].data[dgl.NID] for ntype in block.srctypes}

            block.edata[dgl.EID] = frontier.edata[dgl.EID]
            ## Map the homogeneous edge Ids to their edge type.
            #block.edata[dgl.ETYPE], block.edata[dgl.EID] = gpb.map_to_per_etype(block.edata[dgl.EID])
            ## Map the homogeneous node Ids to their node types and per-type Ids.
            #block.srcdata[dgl.NTYPE], block.srcdata[dgl.NID] = gpb.map_to_per_ntype(block.srcdata[dgl.NID])
            #block.dstdata[dgl.NTYPE], block.dstdata[dgl.NID] = gpb.map_to_per_ntype(block.dstdata[dgl.NID])
            blocks.insert(0, block)
        return {ntype: seeds}, blocks

=======
>>>>>>> 94a75159
def run(args, device, data):
    g, num_classes, train_nid, val_nid, test_nid, labels, all_val_nid, all_test_nid = data

    fanouts = [int(fanout) for fanout in args.fanout.split(',')]
    val_fanouts = [int(fanout) for fanout in args.validation_fanout.split(',')]

    sampler = dgl.dataloading.MultiLayerNeighborSampler(fanouts)
    dataloader = dgl.dataloading.NodeDataLoader(
        g,
        {'paper': train_nid},
        sampler,
        batch_size=args.batch_size,
        shuffle=True,
        drop_last=False)

    valid_sampler = dgl.dataloading.MultiLayerNeighborSampler(val_fanouts)
    valid_dataloader = dgl.dataloading.NodeDataLoader(
        g,
        {'paper': val_nid},
        valid_sampler,
        batch_size=args.batch_size,
        shuffle=False,
        drop_last=False)

<<<<<<< HEAD
    test_sampler = NeighborSampler(g, val_fanouts, dgl.distributed.sample_neighbors)
    # Create DataLoader for constructing blocks
    test_dataloader = DistDataLoader(
        dataset=test_nid,
=======
    test_sampler = dgl.dataloading.MultiLayerNeighborSampler(val_fanouts)
    test_dataloader = dgl.dataloading.NodeDataLoader(
        g,
        {'paper': test_nid},
        test_sampler,
>>>>>>> 94a75159
        batch_size=args.batch_size,
        shuffle=False,
        drop_last=False)

    embed_layer = DistEmbedLayer(device,
                                 g,
                                 args.n_hidden,
                                 sparse_emb=args.sparse_embedding,
                                 dgl_sparse_emb=args.dgl_sparse,
                                 feat_name='feat')

    model = EntityClassify(device,
                           args.n_hidden,
                           num_classes,
                           g.etypes,
                           num_bases=args.n_bases,
                           num_hidden_layers=args.n_layers-2,
                           dropout=args.dropout,
                           use_self_loop=args.use_self_loop,
                           layer_norm=args.layer_norm)
    model = model.to(device)

    if not args.standalone:
        if args.num_gpus == -1:
            model = DistributedDataParallel(model)
            # If there are dense parameters in the embedding layer
            # or we use Pytorch saprse embeddings.
            if len(embed_layer.node_projs) > 0 or not args.dgl_sparse:
                embed_layer = DistributedDataParallel(embed_layer)
        else:
            dev_id = g.rank() % args.num_gpus
            model = DistributedDataParallel(model, device_ids=[dev_id], output_device=dev_id)
            # If there are dense parameters in the embedding layer
            # or we use Pytorch saprse embeddings.
            if len(embed_layer.node_projs) > 0 or not args.dgl_sparse:
                embed_layer = embed_layer.to(device)
                embed_layer = DistributedDataParallel(embed_layer, device_ids=[dev_id], output_device=dev_id)

    if args.sparse_embedding:
        if args.dgl_sparse and args.standalone:
            emb_optimizer = dgl.distributed.optim.SparseAdam(list(embed_layer.node_embeds.values()), lr=args.sparse_lr)
            print('optimize DGL sparse embedding:', embed_layer.node_embeds.keys())
        elif args.dgl_sparse:
            emb_optimizer = dgl.distributed.optim.SparseAdam(list(embed_layer.module.node_embeds.values()), lr=args.sparse_lr)
            print('optimize DGL sparse embedding:', embed_layer.module.node_embeds.keys())
        elif args.standalone:
            emb_optimizer = th.optim.SparseAdam(list(embed_layer.node_embeds.parameters()), lr=args.sparse_lr)
            print('optimize Pytorch sparse embedding:', embed_layer.node_embeds)
        else:
            emb_optimizer = th.optim.SparseAdam(list(embed_layer.module.node_embeds.parameters()), lr=args.sparse_lr)
            print('optimize Pytorch sparse embedding:', embed_layer.module.node_embeds)

        dense_params = list(model.parameters())
        if args.standalone:
            dense_params += list(embed_layer.node_projs.parameters())
            print('optimize dense projection:', embed_layer.node_projs)
        else:
            dense_params += list(embed_layer.module.node_projs.parameters())
            print('optimize dense projection:', embed_layer.module.node_projs)
        optimizer = th.optim.Adam(dense_params, lr=args.lr, weight_decay=args.l2norm)
    else:
        all_params = list(model.parameters()) + list(embed_layer.parameters())
        optimizer = th.optim.Adam(all_params, lr=args.lr, weight_decay=args.l2norm)

    # training loop
    print("start training...")
    for epoch in range(args.n_epochs):
        tic = time.time()

        sample_time = 0
        copy_time = 0
        forward_time = 0
        backward_time = 0
        update_time = 0
        number_train = 0
        number_input = 0

        step_time = []
        iter_t = []
        sample_t = []
        feat_copy_t = []
        forward_t = []
        backward_t = []
        update_t = []
        iter_tput = []

        start = time.time()
        # Loop over the dataloader to sample the computation dependency graph as a list of
        # blocks.
        step_time = []
        for step, sample_data in enumerate(dataloader):
<<<<<<< HEAD
            seeds, blocks = sample_data
            seeds = seeds['paper']
            number_train += seeds.shape[0]
            number_input += np.sum([blocks[0].num_src_nodes(ntype) for ntype in blocks[0].ntypes])
=======
            input_nodes, seeds, blocks = sample_data
            seeds = seeds['paper']
            number_train += seeds.shape[0]
            for ntype in blocks[0].srctypes:
                number_input += len(blocks[0].srcnodes[ntype].data[dgl.NID])
>>>>>>> 94a75159
            tic_step = time.time()
            sample_time += tic_step - start
            sample_t.append(tic_step - start)

<<<<<<< HEAD
            feats = embed_layer({ntype: blocks[0].srcnodes[ntype].data[dgl.NID] for ntype in blocks[0].srctypes})
=======
            feats = embed_layer(input_nodes)
>>>>>>> 94a75159
            label = labels[seeds].to(device)
            copy_time = time.time()
            feat_copy_t.append(copy_time - tic_step)

            # forward
            logits = model(blocks, feats)
            assert len(logits) == 1
            logits = logits['paper']
            loss = F.cross_entropy(logits, label)
            forward_end = time.time()

            # backward
            optimizer.zero_grad()
            if args.sparse_embedding:
                emb_optimizer.zero_grad()
            loss.backward()
            compute_end = time.time()
            forward_t.append(forward_end - copy_time)
            backward_t.append(compute_end - forward_end)

            # Update model parameters
            optimizer.step()
            if args.sparse_embedding:
                emb_optimizer.step()
            update_t.append(time.time() - compute_end)
            step_t = time.time() - start
            step_time.append(step_t)

            train_acc = th.sum(logits.argmax(dim=1) == label).item() / len(seeds)

            if step % args.log_every == 0:
                print('[{}] Epoch {:05d} | Step {:05d} | Train acc {:.4f} | Loss {:.4f} | time {:.3f} s' \
                        '| sample {:.3f} | copy {:.3f} | forward {:.3f} | backward {:.3f} | update {:.3f}'.format(
                    g.rank(), epoch, step, train_acc, loss.item(), np.sum(step_time[-args.log_every:]),
                    np.sum(sample_t[-args.log_every:]), np.sum(feat_copy_t[-args.log_every:]), np.sum(forward_t[-args.log_every:]),
                    np.sum(backward_t[-args.log_every:]), np.sum(update_t[-args.log_every:])))
            start = time.time()

<<<<<<< HEAD
        print('[{}]Epoch Time(s): {:.4f}, sample: {:.4f}, data copy: {:.4f}, forward: {:.4f}, backward: {:.4f}, update: {:.4f}, #train: {}, #input: {}'.format(
=======
        print('[{}]Epoch Time(s): {:.4f}, sample: {:.4f}, data copy: {:.4f}, forward: {:.4f}, backward: {:.4f}, update: {:.4f}, #number_train: {}, #inputs: {}'.format(
>>>>>>> 94a75159
            g.rank(), np.sum(step_time), np.sum(sample_t), np.sum(feat_copy_t), np.sum(forward_t), np.sum(backward_t), np.sum(update_t), number_train, number_input))
        epoch += 1

        start = time.time()
        g.barrier()
        val_acc, test_acc = evaluate(g, model, embed_layer, labels,
            valid_dataloader, test_dataloader, all_val_nid, all_test_nid)
        if val_acc >= 0:
            print('Val Acc {:.4f}, Test Acc {:.4f}, time: {:.4f}'.format(val_acc, test_acc,
                                                                         time.time() - start))

def main(args):
    dgl.distributed.initialize(args.ip_config)
    if not args.standalone:
        th.distributed.init_process_group(backend='gloo')

    g = dgl.distributed.DistGraph(args.graph_name, part_config=args.conf_path)
    print('rank:', g.rank())

    pb = g.get_partition_book()
    if 'trainer_id' in g.nodes['paper'].data:
        train_nid = dgl.distributed.node_split(g.nodes['paper'].data['train_mask'],
                                               pb, ntype='paper', force_even=True,
                                               node_trainer_ids=g.nodes['paper'].data['trainer_id'])
        val_nid = dgl.distributed.node_split(g.nodes['paper'].data['val_mask'],
                                             pb, ntype='paper', force_even=True,
                                             node_trainer_ids=g.nodes['paper'].data['trainer_id'])
        test_nid = dgl.distributed.node_split(g.nodes['paper'].data['test_mask'],
                                              pb, ntype='paper', force_even=True,
                                              node_trainer_ids=g.nodes['paper'].data['trainer_id'])
    else:
        train_nid = dgl.distributed.node_split(g.nodes['paper'].data['train_mask'],
                                               pb, ntype='paper', force_even=True)
        val_nid = dgl.distributed.node_split(g.nodes['paper'].data['val_mask'],
                                             pb, ntype='paper', force_even=True)
        test_nid = dgl.distributed.node_split(g.nodes['paper'].data['test_mask'],
                                              pb, ntype='paper', force_even=True)
    local_nid = pb.partid2nids(pb.partid, 'paper').detach().numpy()
    print('part {}, train: {} (local: {}), val: {} (local: {}), test: {} (local: {})'.format(
          g.rank(), len(train_nid), len(np.intersect1d(train_nid.numpy(), local_nid)),
          len(val_nid), len(np.intersect1d(val_nid.numpy(), local_nid)),
          len(test_nid), len(np.intersect1d(test_nid.numpy(), local_nid))))
    if args.num_gpus == -1:
        device = th.device('cpu')
    else:
        device = th.device('cuda:'+str(g.rank() % args.num_gpus))
    labels = g.nodes['paper'].data['labels'][np.arange(g.number_of_nodes('paper'))]
    all_val_nid = th.LongTensor(np.nonzero(g.nodes['paper'].data['val_mask'][np.arange(g.number_of_nodes('paper'))])).squeeze()
    all_test_nid = th.LongTensor(np.nonzero(g.nodes['paper'].data['test_mask'][np.arange(g.number_of_nodes('paper'))])).squeeze()
    n_classes = len(th.unique(labels[labels >= 0]))
    print('#classes:', n_classes)

    run(args, device, (g, n_classes, train_nid, val_nid, test_nid, labels, all_val_nid, all_test_nid))

if __name__ == '__main__':
    parser = argparse.ArgumentParser(description='RGCN')
    # distributed training related
    parser.add_argument('--graph-name', type=str, help='graph name')
    parser.add_argument('--id', type=int, help='the partition id')
    parser.add_argument('--ip-config', type=str, help='The file for IP configuration')
    parser.add_argument('--conf-path', type=str, help='The path to the partition config file')

    # rgcn related
    parser.add_argument('--num_gpus', type=int, default=-1,
                        help="the number of GPU device. Use -1 for CPU training")
    parser.add_argument("--dropout", type=float, default=0,
            help="dropout probability")
    parser.add_argument("--n-hidden", type=int, default=16,
            help="number of hidden units")
    parser.add_argument("--lr", type=float, default=1e-2,
            help="learning rate")
    parser.add_argument("--sparse-lr", type=float, default=1e-2,
            help="sparse lr rate")
    parser.add_argument("--n-bases", type=int, default=-1,
            help="number of filter weight matrices, default: -1 [use all]")
    parser.add_argument("--n-layers", type=int, default=2,
            help="number of propagation rounds")
    parser.add_argument("-e", "--n-epochs", type=int, default=50,
            help="number of training epochs")
    parser.add_argument("-d", "--dataset", type=str, required=True,
            help="dataset to use")
    parser.add_argument("--l2norm", type=float, default=0,
            help="l2 norm coef")
    parser.add_argument("--relabel", default=False, action='store_true',
            help="remove untouched nodes and relabel")
    parser.add_argument("--fanout", type=str, default="4, 4",
            help="Fan-out of neighbor sampling.")
    parser.add_argument("--validation-fanout", type=str, default=None,
            help="Fan-out of neighbor sampling during validation.")
    parser.add_argument("--use-self-loop", default=False, action='store_true',
            help="include self feature as a special relation")
    parser.add_argument("--batch-size", type=int, default=100,
            help="Mini-batch size. ")
    parser.add_argument("--eval-batch-size", type=int, default=128,
            help="Mini-batch size. ")
    parser.add_argument('--log-every', type=int, default=20)
    parser.add_argument("--low-mem", default=False, action='store_true',
            help="Whether use low mem RelGraphCov")
    parser.add_argument("--sparse-embedding", action='store_true',
            help='Use sparse embedding for node embeddings.')
    parser.add_argument("--dgl-sparse", action='store_true',
            help='Whether to use DGL sparse embedding')
    parser.add_argument('--layer-norm', default=False, action='store_true',
            help='Use layer norm')
    parser.add_argument('--local_rank', type=int, help='get rank of the process')
    parser.add_argument('--standalone', action='store_true', help='run in the standalone mode')
    args = parser.parse_args()

    # if validation_fanout is None, set it with args.fanout
    if args.validation_fanout is None:
        args.validation_fanout = args.fanout
    print(args)
    main(args)<|MERGE_RESOLUTION|>--- conflicted
+++ resolved
@@ -320,15 +320,9 @@
 
     with th.no_grad():
         for sample_data in tqdm.tqdm(eval_loader):
-<<<<<<< HEAD
-            seeds, blocks = sample_data
-            seeds = seeds['paper']
-            feats = embed_layer({ntype: blocks[0].srcnodes[ntype].data[dgl.NID] for ntype in blocks[0].srctypes})
-=======
             input_nodes, seeds, blocks = sample_data
             seeds = seeds['paper']
             feats = embed_layer(input_nodes)
->>>>>>> 94a75159
             logits = model(blocks, feats)
             assert len(logits) == 1
             logits = logits['paper']
@@ -343,15 +337,9 @@
     test_seeds = []
     with th.no_grad():
         for sample_data in tqdm.tqdm(test_loader):
-<<<<<<< HEAD
-            seeds, blocks = sample_data
-            seeds = seeds['paper']
-            feats = embed_layer({ntype: blocks[0].srcnodes[ntype].data[dgl.NID] for ntype in blocks[0].srctypes})
-=======
             input_nodes, seeds, blocks = sample_data
             seeds = seeds['paper']
             feats = embed_layer(input_nodes)
->>>>>>> 94a75159
             logits = model(blocks, feats)
             assert len(logits) == 1
             logits = logits['paper']
@@ -369,66 +357,6 @@
     else:
         return -1, -1
 
-<<<<<<< HEAD
-class NeighborSampler:
-    """Neighbor sampler
-    Parameters
-    ----------
-    g : DGLHeterograph
-        Full graph
-    target_idx : tensor
-        The target training node IDs in g
-    fanouts : list of int
-        Fanout of each hop starting from the seed nodes. If a fanout is None,
-        sample full neighbors.
-    """
-    def __init__(self, g, fanouts, sample_neighbors):
-        self.g = g
-        self.fanouts = fanouts
-        self.sample_neighbors = sample_neighbors
-
-    def sample_blocks(self, seeds):
-        """Do neighbor sample
-        Parameters
-        ----------
-        seeds : tensor
-            Seed paper nodes
-        Returns
-        -------
-        tensor
-            Seed nodes, also known as target nodes
-        blocks
-            Sampled subgraphs
-        """
-        blocks = []
-        etypes = []
-        norms = []
-        ntypes = []
-        seeds = th.LongTensor(np.asarray(seeds))
-        gpb = self.g.get_partition_book()
-        # We need to map the per-type node IDs to homogeneous IDs.
-        # TODO(zhengda): we only support sample for one node type.
-        ntype = 'paper'
-        cur = {ntype: seeds}
-        for fanout in self.fanouts:
-            # For a heterogeneous input graph, the returned frontier is stored in
-            # the homogeneous graph format.
-            frontier = self.sample_neighbors(self.g, cur, fanout, replace=False)
-
-            block = dgl.to_block(frontier, cur)
-            cur = {ntype: block.srcnodes[ntype].data[dgl.NID] for ntype in block.srctypes}
-
-            block.edata[dgl.EID] = frontier.edata[dgl.EID]
-            ## Map the homogeneous edge Ids to their edge type.
-            #block.edata[dgl.ETYPE], block.edata[dgl.EID] = gpb.map_to_per_etype(block.edata[dgl.EID])
-            ## Map the homogeneous node Ids to their node types and per-type Ids.
-            #block.srcdata[dgl.NTYPE], block.srcdata[dgl.NID] = gpb.map_to_per_ntype(block.srcdata[dgl.NID])
-            #block.dstdata[dgl.NTYPE], block.dstdata[dgl.NID] = gpb.map_to_per_ntype(block.dstdata[dgl.NID])
-            blocks.insert(0, block)
-        return {ntype: seeds}, blocks
-
-=======
->>>>>>> 94a75159
 def run(args, device, data):
     g, num_classes, train_nid, val_nid, test_nid, labels, all_val_nid, all_test_nid = data
 
@@ -453,18 +381,11 @@
         shuffle=False,
         drop_last=False)
 
-<<<<<<< HEAD
-    test_sampler = NeighborSampler(g, val_fanouts, dgl.distributed.sample_neighbors)
-    # Create DataLoader for constructing blocks
-    test_dataloader = DistDataLoader(
-        dataset=test_nid,
-=======
     test_sampler = dgl.dataloading.MultiLayerNeighborSampler(val_fanouts)
     test_dataloader = dgl.dataloading.NodeDataLoader(
         g,
         {'paper': test_nid},
         test_sampler,
->>>>>>> 94a75159
         batch_size=args.batch_size,
         shuffle=False,
         drop_last=False)
@@ -556,27 +477,15 @@
         # blocks.
         step_time = []
         for step, sample_data in enumerate(dataloader):
-<<<<<<< HEAD
-            seeds, blocks = sample_data
+            input_nodes, seeds, blocks = sample_data
             seeds = seeds['paper']
             number_train += seeds.shape[0]
             number_input += np.sum([blocks[0].num_src_nodes(ntype) for ntype in blocks[0].ntypes])
-=======
-            input_nodes, seeds, blocks = sample_data
-            seeds = seeds['paper']
-            number_train += seeds.shape[0]
-            for ntype in blocks[0].srctypes:
-                number_input += len(blocks[0].srcnodes[ntype].data[dgl.NID])
->>>>>>> 94a75159
             tic_step = time.time()
             sample_time += tic_step - start
             sample_t.append(tic_step - start)
 
-<<<<<<< HEAD
-            feats = embed_layer({ntype: blocks[0].srcnodes[ntype].data[dgl.NID] for ntype in blocks[0].srctypes})
-=======
             feats = embed_layer(input_nodes)
->>>>>>> 94a75159
             label = labels[seeds].to(device)
             copy_time = time.time()
             feat_copy_t.append(copy_time - tic_step)
@@ -615,11 +524,7 @@
                     np.sum(backward_t[-args.log_every:]), np.sum(update_t[-args.log_every:])))
             start = time.time()
 
-<<<<<<< HEAD
         print('[{}]Epoch Time(s): {:.4f}, sample: {:.4f}, data copy: {:.4f}, forward: {:.4f}, backward: {:.4f}, update: {:.4f}, #train: {}, #input: {}'.format(
-=======
-        print('[{}]Epoch Time(s): {:.4f}, sample: {:.4f}, data copy: {:.4f}, forward: {:.4f}, backward: {:.4f}, update: {:.4f}, #number_train: {}, #inputs: {}'.format(
->>>>>>> 94a75159
             g.rank(), np.sum(step_time), np.sum(sample_t), np.sum(feat_copy_t), np.sum(forward_t), np.sum(backward_t), np.sum(update_t), number_train, number_input))
         epoch += 1
 
