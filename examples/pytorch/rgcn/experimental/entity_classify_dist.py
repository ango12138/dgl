"""
Modeling Relational Data with Graph Convolutional Networks
Paper: https://arxiv.org/abs/1703.06103
Code: https://github.com/tkipf/relational-gcn
Difference compared to tkipf/relation-gcn
* l2norm applied to all weights
* remove nodes that won't be touched
"""
import argparse
import itertools
import numpy as np
import time
import os
os.environ['DGLBACKEND']='pytorch'

import torch as th
import torch.nn as nn
import torch.nn.functional as F
import torch.multiprocessing as mp
from torch.multiprocessing import Queue
from torch.nn.parallel import DistributedDataParallel
from torch.utils.data import DataLoader
import dgl
from dgl import nn as dglnn
from dgl import DGLGraph
from dgl.distributed import DistDataLoader
from functools import partial

import tqdm

from ogb.nodeproppred import DglNodePropPredDataset


class RelGraphConvLayer(nn.Module):
    r"""Relational graph convolution layer.
    Parameters
    ----------
    in_feat : int
        Input feature size.
    out_feat : int
        Output feature size.
    rel_names : list[str]
        Relation names.
    num_bases : int, optional
        Number of bases. If is none, use number of relations. Default: None.
    weight : bool, optional
        True if a linear layer is applied after message passing. Default: True
    bias : bool, optional
        True if bias is added. Default: True
    activation : callable, optional
        Activation function. Default: None
    self_loop : bool, optional
        True to include self loop message. Default: False
    dropout : float, optional
        Dropout rate. Default: 0.0
    """
    def __init__(self,
                 in_feat,
                 out_feat,
                 rel_names,
                 num_bases,
                 *,
                 weight=True,
                 bias=True,
                 activation=None,
                 self_loop=False,
                 dropout=0.0):
        super(RelGraphConvLayer, self).__init__()
        self.in_feat = in_feat
        self.out_feat = out_feat
        self.rel_names = rel_names
        self.num_bases = num_bases
        self.bias = bias
        self.activation = activation
        self.self_loop = self_loop

        self.conv = dglnn.HeteroGraphConv({
                rel : dglnn.GraphConv(in_feat, out_feat, norm='right', weight=False, bias=False)
                for rel in rel_names
            })

        self.use_weight = weight
        self.use_basis = num_bases < len(self.rel_names) and weight
        if self.use_weight:
            if self.use_basis:
                self.basis = dglnn.WeightBasis((in_feat, out_feat), num_bases, len(self.rel_names))
            else:
                self.weight = nn.Parameter(th.Tensor(len(self.rel_names), in_feat, out_feat))
                nn.init.xavier_uniform_(self.weight, gain=nn.init.calculate_gain('relu'))

        # bias
        if bias:
            self.h_bias = nn.Parameter(th.Tensor(out_feat))
            nn.init.zeros_(self.h_bias)

        # weight for self loop
        if self.self_loop:
            self.loop_weight = nn.Parameter(th.Tensor(in_feat, out_feat))
            nn.init.xavier_uniform_(self.loop_weight,
                                    gain=nn.init.calculate_gain('relu'))

        self.dropout = nn.Dropout(dropout)

    def forward(self, g, inputs):
        """Forward computation
        Parameters
        ----------
        g : DGLHeteroGraph
            Input graph.
        inputs : dict[str, torch.Tensor]
            Node feature for each node type.
        Returns
        -------
        dict[str, torch.Tensor]
            New node features for each node type.
        """
        g = g.local_var()
        if self.use_weight:
            weight = self.basis() if self.use_basis else self.weight
            wdict = {self.rel_names[i] : {'weight' : w.squeeze(0)}
                     for i, w in enumerate(th.split(weight, 1, dim=0))}
        else:
            wdict = {}

        if g.is_block:
            inputs_src = inputs
            inputs_dst = {k: v[:g.number_of_dst_nodes(k)] for k, v in inputs.items()}
        else:
            inputs_src = inputs_dst = inputs

        hs = self.conv(g, inputs, mod_kwargs=wdict)

        def _apply(ntype, h):
            if self.self_loop:
                h = h + th.matmul(inputs_dst[ntype], self.loop_weight)
            if self.bias:
                h = h + self.h_bias
            if self.activation:
                h = self.activation(h)
            return self.dropout(h)
        return {ntype : _apply(ntype, h) for ntype, h in hs.items()}

class EntityClassify(nn.Module):
    """ Entity classification class for RGCN
    Parameters
    ----------
    device : int
        Device to run the layer.
    num_nodes : int
        Number of nodes.
    h_dim : int
        Hidden dim size.
    out_dim : int
        Output dim size.
    rel_names : list of str
        A list of relation names.
    num_bases : int
        Number of bases. If is none, use number of relations.
    num_hidden_layers : int
        Number of hidden RelGraphConv Layer
    dropout : float
        Dropout
    use_self_loop : bool
        Use self loop if True, default False.
    """
    def __init__(self,
                 device,
                 h_dim,
                 out_dim,
                 rel_names,
                 num_bases=None,
                 num_hidden_layers=1,
                 dropout=0,
                 use_self_loop=False,
                 layer_norm=False):
        super(EntityClassify, self).__init__()
        self.device = device
        self.h_dim = h_dim
        self.out_dim = out_dim
        self.num_bases = None if num_bases < 0 else num_bases
        self.num_hidden_layers = num_hidden_layers
        self.dropout = dropout
        self.use_self_loop = use_self_loop
        self.layer_norm = layer_norm

        self.layers = nn.ModuleList()
        # i2h
        self.layers.append(RelGraphConvLayer(
            self.h_dim, self.h_dim, rel_names,
            self.num_bases, activation=F.relu, self_loop=self.use_self_loop,
            dropout=self.dropout))
        # h2h
        for idx in range(self.num_hidden_layers):
            self.layers.append(RelGraphConvLayer(
                self.h_dim, self.h_dim, rel_names,
                self.num_bases, activation=F.relu, self_loop=self.use_self_loop,
                dropout=self.dropout))
        # h2o
        self.layers.append(RelGraphConvLayer(
            self.h_dim, self.out_dim, rel_names,
            self.num_bases, activation=None, self_loop=self.use_self_loop))

    def forward(self, blocks, feats, norm=None):
        if blocks is None:
            # full graph training
            blocks = [self.g] * len(self.layers)
        h = feats
        for layer, block in zip(self.layers, blocks):
            block = block.to(self.device)
            h = layer(block, h)
        return h

def init_emb(shape, dtype):
    arr = th.zeros(shape, dtype=dtype)
    nn.init.uniform_(arr, -1.0, 1.0)
    return arr

class DistEmbedLayer(nn.Module):
    r"""Embedding layer for featureless heterograph.
    Parameters
    ----------
    dev_id : int
        Device to run the layer.
    g : DistGraph
        training graph
    embed_size : int
        Output embed size
    sparse_emb: bool
        Whether to use sparse embedding
        Default: False
    dgl_sparse_emb: bool
        Whether to use DGL sparse embedding
        Default: False
    embed_name : str, optional
        Embed name
    """
    def __init__(self,
                 dev_id,
                 g,
                 embed_size,
                 sparse_emb=False,
                 dgl_sparse_emb=False,
                 feat_name='feat',
                 embed_name='node_emb'):
        super(DistEmbedLayer, self).__init__()
        self.dev_id = dev_id
        self.embed_size = embed_size
        self.embed_name = embed_name
        self.feat_name = feat_name
        self.sparse_emb = sparse_emb
        self.g = g
        self.ntype_id_map = {g.get_ntype_id(ntype):ntype for ntype in g.ntypes}

        self.node_projs = nn.ModuleDict()
        for ntype in g.ntypes:
            if feat_name in g.nodes[ntype].data:
                self.node_projs[ntype] = nn.Linear(g.nodes[ntype].data[feat_name].shape[1], embed_size)
                nn.init.xavier_uniform_(self.node_projs[ntype].weight)
                print('node {} has data {}'.format(ntype, feat_name))
        if sparse_emb:
            if dgl_sparse_emb:
                self.node_embeds = {}
                for ntype in g.ntypes:
                    # We only create embeddings for nodes without node features.
                    if feat_name not in g.nodes[ntype].data:
                        part_policy = g.get_node_partition_policy(ntype)
                        self.node_embeds[ntype] = dgl.distributed.nn.NodeEmbedding(g.number_of_nodes(ntype),
                                self.embed_size,
                                embed_name + '_' + ntype,
                                init_emb,
                                part_policy)
            else:
                self.node_embeds = nn.ModuleDict()
                for ntype in g.ntypes:
                    # We only create embeddings for nodes without node features.
                    if feat_name not in g.nodes[ntype].data:
                        self.node_embeds[ntype] = th.nn.Embedding(g.number_of_nodes(ntype), self.embed_size, sparse=self.sparse_emb)
                        nn.init.uniform_(self.node_embeds[ntype].weight, -1.0, 1.0)
        else:
            self.node_embeds = nn.ModuleDict()
            for ntype in g.ntypes:
                # We only create embeddings for nodes without node features.
                if feat_name not in g.nodes[ntype].data:
                    self.node_embeds[ntype] = th.nn.Embedding(g.number_of_nodes(ntype), self.embed_size)
                    nn.init.uniform_(self.node_embeds[ntype].weight, -1.0, 1.0)

    def forward(self, node_ids):
        """Forward computation
        Parameters
        ----------
        node_ids : dict of Tensor
            node ids to generate embedding for.
        Returns
        -------
        tensor
            embeddings as the input of the next layer
        """
        embeds = {}
        for ntype in node_ids:
            if self.feat_name in self.g.nodes[ntype].data:
                embeds[ntype] = self.node_projs[ntype](self.g.nodes[ntype].data[self.feat_name][node_ids[ntype]].to(self.dev_id))
            else:
                embeds[ntype] = self.node_embeds[ntype](node_ids[ntype]).to(self.dev_id)
        return embeds

def compute_acc(results, labels):
    """
    Compute the accuracy of prediction given the labels.
    """
    labels = labels.long()
    return (results == labels).float().sum() / len(results)

def evaluate(g, model, embed_layer, labels, eval_loader, test_loader, all_val_nid, all_test_nid):
    model.eval()
    embed_layer.eval()
    eval_logits = []
    eval_seeds = []

    global_results = dgl.distributed.DistTensor(labels.shape, th.long, 'results', persistent=True)

    with th.no_grad():
        for sample_data in tqdm.tqdm(eval_loader):
            seeds, blocks = sample_data
            seeds = seeds['paper']
            feats = embed_layer({ntype: blocks[0].srcnodes[ntype].data[dgl.NID] for ntype in blocks[0].srctypes})
            logits = model(blocks, feats)
            assert len(logits) == 1
            logits = logits['paper']
            eval_logits.append(logits.cpu().detach())
            assert np.all(seeds.numpy() < g.number_of_nodes('paper'))
            eval_seeds.append(seeds.cpu().detach())
    eval_logits = th.cat(eval_logits)
    eval_seeds = th.cat(eval_seeds)
    global_results[eval_seeds] = eval_logits.argmax(dim=1)

    test_logits = []
    test_seeds = []
    with th.no_grad():
        for sample_data in tqdm.tqdm(test_loader):
            seeds, blocks = sample_data
            seeds = seeds['paper']
            feats = embed_layer({ntype: blocks[0].srcnodes[ntype].data[dgl.NID] for ntype in blocks[0].srctypes})
            logits = model(blocks, feats)
            assert len(logits) == 1
            logits = logits['paper']
            test_logits.append(logits.cpu().detach())
            assert np.all(seeds.numpy() < g.number_of_nodes('paper'))
            test_seeds.append(seeds.cpu().detach())
    test_logits = th.cat(test_logits)
    test_seeds = th.cat(test_seeds)
    global_results[test_seeds] = test_logits.argmax(dim=1)

    g.barrier()
    if g.rank() == 0:
        return compute_acc(global_results[all_val_nid], labels[all_val_nid]), \
            compute_acc(global_results[all_test_nid], labels[all_test_nid])
    else:
        return -1, -1

class NeighborSampler:
    """Neighbor sampler
    Parameters
    ----------
    g : DGLHeterograph
        Full graph
    target_idx : tensor
        The target training node IDs in g
    fanouts : list of int
        Fanout of each hop starting from the seed nodes. If a fanout is None,
        sample full neighbors.
    """
    def __init__(self, g, fanouts, sample_neighbors):
        self.g = g
        self.fanouts = fanouts
        self.sample_neighbors = sample_neighbors

    def sample_blocks(self, seeds):
        """Do neighbor sample
        Parameters
        ----------
        seeds : tensor
            Seed paper nodes
        Returns
        -------
        tensor
            Seed nodes, also known as target nodes
        blocks
            Sampled subgraphs
        """
        blocks = []
        etypes = []
        norms = []
        ntypes = []
        seeds = th.LongTensor(np.asarray(seeds))
        gpb = self.g.get_partition_book()
        # We need to map the per-type node IDs to homogeneous IDs.
        # TODO(zhengda): we only support sample for one node type.
        ntype = 'paper'
        cur = {ntype: seeds}
        for fanout in self.fanouts:
            # For a heterogeneous input graph, the returned frontier is stored in
            # the homogeneous graph format.
            frontier = self.sample_neighbors(self.g, cur, fanout, replace=False)

            block = dgl.to_block(frontier, cur)
            cur = {ntype: block.srcnodes[ntype].data[dgl.NID] for ntype in block.srctypes}

            block.edata[dgl.EID] = frontier.edata[dgl.EID]
            ## Map the homogeneous edge Ids to their edge type.
            #block.edata[dgl.ETYPE], block.edata[dgl.EID] = gpb.map_to_per_etype(block.edata[dgl.EID])
            ## Map the homogeneous node Ids to their node types and per-type Ids.
            #block.srcdata[dgl.NTYPE], block.srcdata[dgl.NID] = gpb.map_to_per_ntype(block.srcdata[dgl.NID])
            #block.dstdata[dgl.NTYPE], block.dstdata[dgl.NID] = gpb.map_to_per_ntype(block.dstdata[dgl.NID])
            blocks.insert(0, block)
        return {ntype: seeds}, blocks

def run(args, device, data):
    g, num_classes, train_nid, val_nid, test_nid, labels, all_val_nid, all_test_nid = data

    fanouts = [int(fanout) for fanout in args.fanout.split(',')]
    val_fanouts = [int(fanout) for fanout in args.validation_fanout.split(',')]
    sampler = NeighborSampler(g, fanouts, dgl.distributed.sample_neighbors)
    # Create DataLoader for constructing blocks
    dataloader = DistDataLoader(
        dataset=train_nid,
        batch_size=args.batch_size,
        collate_fn=sampler.sample_blocks,
        shuffle=True,
        drop_last=False)

    valid_sampler = NeighborSampler(g, val_fanouts, dgl.distributed.sample_neighbors)
    # Create DataLoader for constructing blocks
    valid_dataloader = DistDataLoader(
        dataset=val_nid,
        batch_size=args.batch_size,
        collate_fn=valid_sampler.sample_blocks,
        shuffle=False,
        drop_last=False)

    test_sampler = NeighborSampler(g, val_fanouts, dgl.distributed.sample_neighbors)
    # Create DataLoader for constructing blocks
    test_dataloader = DistDataLoader(
        dataset=test_nid,
        batch_size=args.batch_size,
        collate_fn=test_sampler.sample_blocks,
        shuffle=False,
        drop_last=False)

    embed_layer = DistEmbedLayer(device,
                                 g,
                                 args.n_hidden,
                                 sparse_emb=args.sparse_embedding,
                                 dgl_sparse_emb=args.dgl_sparse,
                                 feat_name='feat')

    model = EntityClassify(device,
                           args.n_hidden,
                           num_classes,
                           g.etypes,
                           num_bases=args.n_bases,
                           num_hidden_layers=args.n_layers-2,
                           dropout=args.dropout,
                           use_self_loop=args.use_self_loop,
                           layer_norm=args.layer_norm)
    model = model.to(device)

    if not args.standalone:
        if args.num_gpus == -1:
            model = DistributedDataParallel(model)
            # If there are dense parameters in the embedding layer
            # or we use Pytorch saprse embeddings.
            if len(embed_layer.node_projs) > 0 or not args.dgl_sparse:
                embed_layer = DistributedDataParallel(embed_layer)
        else:
            dev_id = g.rank() % args.num_gpus
            model = DistributedDataParallel(model, device_ids=[dev_id], output_device=dev_id)
            # If there are dense parameters in the embedding layer
            # or we use Pytorch saprse embeddings.
            if len(embed_layer.node_projs) > 0 or not args.dgl_sparse:
                embed_layer = embed_layer.to(device)
                embed_layer = DistributedDataParallel(embed_layer, device_ids=[dev_id], output_device=dev_id)

    if args.sparse_embedding:
        if args.dgl_sparse and args.standalone:
            emb_optimizer = dgl.distributed.optim.SparseAdam(list(embed_layer.node_embeds.values()), lr=args.sparse_lr)
            print('optimize DGL sparse embedding:', embed_layer.node_embeds.keys())
        elif args.dgl_sparse:
            emb_optimizer = dgl.distributed.optim.SparseAdam(list(embed_layer.module.node_embeds.values()), lr=args.sparse_lr)
            print('optimize DGL sparse embedding:', embed_layer.module.node_embeds.keys())
        elif args.standalone:
            emb_optimizer = th.optim.SparseAdam(list(embed_layer.node_embeds.parameters()), lr=args.sparse_lr)
            print('optimize Pytorch sparse embedding:', embed_layer.node_embeds)
        else:
            emb_optimizer = th.optim.SparseAdam(list(embed_layer.module.node_embeds.parameters()), lr=args.sparse_lr)
            print('optimize Pytorch sparse embedding:', embed_layer.module.node_embeds)

        dense_params = list(model.parameters())
        if args.standalone:
            dense_params += list(embed_layer.node_projs.parameters())
            print('optimize dense projection:', embed_layer.node_projs)
        else:
            dense_params += list(embed_layer.module.node_projs.parameters())
            print('optimize dense projection:', embed_layer.module.node_projs)
        optimizer = th.optim.Adam(dense_params, lr=args.lr, weight_decay=args.l2norm)
    else:
        all_params = list(model.parameters()) + list(embed_layer.parameters())
        optimizer = th.optim.Adam(all_params, lr=args.lr, weight_decay=args.l2norm)

    # training loop
    print("start training...")
    for epoch in range(args.n_epochs):
        tic = time.time()

        sample_time = 0
        copy_time = 0
        forward_time = 0
        backward_time = 0
        update_time = 0
        number_train = 0
        number_input = 0

        step_time = []
        iter_t = []
        sample_t = []
        feat_copy_t = []
        forward_t = []
        backward_t = []
        update_t = []
        iter_tput = []

        start = time.time()
        # Loop over the dataloader to sample the computation dependency graph as a list of
        # blocks.
        step_time = []
        for step, sample_data in enumerate(dataloader):
            seeds, blocks = sample_data
            seeds = seeds['paper']
            number_train += seeds.shape[0]
<<<<<<< HEAD
            for ntype in blocks[0].srctypes:
                number_input += len(blocks[0].srcnodes[ntype].data[dgl.NID])
=======
            number_input += np.sum([blocks[0].num_src_nodes(ntype) for ntype in blocks[0].ntypes])
>>>>>>> 0884d024
            tic_step = time.time()
            sample_time += tic_step - start
            sample_t.append(tic_step - start)

            feats = embed_layer({ntype: blocks[0].srcnodes[ntype].data[dgl.NID] for ntype in blocks[0].srctypes})
            label = labels[seeds].to(device)
            copy_time = time.time()
            feat_copy_t.append(copy_time - tic_step)

            # forward
            logits = model(blocks, feats)
            assert len(logits) == 1
            logits = logits['paper']
            loss = F.cross_entropy(logits, label)
            forward_end = time.time()

            # backward
            optimizer.zero_grad()
            if args.sparse_embedding:
                emb_optimizer.zero_grad()
            loss.backward()
            compute_end = time.time()
            forward_t.append(forward_end - copy_time)
            backward_t.append(compute_end - forward_end)

            # Update model parameters
            optimizer.step()
            if args.sparse_embedding:
                emb_optimizer.step()
            update_t.append(time.time() - compute_end)
            step_t = time.time() - start
            step_time.append(step_t)

            train_acc = th.sum(logits.argmax(dim=1) == label).item() / len(seeds)

            if step % args.log_every == 0:
                print('[{}] Epoch {:05d} | Step {:05d} | Train acc {:.4f} | Loss {:.4f} | time {:.3f} s' \
                        '| sample {:.3f} | copy {:.3f} | forward {:.3f} | backward {:.3f} | update {:.3f}'.format(
                    g.rank(), epoch, step, train_acc, loss.item(), np.sum(step_time[-args.log_every:]),
                    np.sum(sample_t[-args.log_every:]), np.sum(feat_copy_t[-args.log_every:]), np.sum(forward_t[-args.log_every:]),
                    np.sum(backward_t[-args.log_every:]), np.sum(update_t[-args.log_every:])))
            start = time.time()

<<<<<<< HEAD
        print('[{}]Epoch Time(s): {:.4f}, sample: {:.4f}, data copy: {:.4f}, forward: {:.4f}, backward: {:.4f}, update: {:.4f}, #number_train: {}, #inputs: {}'.format(
=======
        print('[{}]Epoch Time(s): {:.4f}, sample: {:.4f}, data copy: {:.4f}, forward: {:.4f}, backward: {:.4f}, update: {:.4f}, #train: {}, #input: {}'.format(
>>>>>>> 0884d024
            g.rank(), np.sum(step_time), np.sum(sample_t), np.sum(feat_copy_t), np.sum(forward_t), np.sum(backward_t), np.sum(update_t), number_train, number_input))
        epoch += 1

        start = time.time()
        g.barrier()
        val_acc, test_acc = evaluate(g, model, embed_layer, labels,
            valid_dataloader, test_dataloader, all_val_nid, all_test_nid)
        if val_acc >= 0:
            print('Val Acc {:.4f}, Test Acc {:.4f}, time: {:.4f}'.format(val_acc, test_acc,
                                                                         time.time() - start))

def main(args):
    dgl.distributed.initialize(args.ip_config)
    if not args.standalone:
        th.distributed.init_process_group(backend='gloo')

    g = dgl.distributed.DistGraph(args.graph_name, part_config=args.conf_path)
    print('rank:', g.rank())

    pb = g.get_partition_book()
    if 'trainer_id' in g.nodes['paper'].data:
        train_nid = dgl.distributed.node_split(g.nodes['paper'].data['train_mask'],
                                               pb, ntype='paper', force_even=True,
                                               node_trainer_ids=g.nodes['paper'].data['trainer_id'])
        val_nid = dgl.distributed.node_split(g.nodes['paper'].data['val_mask'],
                                             pb, ntype='paper', force_even=True,
                                             node_trainer_ids=g.nodes['paper'].data['trainer_id'])
        test_nid = dgl.distributed.node_split(g.nodes['paper'].data['test_mask'],
                                              pb, ntype='paper', force_even=True,
                                              node_trainer_ids=g.nodes['paper'].data['trainer_id'])
    else:
        train_nid = dgl.distributed.node_split(g.nodes['paper'].data['train_mask'],
                                               pb, ntype='paper', force_even=True)
        val_nid = dgl.distributed.node_split(g.nodes['paper'].data['val_mask'],
                                             pb, ntype='paper', force_even=True)
        test_nid = dgl.distributed.node_split(g.nodes['paper'].data['test_mask'],
                                              pb, ntype='paper', force_even=True)
    local_nid = pb.partid2nids(pb.partid, 'paper').detach().numpy()
    print('part {}, train: {} (local: {}), val: {} (local: {}), test: {} (local: {})'.format(
          g.rank(), len(train_nid), len(np.intersect1d(train_nid.numpy(), local_nid)),
          len(val_nid), len(np.intersect1d(val_nid.numpy(), local_nid)),
          len(test_nid), len(np.intersect1d(test_nid.numpy(), local_nid))))
    if args.num_gpus == -1:
        device = th.device('cpu')
    else:
        device = th.device('cuda:'+str(g.rank() % args.num_gpus))
    labels = g.nodes['paper'].data['labels'][np.arange(g.number_of_nodes('paper'))]
    all_val_nid = th.LongTensor(np.nonzero(g.nodes['paper'].data['val_mask'][np.arange(g.number_of_nodes('paper'))])).squeeze()
    all_test_nid = th.LongTensor(np.nonzero(g.nodes['paper'].data['test_mask'][np.arange(g.number_of_nodes('paper'))])).squeeze()
    n_classes = len(th.unique(labels[labels >= 0]))
    print('#classes:', n_classes)

    run(args, device, (g, n_classes, train_nid, val_nid, test_nid, labels, all_val_nid, all_test_nid))

if __name__ == '__main__':
    parser = argparse.ArgumentParser(description='RGCN')
    # distributed training related
    parser.add_argument('--graph-name', type=str, help='graph name')
    parser.add_argument('--id', type=int, help='the partition id')
    parser.add_argument('--ip-config', type=str, help='The file for IP configuration')
    parser.add_argument('--conf-path', type=str, help='The path to the partition config file')

    # rgcn related
    parser.add_argument('--num_gpus', type=int, default=-1,
                        help="the number of GPU device. Use -1 for CPU training")
    parser.add_argument("--dropout", type=float, default=0,
            help="dropout probability")
    parser.add_argument("--n-hidden", type=int, default=16,
            help="number of hidden units")
    parser.add_argument("--lr", type=float, default=1e-2,
            help="learning rate")
    parser.add_argument("--sparse-lr", type=float, default=1e-2,
            help="sparse lr rate")
    parser.add_argument("--n-bases", type=int, default=-1,
            help="number of filter weight matrices, default: -1 [use all]")
    parser.add_argument("--n-layers", type=int, default=2,
            help="number of propagation rounds")
    parser.add_argument("-e", "--n-epochs", type=int, default=50,
            help="number of training epochs")
    parser.add_argument("-d", "--dataset", type=str, required=True,
            help="dataset to use")
    parser.add_argument("--l2norm", type=float, default=0,
            help="l2 norm coef")
    parser.add_argument("--relabel", default=False, action='store_true',
            help="remove untouched nodes and relabel")
    parser.add_argument("--fanout", type=str, default="4, 4",
            help="Fan-out of neighbor sampling.")
    parser.add_argument("--validation-fanout", type=str, default=None,
            help="Fan-out of neighbor sampling during validation.")
    parser.add_argument("--use-self-loop", default=False, action='store_true',
            help="include self feature as a special relation")
    parser.add_argument("--batch-size", type=int, default=100,
            help="Mini-batch size. ")
    parser.add_argument("--eval-batch-size", type=int, default=128,
            help="Mini-batch size. ")
    parser.add_argument('--log-every', type=int, default=20)
    parser.add_argument("--low-mem", default=False, action='store_true',
            help="Whether use low mem RelGraphCov")
    parser.add_argument("--sparse-embedding", action='store_true',
            help='Use sparse embedding for node embeddings.')
    parser.add_argument("--dgl-sparse", action='store_true',
            help='Whether to use DGL sparse embedding')
    parser.add_argument('--layer-norm', default=False, action='store_true',
            help='Use layer norm')
    parser.add_argument('--local_rank', type=int, help='get rank of the process')
    parser.add_argument('--standalone', action='store_true', help='run in the standalone mode')
    args = parser.parse_args()

    # if validation_fanout is None, set it with args.fanout
    if args.validation_fanout is None:
        args.validation_fanout = args.fanout
    print(args)
    main(args)<|MERGE_RESOLUTION|>--- conflicted
+++ resolved
@@ -536,12 +536,7 @@
             seeds, blocks = sample_data
             seeds = seeds['paper']
             number_train += seeds.shape[0]
-<<<<<<< HEAD
-            for ntype in blocks[0].srctypes:
-                number_input += len(blocks[0].srcnodes[ntype].data[dgl.NID])
-=======
             number_input += np.sum([blocks[0].num_src_nodes(ntype) for ntype in blocks[0].ntypes])
->>>>>>> 0884d024
             tic_step = time.time()
             sample_time += tic_step - start
             sample_t.append(tic_step - start)
@@ -585,11 +580,7 @@
                     np.sum(backward_t[-args.log_every:]), np.sum(update_t[-args.log_every:])))
             start = time.time()
 
-<<<<<<< HEAD
-        print('[{}]Epoch Time(s): {:.4f}, sample: {:.4f}, data copy: {:.4f}, forward: {:.4f}, backward: {:.4f}, update: {:.4f}, #number_train: {}, #inputs: {}'.format(
-=======
         print('[{}]Epoch Time(s): {:.4f}, sample: {:.4f}, data copy: {:.4f}, forward: {:.4f}, backward: {:.4f}, update: {:.4f}, #train: {}, #input: {}'.format(
->>>>>>> 0884d024
             g.rank(), np.sum(step_time), np.sum(sample_t), np.sum(feat_copy_t), np.sum(forward_t), np.sum(backward_t), np.sum(update_t), number_train, number_input))
         epoch += 1
 
