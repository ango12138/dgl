--- conflicted
+++ resolved
@@ -581,7 +581,8 @@
 
     if n_gpus > 1:
         embed_layer = DistributedDataParallel(embed_layer, device_ids=[dev_id], output_device=dev_id)
-        model = DistributedDataParallel(model, device_ids=[dev_id], output_device=dev_id, find_unused_parameters=True)
+        #model = DistributedDataParallel(model, device_ids=[dev_id], output_device=dev_id, find_unused_parameters=True)
+        model = DistributedDataParallel(model, device_ids=[dev_id], output_device=dev_id)
 
     # optimizer
     all_params = itertools.chain(model.parameters(), embed_layer.parameters())
@@ -614,17 +615,14 @@
                 mb_feats = model(g, in_feats, sample=args.sampler)
                 p_head_emb = mb_feats[p_u]
                 p_tail_emb = mb_feats[p_v]
-<<<<<<< HEAD
-                nh_idx = th.randint(0, mb_feats.shape[0], p_head_emb.shape[0])
-                nt_idx = th.randint(0, mb_feats.shape[0], p_tail_emb.shape[0])
-=======
-
                 nh_idx = th.randint(low=0, high=mb_feats.shape[0], size=(p_head_emb.shape[0],))
                 nt_idx = th.randint(low=0, high=mb_feats.shape[0], size=(p_tail_emb.shape[0],))
->>>>>>> 9e18d18c
                 n_head_emb = mb_feats[nh_idx]
                 n_tail_emb = mb_feats[nt_idx]
-                r_emb = model.w_relation[rids]
+                if queue is None:
+                    r_emb = model.w_relation[rids]
+                else:
+                    r_emb = model.module.w_relation[rids]
 
             #n_shuffle_seed = th.randperm(n_head_emb.shape[0])
             #n_head_emb = n_head_emb[n_shuffle_seed]
