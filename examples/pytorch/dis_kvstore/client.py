--- conflicted
+++ resolved
@@ -27,11 +27,6 @@
                                       edata_partition_book=edata_partition_book,
                                       close_shared_mem=True)
 
-
-<<<<<<< HEAD
-=======
-
->>>>>>> 4f02bb75
     tensor_edata = client.pull(name='edata', id_tensor=th.tensor([0,1,2,3,4,5,6,7]))
     tensor_ndata = client.pull(name='ndata', id_tensor=th.tensor([0,1,2,3,4,5,6,7]))
 
