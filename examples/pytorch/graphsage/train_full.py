--- conflicted
+++ resolved
@@ -1,12 +1,3 @@
-<<<<<<< HEAD
-import torch
-import torch.nn as nn
-import torch.nn.functional as F
-import dgl.nn as dglnn
-from dgl.data import CoraGraphDataset, CiteseerGraphDataset, PubmedGraphDataset
-from dgl import AddSelfLoop
-import argparse
-=======
 import argparse
 
 import torch
@@ -17,20 +8,13 @@
 from dgl import AddSelfLoop
 from dgl.data import CiteseerGraphDataset, CoraGraphDataset, PubmedGraphDataset
 
->>>>>>> 09ec5fd5
-
 class SAGE(nn.Module):
     def __init__(self, in_size, hid_size, out_size):
         super().__init__()
         self.layers = nn.ModuleList()
         # two-layer GraphSAGE-mean
-<<<<<<< HEAD
-        self.layers.append(dglnn.SAGEConv(in_size, hid_size, 'gcn'))
-        self.layers.append(dglnn.SAGEConv(hid_size, out_size, 'gcn'))
-=======
         self.layers.append(dglnn.SAGEConv(in_size, hid_size, "gcn"))
         self.layers.append(dglnn.SAGEConv(hid_size, out_size, "gcn"))
->>>>>>> 09ec5fd5
         self.dropout = nn.Dropout(0.5)
 
     def forward(self, graph, x):
@@ -42,10 +26,6 @@
                 h = self.dropout(h)
         return h
 
-<<<<<<< HEAD
-=======
-
->>>>>>> 09ec5fd5
 def evaluate(g, features, labels, mask, model):
     model.eval()
     with torch.no_grad():
@@ -56,10 +36,6 @@
         correct = torch.sum(indices == labels)
         return correct.item() * 1.0 / len(labels)
 
-<<<<<<< HEAD
-=======
-
->>>>>>> 09ec5fd5
 def train(g, features, labels, masks, model):
     # define train/val samples, loss function and optimizer
     train_mask, val_mask = masks
@@ -75,34 +51,6 @@
         loss.backward()
         optimizer.step()
         acc = evaluate(g, features, labels, val_mask, model)
-<<<<<<< HEAD
-        print("Epoch {:05d} | Loss {:.4f} | Accuracy {:.4f} "
-              . format(epoch, loss.item(), acc))
-
-if __name__ == '__main__':
-    parser = argparse.ArgumentParser(description='GraphSAGE')
-    parser.add_argument("--dataset", type=str, default="cora",
-                        help="Dataset name ('cora', 'citeseer', 'pubmed')")
-    args = parser.parse_args()
-    print(f'Training with DGL built-in GraphSage module')
-
-    # load and preprocess dataset
-    transform = AddSelfLoop()  # by default, it will first remove self-loops to prevent duplication
-    if args.dataset == 'cora':
-        data = CoraGraphDataset(transform=transform)
-    elif args.dataset == 'citeseer':
-        data = CiteseerGraphDataset(transform=transform)
-    elif args.dataset == 'pubmed':
-        data = PubmedGraphDataset(transform=transform)
-    else:
-        raise ValueError('Unknown dataset: {}'.format(args.dataset))
-    g = data[0]
-    device = torch.device('cuda' if torch.cuda.is_available() else 'cpu')
-    g = g.int().to(device)
-    features = g.ndata['feat']
-    labels = g.ndata['label']
-    masks = g.ndata['train_mask'], g.ndata['val_mask']
-=======
         print(
             "Epoch {:05d} | Loss {:.4f} | Accuracy {:.4f} ".format(
                 epoch, loss.item(), acc
@@ -139,7 +87,6 @@
     features = g.ndata["feat"]
     labels = g.ndata["label"]
     masks = g.ndata["train_mask"], g.ndata["val_mask"]
->>>>>>> 09ec5fd5
 
     # create GraphSAGE model
     in_size = features.shape[1]
@@ -147,19 +94,10 @@
     model = SAGE(in_size, 16, out_size).to(device)
 
     # model training
-<<<<<<< HEAD
-    print('Training...')
-    train(g, features, labels, masks, model)
-
-    # test the model
-    print('Testing...')
-    acc = evaluate(g, features, labels, g.ndata['test_mask'], model)
-=======
     print("Training...")
     train(g, features, labels, masks, model)
 
     # test the model
     print("Testing...")
     acc = evaluate(g, features, labels, g.ndata["test_mask"], model)
->>>>>>> 09ec5fd5
     print("Test accuracy {:.4f}".format(acc))