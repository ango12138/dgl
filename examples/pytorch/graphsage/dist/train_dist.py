import os
<<<<<<< HEAD
os.environ['DGLBACKEND']='pytorch'
import numpy as np
import tqdm
import time
import argparse

import dgl
from dgl.data import register_data_args
import dgl.nn.pytorch as dglnn

import torch as th
import torch.nn as nn
import torch.nn.functional as F
import torch.optim as optim
import socket
from contextlib import contextmanager
=======

os.environ["DGLBACKEND"] = "pytorch"
import argparse
import math
import socket
import time
from functools import wraps
from multiprocessing import Process

import numpy as np
import torch as th
import torch.multiprocessing as mp
import torch.nn as nn
import torch.nn.functional as F
import torch.optim as optim
import tqdm
from torch.utils.data import DataLoader

import dgl
import dgl.function as fn
import dgl.nn.pytorch as dglnn
from dgl import DGLGraph
from dgl.data import load_data, register_data_args
from dgl.data.utils import load_graphs
from dgl.distributed import DistDataLoader

>>>>>>> 8ac27dad

def load_subtensor(g, seeds, input_nodes, device, load_feat=True):
    """
    Copys features and labels of a set of nodes onto GPU.
    """
    batch_inputs = (
        g.ndata["features"][input_nodes].to(device) if load_feat else None
    )
    batch_labels = g.ndata["labels"][seeds].to(device)
    return batch_inputs, batch_labels

<<<<<<< HEAD
=======

class NeighborSampler(object):
    def __init__(self, g, fanouts, sample_neighbors, device, load_feat=True):
        self.g = g
        self.fanouts = fanouts
        self.sample_neighbors = sample_neighbors
        self.device = device
        self.load_feat = load_feat

    def sample_blocks(self, seeds):
        seeds = th.LongTensor(np.asarray(seeds))
        blocks = []
        for fanout in self.fanouts:
            # For each seed node, sample ``fanout`` neighbors.
            frontier = self.sample_neighbors(
                self.g, seeds, fanout, replace=True
            )
            # Then we compact the frontier into a bipartite graph for message passing.
            block = dgl.to_block(frontier, seeds)
            # Obtain the seed nodes for next layer.
            seeds = block.srcdata[dgl.NID]

            blocks.insert(0, block)

        input_nodes = blocks[0].srcdata[dgl.NID]
        seeds = blocks[-1].dstdata[dgl.NID]
        batch_inputs, batch_labels = load_subtensor(
            self.g, seeds, input_nodes, "cpu", self.load_feat
        )
        if self.load_feat:
            blocks[0].srcdata["features"] = batch_inputs
        blocks[-1].dstdata["labels"] = batch_labels
        return blocks


>>>>>>> 8ac27dad
class DistSAGE(nn.Module):
    def __init__(
        self, in_feats, n_hidden, n_classes, n_layers, activation, dropout
    ):
        super().__init__()
        self.n_layers = n_layers
        self.n_hidden = n_hidden
        self.n_classes = n_classes
        self.layers = nn.ModuleList()
        self.layers.append(dglnn.SAGEConv(in_feats, n_hidden, "mean"))
        for i in range(1, n_layers - 1):
            self.layers.append(dglnn.SAGEConv(n_hidden, n_hidden, "mean"))
        self.layers.append(dglnn.SAGEConv(n_hidden, n_classes, "mean"))
        self.dropout = nn.Dropout(dropout)
        self.activation = activation

    def forward(self, blocks, x):
        h = x
        for l, (layer, block) in enumerate(zip(self.layers, blocks)):
            h = layer(block, h)
            if l != len(self.layers) - 1:
                h = self.activation(h)
                h = self.dropout(h)
        return h

    def inference(self, g, x, batch_size, device):
        """
        Inference with the GraphSAGE model on full neighbors (i.e. without neighbor sampling).
        g : the entire graph.
        x : the input of entire node set.

        The inference code is written in a fashion that it could handle any number of nodes and
        layers.
        """
        # During inference with sampling, multi-layer blocks are very inefficient because
        # lots of computations in the first few layers are repeated.
        # Therefore, we compute the representation of all nodes layer by layer.  The nodes
        # on each layer are of course splitted in batches.
        # TODO: can we standardize this?
        nodes = dgl.distributed.node_split(
            np.arange(g.number_of_nodes()),
            g.get_partition_book(),
            force_even=True,
        )
        y = dgl.distributed.DistTensor(
            (g.number_of_nodes(), self.n_hidden),
            th.float32,
            "h",
            persistent=True,
        )
        for l, layer in enumerate(self.layers):
            if l == len(self.layers) - 1:
<<<<<<< HEAD
                y = dgl.distributed.DistTensor((g.number_of_nodes(), self.n_classes),
                                               th.float32, 'h_last', persistent=True)
            print('|V|={}, eval batch size: {}'.format(g.number_of_nodes(), batch_size))
=======
                y = dgl.distributed.DistTensor(
                    (g.number_of_nodes(), self.n_classes),
                    th.float32,
                    "h_last",
                    persistent=True,
                )

            sampler = NeighborSampler(
                g, [-1], dgl.distributed.sample_neighbors, device
            )
            print(
                "|V|={}, eval batch size: {}".format(
                    g.number_of_nodes(), batch_size
                )
            )
            # Create PyTorch DataLoader for constructing blocks
            dataloader = DistDataLoader(
                dataset=nodes,
                batch_size=batch_size,
                collate_fn=sampler.sample_blocks,
                shuffle=False,
                drop_last=False,
            )
>>>>>>> 8ac27dad

            sampler = dgl.dataloading.NeighborSampler([-1])
            dataloader = dgl.dataloading.DistNodeDataLoader(
                g, nodes, sampler, batch_size=batch_size, shuffle=False, drop_last=False)

            for input_nodes, output_nodes, blocks in tqdm.tqdm(dataloader):
                block = blocks[0].to(device)
                h = x[input_nodes].to(device)
                h_dst = h[: block.number_of_dst_nodes()]
                h = layer(block, (h, h_dst))
                if l != len(self.layers) - 1:
                    h = self.activation(h)
                    h = self.dropout(h)

                y[output_nodes] = h.cpu()

            x = y
            g.barrier()
        return y

<<<<<<< HEAD
    @contextmanager
    def join(self):
        """dummy join for standalone"""
        yield
=======
>>>>>>> 8ac27dad

def compute_acc(pred, labels):
    """
    Compute the accuracy of prediction given the labels.
    """
    labels = labels.long()
    return (th.argmax(pred, dim=1) == labels).float().sum() / len(pred)


def evaluate(model, g, inputs, labels, val_nid, test_nid, batch_size, device):
    """
    Evaluate the model on the validation set specified by ``val_nid``.
    g : The entire graph.
    inputs : The features of all the nodes.
    labels : The labels of all the nodes.
    val_nid : the node Ids for validation.
    batch_size : Number of nodes to compute at the same time.
    device : The GPU device to evaluate on.
    """
    model.eval()
    with th.no_grad():
        pred = model.inference(g, inputs, batch_size, device)
    model.train()
    return compute_acc(pred[val_nid], labels[val_nid]), compute_acc(
        pred[test_nid], labels[test_nid]
    )


def run(args, device, data):
    # Unpack data
    train_nid, val_nid, test_nid, in_feats, n_classes, g = data
    shuffle = True
<<<<<<< HEAD
    # prefetch_node_feats/prefetch_labels are not supported for DistGraph yet.
    sampler = dgl.dataloading.NeighborSampler([int(fanout) for fanout in args.fan_out.split(',')])
    dataloader = dgl.dataloading.DistNodeDataLoader(
        g, train_nid, sampler, batch_size=args.batch_size, shuffle=shuffle, drop_last=False)
=======
    # Create sampler
    sampler = NeighborSampler(
        g,
        [int(fanout) for fanout in args.fan_out.split(",")],
        dgl.distributed.sample_neighbors,
        device,
    )

    # Create DataLoader for constructing blocks
    dataloader = DistDataLoader(
        dataset=train_nid.numpy(),
        batch_size=args.batch_size,
        collate_fn=sampler.sample_blocks,
        shuffle=shuffle,
        drop_last=False,
    )

>>>>>>> 8ac27dad
    # Define model and optimizer
    model = DistSAGE(
        in_feats,
        args.num_hidden,
        n_classes,
        args.num_layers,
        F.relu,
        args.dropout,
    )
    model = model.to(device)
    if not args.standalone:
        if args.num_gpus == -1:
            model = th.nn.parallel.DistributedDataParallel(model)
        else:
            model = th.nn.parallel.DistributedDataParallel(
                model, device_ids=[device], output_device=device
            )
    loss_fcn = nn.CrossEntropyLoss()
    loss_fcn = loss_fcn.to(device)
    optimizer = optim.Adam(model.parameters(), lr=args.lr)

    # Training loop
    iter_tput = []
    epoch = 0
    for epoch in range(args.num_epochs):
        tic = time.time()

        sample_time = 0
        forward_time = 0
        backward_time = 0
        update_time = 0
        num_seeds = 0
        num_inputs = 0
        start = time.time()
        # Loop over the dataloader to sample the computation dependency graph as a list of
        # blocks.
        step_time = []

        with model.join():
            for step, (input_nodes, seeds, blocks) in enumerate(dataloader):
                tic_step = time.time()
                sample_time += tic_step - start
<<<<<<< HEAD
                # fetch features/labels
                batch_inputs, batch_labels = load_subtensor(g, seeds, input_nodes, "cpu")
=======

                # The nodes for input lies at the LHS side of the first block.
                # The nodes for output lies at the RHS side of the last block.
                batch_inputs = blocks[0].srcdata["features"]
                batch_labels = blocks[-1].dstdata["labels"]
>>>>>>> 8ac27dad
                batch_labels = batch_labels.long()
                num_seeds += len(blocks[-1].dstdata[dgl.NID])
                num_inputs += len(blocks[0].srcdata[dgl.NID])
                # move to target device
                blocks = [block.to(device) for block in blocks]
                batch_inputs = batch_inputs.to(device)
                batch_labels = batch_labels.to(device)
                # Compute loss and prediction
                start = time.time()
<<<<<<< HEAD
=======
                # print(g.rank(), blocks[0].device, model.module.layers[0].fc_neigh.weight.device, dev_id)
>>>>>>> 8ac27dad
                batch_pred = model(blocks, batch_inputs)
                loss = loss_fcn(batch_pred, batch_labels)
                forward_end = time.time()
                optimizer.zero_grad()
                loss.backward()
                compute_end = time.time()
                forward_time += forward_end - start
                backward_time += compute_end - forward_end

                optimizer.step()
                update_time += time.time() - compute_end

                step_t = time.time() - tic_step
                step_time.append(step_t)
                iter_tput.append(len(blocks[-1].dstdata[dgl.NID]) / step_t)
                if step % args.log_every == 0:
                    acc = compute_acc(batch_pred, batch_labels)
                    gpu_mem_alloc = (
                        th.cuda.max_memory_allocated() / 1000000
                        if th.cuda.is_available()
                        else 0
                    )
                    print(
                        "Part {} | Epoch {:05d} | Step {:05d} | Loss {:.4f} | Train Acc {:.4f} | Speed (samples/sec) {:.4f} | GPU {:.1f} MB | time {:.3f} s".format(
                            g.rank(),
                            epoch,
                            step,
                            loss.item(),
                            acc.item(),
                            np.mean(iter_tput[3:]),
                            gpu_mem_alloc,
                            np.sum(step_time[-args.log_every :]),
                        )
                    )
                start = time.time()

        toc = time.time()
        print(
            "Part {}, Epoch Time(s): {:.4f}, sample+data_copy: {:.4f}, forward: {:.4f}, backward: {:.4f}, update: {:.4f}, #seeds: {}, #inputs: {}".format(
                g.rank(),
                toc - tic,
                sample_time,
                forward_time,
                backward_time,
                update_time,
                num_seeds,
                num_inputs,
            )
        )
        epoch += 1

        if epoch % args.eval_every == 0 and epoch != 0:
            start = time.time()
<<<<<<< HEAD
            val_acc, test_acc = evaluate(model if args.standalone else model.module, g, g.ndata['features'],
                                         g.ndata['labels'], val_nid, test_nid, args.batch_size_eval, device)
            print('Part {}, Val Acc {:.4f}, Test Acc {:.4f}, time: {:.4f}'.format(g.rank(), val_acc, test_acc,
                                                                                  time.time() - start))
=======
            val_acc, test_acc = evaluate(
                model.module,
                g,
                g.ndata["features"],
                g.ndata["labels"],
                val_nid,
                test_nid,
                args.batch_size_eval,
                device,
            )
            print(
                "Part {}, Val Acc {:.4f}, Test Acc {:.4f}, time: {:.4f}".format(
                    g.rank(), val_acc, test_acc, time.time() - start
                )
            )

>>>>>>> 8ac27dad

def main(args):
    print(socket.gethostname(), "Initializing DGL dist")
    dgl.distributed.initialize(args.ip_config, net_type=args.net_type)
    if not args.standalone:
        print(socket.gethostname(), "Initializing DGL process group")
        th.distributed.init_process_group(backend=args.backend)
    print(socket.gethostname(), "Initializing DistGraph")
    g = dgl.distributed.DistGraph(args.graph_name, part_config=args.part_config)
    print(socket.gethostname(), "rank:", g.rank())

    pb = g.get_partition_book()
    if "trainer_id" in g.ndata:
        train_nid = dgl.distributed.node_split(
            g.ndata["train_mask"],
            pb,
            force_even=True,
            node_trainer_ids=g.ndata["trainer_id"],
        )
        val_nid = dgl.distributed.node_split(
            g.ndata["val_mask"],
            pb,
            force_even=True,
            node_trainer_ids=g.ndata["trainer_id"],
        )
        test_nid = dgl.distributed.node_split(
            g.ndata["test_mask"],
            pb,
            force_even=True,
            node_trainer_ids=g.ndata["trainer_id"],
        )
    else:
        train_nid = dgl.distributed.node_split(
            g.ndata["train_mask"], pb, force_even=True
        )
        val_nid = dgl.distributed.node_split(
            g.ndata["val_mask"], pb, force_even=True
        )
        test_nid = dgl.distributed.node_split(
            g.ndata["test_mask"], pb, force_even=True
        )
    local_nid = pb.partid2nids(pb.partid).detach().numpy()
<<<<<<< HEAD
    print('part {}, train: {} (local: {}), val: {} (local: {}), test: {} (local: {})'.format(
        g.rank(), len(train_nid), len(np.intersect1d(train_nid.numpy(), local_nid)),
        len(val_nid), len(np.intersect1d(val_nid.numpy(), local_nid)),
        len(test_nid), len(np.intersect1d(test_nid.numpy(), local_nid))))
=======
    print(
        "part {}, train: {} (local: {}), val: {} (local: {}), test: {} (local: {})".format(
            g.rank(),
            len(train_nid),
            len(np.intersect1d(train_nid.numpy(), local_nid)),
            len(val_nid),
            len(np.intersect1d(val_nid.numpy(), local_nid)),
            len(test_nid),
            len(np.intersect1d(test_nid.numpy(), local_nid)),
        )
    )
>>>>>>> 8ac27dad
    del local_nid
    if args.num_gpus == -1:
        device = th.device("cpu")
    else:
        dev_id = g.rank() % args.num_gpus
<<<<<<< HEAD
        device = th.device('cuda:'+str(dev_id))
    n_classes = args.n_classes
    if n_classes == 0:
        labels = g.ndata['labels'][np.arange(g.number_of_nodes())]
        n_classes = len(th.unique(labels[th.logical_not(th.isnan(labels))]))
        del labels
    print('#labels:', n_classes)
=======
        device = th.device("cuda:" + str(dev_id))
    n_classes = args.n_classes
    if n_classes == -1:
        labels = g.ndata["labels"][np.arange(g.number_of_nodes())]
        n_classes = len(th.unique(labels[th.logical_not(th.isnan(labels))]))
        del labels
    print("#labels:", n_classes)
>>>>>>> 8ac27dad

    # Pack data
    in_feats = g.ndata["features"].shape[1]
    data = train_nid, val_nid, test_nid, in_feats, n_classes, g
    run(args, device, data)
    print("parent ends")


if __name__ == "__main__":
    parser = argparse.ArgumentParser(description="GCN")
    register_data_args(parser)
<<<<<<< HEAD
    parser.add_argument('--graph_name', type=str, help='graph name')
    parser.add_argument('--id', type=int, help='the partition id')
    parser.add_argument('--ip_config', type=str, help='The file for IP configuration')
    parser.add_argument('--part_config', type=str, help='The path to the partition config file')
    parser.add_argument('--num_clients', type=int, help='The number of clients')
    parser.add_argument('--n_classes', type=int, default=0, help='the number of classes')
    parser.add_argument('--backend', type=str, default='gloo', help='pytorch distributed backend')
    parser.add_argument('--num_gpus', type=int, default=-1,
                        help="the number of GPU device. Use -1 for CPU training")
    parser.add_argument('--num_epochs', type=int, default=20)
    parser.add_argument('--num_hidden', type=int, default=16)
    parser.add_argument('--num_layers', type=int, default=2)
    parser.add_argument('--fan_out', type=str, default='10,25')
    parser.add_argument('--batch_size', type=int, default=1000)
    parser.add_argument('--batch_size_eval', type=int, default=100000)
    parser.add_argument('--log_every', type=int, default=20)
    parser.add_argument('--eval_every', type=int, default=5)
    parser.add_argument('--lr', type=float, default=0.003)
    parser.add_argument('--dropout', type=float, default=0.5)
    parser.add_argument('--local_rank', type=int, help='get rank of the process')
    parser.add_argument('--standalone', action='store_true', help='run in the standalone mode')
    parser.add_argument('--pad-data', default=False, action='store_true',
                        help='Pad train nid to the same length across machine, to ensure num of batches to be the same.')
    parser.add_argument('--net_type', type=str, default='socket',
                        help="backend net type, 'socket' or 'tensorpipe'")
=======
    parser.add_argument("--graph_name", type=str, help="graph name")
    parser.add_argument("--id", type=int, help="the partition id")
    parser.add_argument(
        "--ip_config", type=str, help="The file for IP configuration"
    )
    parser.add_argument(
        "--part_config", type=str, help="The path to the partition config file"
    )
    parser.add_argument("--num_clients", type=int, help="The number of clients")
    parser.add_argument(
        "--n_classes",
        type=int,
        default=-1,
        help="The number of classes. If not specified, this"
        " value will be calculated via scaning all the labels"
        " in the dataset which probably causes memory burst.",
    )
    parser.add_argument(
        "--backend",
        type=str,
        default="gloo",
        help="pytorch distributed backend",
    )
    parser.add_argument(
        "--num_gpus",
        type=int,
        default=-1,
        help="the number of GPU device. Use -1 for CPU training",
    )
    parser.add_argument("--num_epochs", type=int, default=20)
    parser.add_argument("--num_hidden", type=int, default=16)
    parser.add_argument("--num_layers", type=int, default=2)
    parser.add_argument("--fan_out", type=str, default="10,25")
    parser.add_argument("--batch_size", type=int, default=1000)
    parser.add_argument("--batch_size_eval", type=int, default=100000)
    parser.add_argument("--log_every", type=int, default=20)
    parser.add_argument("--eval_every", type=int, default=5)
    parser.add_argument("--lr", type=float, default=0.003)
    parser.add_argument("--dropout", type=float, default=0.5)
    parser.add_argument(
        "--local_rank", type=int, help="get rank of the process"
    )
    parser.add_argument(
        "--standalone", action="store_true", help="run in the standalone mode"
    )
    parser.add_argument(
        "--pad-data",
        default=False,
        action="store_true",
        help="Pad train nid to the same length across machine, to ensure num of batches to be the same.",
    )
    parser.add_argument(
        "--net_type",
        type=str,
        default="socket",
        help="backend net type, 'socket' or 'tensorpipe'",
    )
>>>>>>> 8ac27dad
    args = parser.parse_args()

    print(args)
    main(args)<|MERGE_RESOLUTION|>--- conflicted
+++ resolved
@@ -1,5 +1,4 @@
 import os
-<<<<<<< HEAD
 os.environ['DGLBACKEND']='pytorch'
 import numpy as np
 import tqdm
@@ -16,34 +15,6 @@
 import torch.optim as optim
 import socket
 from contextlib import contextmanager
-=======
-
-os.environ["DGLBACKEND"] = "pytorch"
-import argparse
-import math
-import socket
-import time
-from functools import wraps
-from multiprocessing import Process
-
-import numpy as np
-import torch as th
-import torch.multiprocessing as mp
-import torch.nn as nn
-import torch.nn.functional as F
-import torch.optim as optim
-import tqdm
-from torch.utils.data import DataLoader
-
-import dgl
-import dgl.function as fn
-import dgl.nn.pytorch as dglnn
-from dgl import DGLGraph
-from dgl.data import load_data, register_data_args
-from dgl.data.utils import load_graphs
-from dgl.distributed import DistDataLoader
-
->>>>>>> 8ac27dad
 
 def load_subtensor(g, seeds, input_nodes, device, load_feat=True):
     """
@@ -55,44 +26,6 @@
     batch_labels = g.ndata["labels"][seeds].to(device)
     return batch_inputs, batch_labels
 
-<<<<<<< HEAD
-=======
-
-class NeighborSampler(object):
-    def __init__(self, g, fanouts, sample_neighbors, device, load_feat=True):
-        self.g = g
-        self.fanouts = fanouts
-        self.sample_neighbors = sample_neighbors
-        self.device = device
-        self.load_feat = load_feat
-
-    def sample_blocks(self, seeds):
-        seeds = th.LongTensor(np.asarray(seeds))
-        blocks = []
-        for fanout in self.fanouts:
-            # For each seed node, sample ``fanout`` neighbors.
-            frontier = self.sample_neighbors(
-                self.g, seeds, fanout, replace=True
-            )
-            # Then we compact the frontier into a bipartite graph for message passing.
-            block = dgl.to_block(frontier, seeds)
-            # Obtain the seed nodes for next layer.
-            seeds = block.srcdata[dgl.NID]
-
-            blocks.insert(0, block)
-
-        input_nodes = blocks[0].srcdata[dgl.NID]
-        seeds = blocks[-1].dstdata[dgl.NID]
-        batch_inputs, batch_labels = load_subtensor(
-            self.g, seeds, input_nodes, "cpu", self.load_feat
-        )
-        if self.load_feat:
-            blocks[0].srcdata["features"] = batch_inputs
-        blocks[-1].dstdata["labels"] = batch_labels
-        return blocks
-
-
->>>>>>> 8ac27dad
 class DistSAGE(nn.Module):
     def __init__(
         self, in_feats, n_hidden, n_classes, n_layers, activation, dropout
@@ -145,35 +78,9 @@
         )
         for l, layer in enumerate(self.layers):
             if l == len(self.layers) - 1:
-<<<<<<< HEAD
                 y = dgl.distributed.DistTensor((g.number_of_nodes(), self.n_classes),
                                                th.float32, 'h_last', persistent=True)
             print('|V|={}, eval batch size: {}'.format(g.number_of_nodes(), batch_size))
-=======
-                y = dgl.distributed.DistTensor(
-                    (g.number_of_nodes(), self.n_classes),
-                    th.float32,
-                    "h_last",
-                    persistent=True,
-                )
-
-            sampler = NeighborSampler(
-                g, [-1], dgl.distributed.sample_neighbors, device
-            )
-            print(
-                "|V|={}, eval batch size: {}".format(
-                    g.number_of_nodes(), batch_size
-                )
-            )
-            # Create PyTorch DataLoader for constructing blocks
-            dataloader = DistDataLoader(
-                dataset=nodes,
-                batch_size=batch_size,
-                collate_fn=sampler.sample_blocks,
-                shuffle=False,
-                drop_last=False,
-            )
->>>>>>> 8ac27dad
 
             sampler = dgl.dataloading.NeighborSampler([-1])
             dataloader = dgl.dataloading.DistNodeDataLoader(
@@ -194,13 +101,10 @@
             g.barrier()
         return y
 
-<<<<<<< HEAD
     @contextmanager
     def join(self):
         """dummy join for standalone"""
         yield
-=======
->>>>>>> 8ac27dad
 
 def compute_acc(pred, labels):
     """
@@ -233,30 +137,10 @@
     # Unpack data
     train_nid, val_nid, test_nid, in_feats, n_classes, g = data
     shuffle = True
-<<<<<<< HEAD
     # prefetch_node_feats/prefetch_labels are not supported for DistGraph yet.
     sampler = dgl.dataloading.NeighborSampler([int(fanout) for fanout in args.fan_out.split(',')])
     dataloader = dgl.dataloading.DistNodeDataLoader(
         g, train_nid, sampler, batch_size=args.batch_size, shuffle=shuffle, drop_last=False)
-=======
-    # Create sampler
-    sampler = NeighborSampler(
-        g,
-        [int(fanout) for fanout in args.fan_out.split(",")],
-        dgl.distributed.sample_neighbors,
-        device,
-    )
-
-    # Create DataLoader for constructing blocks
-    dataloader = DistDataLoader(
-        dataset=train_nid.numpy(),
-        batch_size=args.batch_size,
-        collate_fn=sampler.sample_blocks,
-        shuffle=shuffle,
-        drop_last=False,
-    )
-
->>>>>>> 8ac27dad
     # Define model and optimizer
     model = DistSAGE(
         in_feats,
@@ -299,16 +183,8 @@
             for step, (input_nodes, seeds, blocks) in enumerate(dataloader):
                 tic_step = time.time()
                 sample_time += tic_step - start
-<<<<<<< HEAD
                 # fetch features/labels
                 batch_inputs, batch_labels = load_subtensor(g, seeds, input_nodes, "cpu")
-=======
-
-                # The nodes for input lies at the LHS side of the first block.
-                # The nodes for output lies at the RHS side of the last block.
-                batch_inputs = blocks[0].srcdata["features"]
-                batch_labels = blocks[-1].dstdata["labels"]
->>>>>>> 8ac27dad
                 batch_labels = batch_labels.long()
                 num_seeds += len(blocks[-1].dstdata[dgl.NID])
                 num_inputs += len(blocks[0].srcdata[dgl.NID])
@@ -318,10 +194,6 @@
                 batch_labels = batch_labels.to(device)
                 # Compute loss and prediction
                 start = time.time()
-<<<<<<< HEAD
-=======
-                # print(g.rank(), blocks[0].device, model.module.layers[0].fc_neigh.weight.device, dev_id)
->>>>>>> 8ac27dad
                 batch_pred = model(blocks, batch_inputs)
                 loss = loss_fcn(batch_pred, batch_labels)
                 forward_end = time.time()
@@ -375,29 +247,10 @@
 
         if epoch % args.eval_every == 0 and epoch != 0:
             start = time.time()
-<<<<<<< HEAD
             val_acc, test_acc = evaluate(model if args.standalone else model.module, g, g.ndata['features'],
                                          g.ndata['labels'], val_nid, test_nid, args.batch_size_eval, device)
             print('Part {}, Val Acc {:.4f}, Test Acc {:.4f}, time: {:.4f}'.format(g.rank(), val_acc, test_acc,
                                                                                   time.time() - start))
-=======
-            val_acc, test_acc = evaluate(
-                model.module,
-                g,
-                g.ndata["features"],
-                g.ndata["labels"],
-                val_nid,
-                test_nid,
-                args.batch_size_eval,
-                device,
-            )
-            print(
-                "Part {}, Val Acc {:.4f}, Test Acc {:.4f}, time: {:.4f}".format(
-                    g.rank(), val_acc, test_acc, time.time() - start
-                )
-            )
-
->>>>>>> 8ac27dad
 
 def main(args):
     print(socket.gethostname(), "Initializing DGL dist")
@@ -440,30 +293,15 @@
             g.ndata["test_mask"], pb, force_even=True
         )
     local_nid = pb.partid2nids(pb.partid).detach().numpy()
-<<<<<<< HEAD
     print('part {}, train: {} (local: {}), val: {} (local: {}), test: {} (local: {})'.format(
         g.rank(), len(train_nid), len(np.intersect1d(train_nid.numpy(), local_nid)),
         len(val_nid), len(np.intersect1d(val_nid.numpy(), local_nid)),
         len(test_nid), len(np.intersect1d(test_nid.numpy(), local_nid))))
-=======
-    print(
-        "part {}, train: {} (local: {}), val: {} (local: {}), test: {} (local: {})".format(
-            g.rank(),
-            len(train_nid),
-            len(np.intersect1d(train_nid.numpy(), local_nid)),
-            len(val_nid),
-            len(np.intersect1d(val_nid.numpy(), local_nid)),
-            len(test_nid),
-            len(np.intersect1d(test_nid.numpy(), local_nid)),
-        )
-    )
->>>>>>> 8ac27dad
     del local_nid
     if args.num_gpus == -1:
         device = th.device("cpu")
     else:
         dev_id = g.rank() % args.num_gpus
-<<<<<<< HEAD
         device = th.device('cuda:'+str(dev_id))
     n_classes = args.n_classes
     if n_classes == 0:
@@ -471,15 +309,6 @@
         n_classes = len(th.unique(labels[th.logical_not(th.isnan(labels))]))
         del labels
     print('#labels:', n_classes)
-=======
-        device = th.device("cuda:" + str(dev_id))
-    n_classes = args.n_classes
-    if n_classes == -1:
-        labels = g.ndata["labels"][np.arange(g.number_of_nodes())]
-        n_classes = len(th.unique(labels[th.logical_not(th.isnan(labels))]))
-        del labels
-    print("#labels:", n_classes)
->>>>>>> 8ac27dad
 
     # Pack data
     in_feats = g.ndata["features"].shape[1]
@@ -491,7 +320,6 @@
 if __name__ == "__main__":
     parser = argparse.ArgumentParser(description="GCN")
     register_data_args(parser)
-<<<<<<< HEAD
     parser.add_argument('--graph_name', type=str, help='graph name')
     parser.add_argument('--id', type=int, help='the partition id')
     parser.add_argument('--ip_config', type=str, help='The file for IP configuration')
@@ -517,65 +345,6 @@
                         help='Pad train nid to the same length across machine, to ensure num of batches to be the same.')
     parser.add_argument('--net_type', type=str, default='socket',
                         help="backend net type, 'socket' or 'tensorpipe'")
-=======
-    parser.add_argument("--graph_name", type=str, help="graph name")
-    parser.add_argument("--id", type=int, help="the partition id")
-    parser.add_argument(
-        "--ip_config", type=str, help="The file for IP configuration"
-    )
-    parser.add_argument(
-        "--part_config", type=str, help="The path to the partition config file"
-    )
-    parser.add_argument("--num_clients", type=int, help="The number of clients")
-    parser.add_argument(
-        "--n_classes",
-        type=int,
-        default=-1,
-        help="The number of classes. If not specified, this"
-        " value will be calculated via scaning all the labels"
-        " in the dataset which probably causes memory burst.",
-    )
-    parser.add_argument(
-        "--backend",
-        type=str,
-        default="gloo",
-        help="pytorch distributed backend",
-    )
-    parser.add_argument(
-        "--num_gpus",
-        type=int,
-        default=-1,
-        help="the number of GPU device. Use -1 for CPU training",
-    )
-    parser.add_argument("--num_epochs", type=int, default=20)
-    parser.add_argument("--num_hidden", type=int, default=16)
-    parser.add_argument("--num_layers", type=int, default=2)
-    parser.add_argument("--fan_out", type=str, default="10,25")
-    parser.add_argument("--batch_size", type=int, default=1000)
-    parser.add_argument("--batch_size_eval", type=int, default=100000)
-    parser.add_argument("--log_every", type=int, default=20)
-    parser.add_argument("--eval_every", type=int, default=5)
-    parser.add_argument("--lr", type=float, default=0.003)
-    parser.add_argument("--dropout", type=float, default=0.5)
-    parser.add_argument(
-        "--local_rank", type=int, help="get rank of the process"
-    )
-    parser.add_argument(
-        "--standalone", action="store_true", help="run in the standalone mode"
-    )
-    parser.add_argument(
-        "--pad-data",
-        default=False,
-        action="store_true",
-        help="Pad train nid to the same length across machine, to ensure num of batches to be the same.",
-    )
-    parser.add_argument(
-        "--net_type",
-        type=str,
-        default="socket",
-        help="backend net type, 'socket' or 'tensorpipe'",
-    )
->>>>>>> 8ac27dad
     args = parser.parse_args()
 
     print(args)
