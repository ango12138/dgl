--- conflicted
+++ resolved
@@ -380,12 +380,6 @@
             g.ndata["test_mask"], pb, force_even=True
         )
     local_nid = pb.partid2nids(pb.partid).detach().numpy()
-<<<<<<< HEAD
-    print('part {}, train: {} (local: {}), val: {} (local: {}), test: {} (local: {})'.format(
-        g.rank(), len(train_nid), len(np.intersect1d(train_nid.numpy(), local_nid)),
-        len(val_nid), len(np.intersect1d(val_nid.numpy(), local_nid)),
-        len(test_nid), len(np.intersect1d(test_nid.numpy(), local_nid))))
-=======
     print(
         "part {}, train: {} (local: {}), val: {} (local: {}), test: {} (local: {})".format(
             g.rank(),
@@ -397,21 +391,11 @@
             len(np.intersect1d(test_nid.numpy(), local_nid)),
         )
     )
->>>>>>> 09ec5fd5
     del local_nid
     if args.num_gpus == -1:
         device = th.device("cpu")
     else:
         dev_id = g.rank() % args.num_gpus
-<<<<<<< HEAD
-        device = th.device('cuda:'+str(dev_id))
-    n_classes = args.n_classes
-    if n_classes == -1:
-        labels = g.ndata['labels'][np.arange(g.number_of_nodes())]
-        n_classes = len(th.unique(labels[th.logical_not(th.isnan(labels))]))
-        del labels
-    print('#labels:', n_classes)
-=======
         device = th.device("cuda:" + str(dev_id))
     n_classes = args.n_classes
     if n_classes == -1:
@@ -419,7 +403,6 @@
         n_classes = len(th.unique(labels[th.logical_not(th.isnan(labels))]))
         del labels
     print("#labels:", n_classes)
->>>>>>> 09ec5fd5
 
     # Pack data
     in_feats = g.ndata["features"].shape[1]
@@ -431,37 +414,6 @@
 if __name__ == "__main__":
     parser = argparse.ArgumentParser(description="GCN")
     register_data_args(parser)
-<<<<<<< HEAD
-    parser.add_argument('--graph_name', type=str, help='graph name')
-    parser.add_argument('--id', type=int, help='the partition id')
-    parser.add_argument('--ip_config', type=str, help='The file for IP configuration')
-    parser.add_argument('--part_config', type=str, help='The path to the partition config file')
-    parser.add_argument('--num_clients', type=int, help='The number of clients')
-    parser.add_argument('--n_classes', type=int, default=-1,
-                        help='The number of classes. If not specified, this'
-                        ' value will be calculated via scaning all the labels'
-                        ' in the dataset which probably causes memory burst.')
-    parser.add_argument('--backend', type=str, default='gloo',
-                        help='pytorch distributed backend')
-    parser.add_argument('--num_gpus', type=int, default=-1,
-                        help="the number of GPU device. Use -1 for CPU training")
-    parser.add_argument('--num_epochs', type=int, default=20)
-    parser.add_argument('--num_hidden', type=int, default=16)
-    parser.add_argument('--num_layers', type=int, default=2)
-    parser.add_argument('--fan_out', type=str, default='10,25')
-    parser.add_argument('--batch_size', type=int, default=1000)
-    parser.add_argument('--batch_size_eval', type=int, default=100000)
-    parser.add_argument('--log_every', type=int, default=20)
-    parser.add_argument('--eval_every', type=int, default=5)
-    parser.add_argument('--lr', type=float, default=0.003)
-    parser.add_argument('--dropout', type=float, default=0.5)
-    parser.add_argument('--local_rank', type=int, help='get rank of the process')
-    parser.add_argument('--standalone', action='store_true', help='run in the standalone mode')
-    parser.add_argument('--pad-data', default=False, action='store_true',
-                        help='Pad train nid to the same length across machine, to ensure num of batches to be the same.')
-    parser.add_argument('--net_type', type=str, default='socket',
-                        help="backend net type, 'socket' or 'tensorpipe'")
-=======
     parser.add_argument("--graph_name", type=str, help="graph name")
     parser.add_argument("--id", type=int, help="the partition id")
     parser.add_argument(
@@ -519,7 +471,6 @@
         default="socket",
         help="backend net type, 'socket' or 'tensorpipe'",
     )
->>>>>>> 09ec5fd5
     args = parser.parse_args()
 
     print(args)
