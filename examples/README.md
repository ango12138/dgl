# Official DGL Examples and Modules

## Overview

| Paper                                                        | node classification | link prediction / classification | graph property prediction | sampling           | OGB                |
| ------------------------------------------------------------ | ------------------- | -------------------------------- | ------------------------- | ------------------ | ------------------ |
| [Graph Random Neural Network for Semi-Supervised Learning on Graphs](#grand) | :heavy_check_mark:  |                                  |                           |                    |                    |
| [Heterogeneous Graph Transformer](#hgt)                      | :heavy_check_mark:  | :heavy_check_mark:               |                           |                    |                    |
| [Graph Convolutional Networks for Graphs with Multi-Dimensionally Weighted Edges](#mwe) | :heavy_check_mark:  |                                  |                           |                    | :heavy_check_mark: |
| [SIGN: Scalable Inception Graph Neural Networks](#sign)      | :heavy_check_mark:  |                                  |                           |                    | :heavy_check_mark: |
| [Strategies for Pre-training Graph Neural Networks](#prestrategy) |                     |                                  | :heavy_check_mark:        |                    |                    |
| [Predict then Propagate: Graph Neural Networks meet Personalized PageRank](#appnp) | :heavy_check_mark:  |                                  |                           |                    |                    |
| [Cluster-GCN: An Efficient Algorithm for Training Deep and Large Graph Convolutional Networks](#clustergcn) | :heavy_check_mark:  |                                  |                           | :heavy_check_mark: | :heavy_check_mark: |
| [Deep Graph Infomax](#dgi)                                   | :heavy_check_mark:  |                                  |                           |                    |                    |
| [Hierarchical Graph Representation Learning with Differentiable Pooling](#diffpool) |                     |                                  | :heavy_check_mark:        |                    |                    |
| [Representation Learning for Attributed Multiplex Heterogeneous Network](#gatne-t) |                     | :heavy_check_mark:               |                           |                    |                    |
| [How Powerful are Graph Neural Networks?](#gin)              | :heavy_check_mark:  |                                  | :heavy_check_mark:        |                    | :heavy_check_mark: |
| [Heterogeneous Graph Attention Network](#han)                | :heavy_check_mark:  |                                  |                           |                    |                    |
| [Simplifying Graph Convolutional Networks](#sgc)             | :heavy_check_mark:  |                                  |                           |                    |                    |
| [Molecular Property Prediction: A Multilevel Quantum Interactions Modeling Perspective](#mgcn) |                     |                                  | :heavy_check_mark:        |                    |                    |
| [Pushing the Boundaries of Molecular Representation for Drug Discovery with the Graph Attention Mechanism](#attentivefp) |                     |                                  | :heavy_check_mark:        |                    |                    |
<<<<<<< HEAD
| [MixHop: Higher-Order Graph Convolutional Architectures via Sparsified Neighborhood Mixing](#mixhop)                     | :heavy_check_mark:  |                                  |                           |                    |                    |
| [Graph Attention Networks](#gat)                                                                                         | :heavy_check_mark:  |                                  |                           |                    | :heavy_check_mark: |
| [Attention-based Graph Neural Network for Semi-supervised Learning](#agnn)                                               | :heavy_check_mark:  |                                  |                           | :heavy_check_mark: |                    |
| [Graph Convolutional Neural Networks for Web-Scale Recommender Systems](#pinsage)                                        |                     |                                  |                           |                    |                    |
| [Semi-Supervised Classification with Graph Convolutional Networks](#gcn)                                                 | :heavy_check_mark:  | :heavy_check_mark:               | :heavy_check_mark:        |                    | :heavy_check_mark: |
| [Graph Convolutional Matrix Completion](#gcmc)                                                                           |                     | :heavy_check_mark:               |                           |                    |                    |
| [Inductive Representation Learning on Large Graphs](#graphsage)                                                          | :heavy_check_mark:  | :heavy_check_mark:               |                           | :heavy_check_mark: | :heavy_check_mark: |
| [metapath2vec: Scalable Representation Learning for Heterogeneous Networks](#metapath2vec)                               | :heavy_check_mark:  |                                  |                           |                    |                    |
| [Topology Adaptive Graph Convolutional Networks](#tagcn)                                                                 | :heavy_check_mark:  |                                  |                           |                    |                    |
| [Modeling Relational Data with Graph Convolutional Networks](#rgcn)                                                      | :heavy_check_mark:  | :heavy_check_mark:               |                           | :heavy_check_mark: |                    |
| [Neural Message Passing for Quantum Chemistry](#mpnn)                                                                    |                     |                                  | :heavy_check_mark:        |                    |                    |
| [SchNet: A continuous-filter convolutional neural network for modeling quantum interactions](#schnet)                    |                     |                                  | :heavy_check_mark:        |                    |                    |
| [Convolutional Neural Networks on Graphs with Fast Localized Spectral Filtering](#chebnet)                               | :heavy_check_mark:  |                                  | :heavy_check_mark:        |                    |                    |
| [Geometric deep learning on graphs and manifolds using mixture model CNNs](#monet)                                       | :heavy_check_mark:  |                                  | :heavy_check_mark:        |                    |                    |
| [Molecular Graph Convolutions: Moving Beyond Fingerprints](#weave)                                                       |                     |                                  | :heavy_check_mark:        |                    |                    |
| [LINE: Large-scale Information Network Embedding](#line)                                                                 |                     | :heavy_check_mark:               |                           |                    | :heavy_check_mark: |
| [DeepWalk: Online Learning of Social Representations](#deepwalk)                                                         |                     | :heavy_check_mark:               |                           |                    | :heavy_check_mark: |
| [Self-Attention Graph Pooling](#sagpool)                                                                                 |                     |                                  | :heavy_check_mark:        |                    |                    |
| [Convolutional Networks on Graphs for Learning Molecular Fingerprints](#nf)                                              |                     |                                  | :heavy_check_mark:        |                    |                    |
| [Graph Representation Learning via Hard and Channel-Wise Attention Networks](#hardgat)                                   |:heavy_check_mark:                     |                 |                           |                    |                    |
=======
| [MixHop: Higher-Order Graph Convolutional Architectures via Sparsified Neighborhood Mixing](#mixhop) | :heavy_check_mark:  |                                  |                           |                    |                    |
| [Graph Attention Networks](#gat)                             | :heavy_check_mark:  |                                  |                           |                    | :heavy_check_mark: |
| [Attention-based Graph Neural Network for Semi-supervised Learning](#agnn) | :heavy_check_mark:  |                                  |                           | :heavy_check_mark: |                    |
| [Graph Convolutional Neural Networks for Web-Scale Recommender Systems](#pinsage) |                     |                                  |                           |                    |                    |
| [Semi-Supervised Classification with Graph Convolutional Networks](#gcn) | :heavy_check_mark:  | :heavy_check_mark:               | :heavy_check_mark:        |                    | :heavy_check_mark: |
| [Graph Convolutional Matrix Completion](#gcmc)               |                     | :heavy_check_mark:               |                           |                    |                    |
| [Inductive Representation Learning on Large Graphs](#graphsage) | :heavy_check_mark:  | :heavy_check_mark:               |                           | :heavy_check_mark: | :heavy_check_mark: |
| [metapath2vec: Scalable Representation Learning for Heterogeneous Networks](#metapath2vec) | :heavy_check_mark:  |                                  |                           |                    |                    |
| [Topology Adaptive Graph Convolutional Networks](#tagcn)     | :heavy_check_mark:  |                                  |                           |                    |                    |
| [Modeling Relational Data with Graph Convolutional Networks](#rgcn) | :heavy_check_mark:  | :heavy_check_mark:               |                           | :heavy_check_mark: |                    |
| [Neural Message Passing for Quantum Chemistry](#mpnn)        |                     |                                  | :heavy_check_mark:        |                    |                    |
| [SchNet: A continuous-filter convolutional neural network for modeling quantum interactions](#schnet) |                     |                                  | :heavy_check_mark:        |                    |                    |
| [Convolutional Neural Networks on Graphs with Fast Localized Spectral Filtering](#chebnet) | :heavy_check_mark:  |                                  | :heavy_check_mark:        |                    |                    |
| [Geometric deep learning on graphs and manifolds using mixture model CNNs](#monet) | :heavy_check_mark:  |                                  | :heavy_check_mark:        |                    |                    |
| [Molecular Graph Convolutions: Moving Beyond Fingerprints](#weave) |                     |                                  | :heavy_check_mark:        |                    |                    |
| [LINE: Large-scale Information Network Embedding](#line)     |                     | :heavy_check_mark:               |                           |                    | :heavy_check_mark: |
| [DeepWalk: Online Learning of Social Representations](#deepwalk) |                     | :heavy_check_mark:               |                           |                    | :heavy_check_mark: |
| [Self-Attention Graph Pooling](#sagpool)                     |                     |                                  | :heavy_check_mark:        |                    |                    |
| [Convolutional Networks on Graphs for Learning Molecular Fingerprints](#nf) |                     |                                  | :heavy_check_mark:        |                    |                    |
>>>>>>> 31f65f03

## 2020

- <a name="grand"></a> Feng et al. Graph Random Neural Network for Semi-Supervised Learning on Graphs. [Paper link](https://arxiv.org/abs/2005.11079). 
    - Example code: [PyTorch](../examples/pytorch/grand)
    - Tags: semi-supervised node classification, simplifying graph convolution, data augmentation
- <a name="hgt"></a> Hu et al. Heterogeneous Graph Transformer. [Paper link](https://arxiv.org/abs/2003.01332).
    - Example code: [PyTorch](../examples/pytorch/hgt)
    - Tags: dynamic heterogeneous graphs, large-scale, node classification, link prediction
- <a name="mwe"></a> Chen. Graph Convolutional Networks for Graphs with Multi-Dimensionally Weighted Edges. [Paper link](https://cims.nyu.edu/~chenzh/files/GCN_with_edge_weights.pdf).
    - Example code: [PyTorch on ogbn-proteins](../examples/pytorch/ogb/ogbn-proteins)
    - Tags: node classification, weighted graphs, OGB
- <a name="sign"></a> Frasca et al. SIGN: Scalable Inception Graph Neural Networks. [Paper link](https://arxiv.org/abs/2004.11198).
    - Example code: [PyTorch on ogbn-arxiv/products/mag](../examples/pytorch/ogb/sign), [PyTorch](../examples/pytorch/sign)
    - Tags: node classification, OGB, large-scale, heterogeneous graphs
- <a name="prestrategy"></a> Hu et al. Strategies for Pre-training Graph Neural Networks. [Paper link](https://arxiv.org/abs/1905.12265).
    - Example code: [Molecule embedding](https://github.com/awslabs/dgl-lifesci/tree/master/examples/molecule_embeddings), [PyTorch for custom data](https://github.com/awslabs/dgl-lifesci/tree/master/examples/property_prediction/csv_data_configuration)
    - Tags: molecules, graph classification, unsupervised learning, self-supervised learning, molecular property prediction

## 2019

- <a name="appnp"></a> Klicpera et al. Predict then Propagate: Graph Neural Networks meet Personalized PageRank. [Paper link](https://arxiv.org/abs/1810.05997).
    - Example code: [PyTorch](../examples/pytorch/appnp), [MXNet](../examples/mxnet/appnp)
    - Tags: node classification

- <a name="clustergcn"></a> Chiang et al. Cluster-GCN: An Efficient Algorithm for Training Deep and Large Graph Convolutional Networks. [Paper link](https://arxiv.org/abs/1905.07953).
    - Example code: [PyTorch](../examples/pytorch/cluster_gcn), [PyTorch-based GraphSAGE variant on OGB](../examples/pytorch/ogb/cluster-sage), [PyTorch-based GAT variant on OGB](../examples/pytorch/ogb/cluster-gat)
    - Tags: graph partition, node classification, large-scale, OGB, sampling

- <a name="dgi"></a> Veličković et al. Deep Graph Infomax. [Paper link](https://arxiv.org/abs/1809.10341).
    - Example code: [PyTorch](../examples/pytorch/dgi), [TensorFlow](../examples/tensorflow/dgi)
    - Tags: unsupervised learning, node classification

- <a name="diffpool"></a> Ying et al. Hierarchical Graph Representation Learning with Differentiable Pooling. [Paper link](https://arxiv.org/abs/1806.08804).
    - Example code: [PyTorch](../examples/pytorch/diffpool)
    - Tags: pooling, graph classification, graph coarsening

- <a name="gatne-t"></a> Cen et al. Representation Learning for Attributed Multiplex Heterogeneous Network. [Paper link](https://arxiv.org/abs/1905.01669v2).
    - Example code: [PyTorch](../examples/pytorch/GATNE-T)
    - Tags: heterogeneous graphs, link prediction, large-scale

- <a name="gin"></a> Xu et al. How Powerful are Graph Neural Networks? [Paper link](https://arxiv.org/abs/1810.00826).
    - Example code: [PyTorch on graph classification](../examples/pytorch/gin), [PyTorch on node classification](../examples/pytorch/model_zoo/citation_network), [PyTorch on ogbg-ppa](https://github.com/awslabs/dgl-lifesci/tree/master/examples/property_prediction/ogbg_ppa), [MXNet](../examples/mxnet/gin)
    - Tags: graph classification, node classification, OGB

- <a name="graphwriter"></a> Koncel-Kedziorski et al. Text Generation from Knowledge Graphs with Graph Transformers. [Paper link](https://arxiv.org/abs/1904.02342).
    - Example code: [PyTorch](../examples/pytorch/graphwriter)
    - Tags: knowledge graph, text generation

- <a name="han"></a> Wang et al. Heterogeneous Graph Attention Network. [Paper link](https://arxiv.org/abs/1903.07293).
    - Example code: [PyTorch](../examples/pytorch/han)
    - Tags: heterogeneous graphs, node classification

- <a name="lgnn"></a> Chen et al. Supervised Community Detection with Line Graph Neural Networks. [Paper link](https://arxiv.org/abs/1705.08415).
    - Example code: [PyTorch](../examples/pytorch/line_graph)
    - Tags: line graph, community detection
    
- <a name="sgc"></a> Wu et al. Simplifying Graph Convolutional Networks. [Paper link](https://arxiv.org/abs/1902.07153).
    - Example code: [PyTorch](../examples/pytorch/sgc), [MXNet](../examples/mxnet/sgc)
    - Tags: node classification

- <a name="dgcnnpoint"></a> Wang et al. Dynamic Graph CNN for Learning on Point Clouds. [Paper link](https://arxiv.org/abs/1801.07829).
    - Example code: [PyTorch](../examples/pytorch/pointcloud/edgeconv)
    - Tags: point cloud classification

- <a name="scenegraph"></a> Zhang et al. Graphical Contrastive Losses for Scene Graph Parsing. [Paper link](https://arxiv.org/abs/1903.02728).
    - Example code: [MXNet](../examples/mxnet/scenegraph)
    - Tags: scene graph extraction

- <a name="settrans"></a> Lee et al. Set Transformer: A Framework for Attention-based Permutation-Invariant Neural Networks. [Paper link](https://arxiv.org/abs/1810.00825).
    - Pooling module: [PyTorch encoder](https://docs.dgl.ai/api/python/nn.pytorch.html#settransformerencoder), [PyTorch decoder](https://docs.dgl.ai/api/python/nn.pytorch.html#settransformerdecoder)
    - Tags: graph classification

- <a name="wln"></a> Coley et al. A graph-convolutional neural network model for the prediction of chemical reactivity. [Paper link](https://pubs.rsc.org/en/content/articlelanding/2019/sc/c8sc04228d#!divAbstract).
    - Example code: [PyTorch](https://github.com/awslabs/dgl-lifesci/tree/master/examples/reaction_prediction/rexgen_direct)
    - Tags: molecules, reaction prediction

- <a name="mgcn"></a> Lu et al. Molecular Property Prediction: A Multilevel Quantum Interactions Modeling Perspective. [Paper link](https://arxiv.org/abs/1906.11081).
    - Example code: [PyTorch](https://github.com/awslabs/dgl-lifesci/tree/master/examples/property_prediction/alchemy)
    - Tags: molecules, quantum chemistry

- <a name="attentivefp"></a> Xiong et al. Pushing the Boundaries of Molecular Representation for Drug Discovery with the Graph Attention Mechanism. [Paper link](https://pubs.acs.org/doi/10.1021/acs.jmedchem.9b00959).
    - Example code: [PyTorch (with attention visualization)](https://github.com/awslabs/dgl-lifesci/tree/master/examples/property_prediction/pubchem_aromaticity), [PyTorch for custom data](https://github.com/awslabs/dgl-lifesci/tree/master/examples/property_prediction/csv_data_configuration)
    - Tags: molecules, molecular property prediction

- <a name="rotate"></a> Sun et al. RotatE: Knowledge Graph Embedding by Relational Rotation in Complex Space. [Paper link](https://arxiv.org/pdf/1902.10197.pdf).
    - Example code: [PyTorch](https://github.com/awslabs/dgl-ke/tree/master/examples), [PyTorch for custom data](https://aws-dglke.readthedocs.io/en/latest/commands.html)
    - Tags: knowledge graph embedding

- <a name="mixhop"></a> Abu-El-Haija et al. MixHop: Higher-Order Graph Convolutional Architectures via Sparsified Neighborhood Mixing. [Paper link](https://arxiv.org/abs/1905.00067).
    - Example code: [PyTorch](../examples/pytorch/mixhop)
    - Tags: node classification

- <a name="sagpool"></a> Lee, Junhyun, et al. Self-Attention Graph Pooling. [Paper link](https://arxiv.org/abs/1904.08082).
    - Example code: [PyTorch](../examples/pytorch/sagpool)
    - Tags: graph classification, pooling

- <a name='hardgat'></a> Gao, Hongyang, et al. Graph Representation Learning via Hard and Channel-Wise Attention Networks [Paper link](https://arxiv.org/abs/1907.04652).
    - Example code: [Pytorch](../examples/pytorch/hgat)
    - Tags: node classification, graph attention

## 2018

- <a name="dgmg"></a> Li et al. Learning Deep Generative Models of Graphs. [Paper link](https://arxiv.org/abs/1803.03324).
    - Example code: [PyTorch example for cycles](../examples/pytorch/dgmg), [PyTorch example for molecules](https://github.com/awslabs/dgl-lifesci/tree/master/examples/generative_models/dgmg)
    - Tags: generative models, autoregressive models, molecules

- <a name="gat"></a> Veličković et al. Graph Attention Networks. [Paper link](https://arxiv.org/abs/1710.10903).
    - Example code: [PyTorch](../examples/pytorch/gat), [PyTorch on ogbn-arxiv](../examples/pytorch/ogb/ogbn-arxiv), [PyTorch on ogbn-products](../examples/pytorch/ogb/ogbn-products), [TensorFlow](../examples/tensorflow/gat), [MXNet](../examples/mxnet/gat)
    - Tags: node classification, OGB

- <a name="jtvae"></a> Jin et al. Junction Tree Variational Autoencoder for Molecular Graph Generation. [Paper link](https://arxiv.org/abs/1802.04364).
    - Example code: [PyTorch](../examples/pytorch/jtnn)
    - Tags: generative models, molecules, VAE

- <a name="agnn"></a> Thekumparampil et al. Attention-based Graph Neural Network for Semi-supervised Learning. [Paper link](https://arxiv.org/abs/1803.03735).
    - Example code: [PyTorch](../examples/pytorch/model_zoo/citation_network)
    - Tags: node classification
    
- <a name="pinsage"></a> Ying et al. Graph Convolutional Neural Networks for Web-Scale Recommender Systems. [Paper link](https://arxiv.org/abs/1806.01973).
    - Example code: [PyTorch](../examples/pytorch/pinsage)
    - Tags: recommender system, large-scale, sampling

- <a name="rrn"></a> Berg Palm et al. Recurrent Relational Networks. [Paper link](https://arxiv.org/abs/1711.08028).
    - Example code: [PyTorch](../examples/pytorch/rrn)
    - Tags: sudoku solving

- <a name="stgcn"></a> Yu et al. Spatio-Temporal Graph Convolutional Networks: A Deep Learning Framework for Traffic Forecasting. [Paper link](https://arxiv.org/abs/1709.04875v4).
    - Example code: [PyTorch](../examples/pytorch/stgcn_wave)
    - Tags: spatio-temporal, traffic forecasting

- <a name="dgcnn"></a> Zhang et al. An End-to-End Deep Learning Architecture for Graph Classification. [Paper link](https://www.cse.wustl.edu/~ychen/public/DGCNN.pdf).
    - Pooling module: [PyTorch](https://docs.dgl.ai/api/python/nn.pytorch.html#sortpooling), [TensorFlow](https://docs.dgl.ai/api/python/nn.tensorflow.html#sortpooling), [MXNet](https://docs.dgl.ai/api/python/nn.mxnet.html#sortpooling)
    - Tags: graph classification

## 2017

- <a name="gcn"></a> Kipf and Welling. Semi-Supervised Classification with Graph Convolutional Networks. [Paper link](https://arxiv.org/abs/1609.02907). 
    - Example code: [PyTorch](../examples/pytorch/gcn), [PyTorch on ogbn-arxiv](../examples/pytorch/ogb/ogbn-arxiv), [PyTorch on ogbl-ppa](https://github.com/awslabs/dgl-lifesci/tree/master/examples/link_prediction/ogbl-ppa), [PyTorch on ogbg-ppa](https://github.com/awslabs/dgl-lifesci/tree/master/examples/property_prediction/ogbg_ppa), [TensorFlow](../examples/tensorflow/gcn), [MXNet](../examples/mxnet/gcn)
    - Tags: node classification, link prediction, graph classification, OGB

- <a name="capsule"></a> Sabour et al. Dynamic Routing Between Capsules. [Paper link](https://arxiv.org/abs/1710.09829).
    - Example code: [PyTorch](../examples/pytorch/capsule)
    - Tags: image classification
  
- <a name="gcmc"></a> van den Berg et al. Graph Convolutional Matrix Completion. [Paper link](https://arxiv.org/abs/1706.02263).
    - Example code: [PyTorch](../examples/pytorch/gcmc)
    - Tags: matrix completion, recommender system, link prediction, bipartite graphs

- <a name="graphsage"></a> Hamilton et al. Inductive Representation Learning on Large Graphs. [Paper link](https://cs.stanford.edu/people/jure/pubs/graphsage-nips17.pdf).
    - Example code: [PyTorch](../examples/pytorch/graphsage), [PyTorch on ogbn-products](../examples/pytorch/ogb/ogbn-products), [PyTorch on ogbl-ppa](https://github.com/awslabs/dgl-lifesci/tree/master/examples/link_prediction/ogbl-ppa), [MXNet](../examples/mxnet/graphsage)
    - Tags: node classification, sampling, unsupervised learning, link prediction, OGB

- <a name="metapath2vec"></a> Dong et al. metapath2vec: Scalable Representation Learning for Heterogeneous Networks. [Paper link](https://dl.acm.org/doi/10.1145/3097983.3098036).
    - Example code: [PyTorch](../examples/pytorch/metapath2vec)
    - Tags: heterogeneous graphs, network embedding, large-scale, node classification

- <a name="tagcn"></a> Du et al. Topology Adaptive Graph Convolutional Networks. [Paper link](https://arxiv.org/abs/1710.10370).
    - Example code: [PyTorch](../examples/pytorch/tagcn), [MXNet](../examples/mxnet/tagcn)
    - Tags: node classification
    
- <a name="pointnet"></a> Qi et al. PointNet: Deep Learning on Point Sets for 3D Classification and Segmentation. [Paper link](https://arxiv.org/abs/1612.00593).
    - Example code: [PyTorch](../examples/pytorch/pointcloud/pointnet)
    - Tags: point cloud classification, point cloud part-segmentation

- <a name="pointnet++"></a> Qi et al. PointNet++: Deep Hierarchical Feature Learning on Point Sets in a Metric Space. [Paper link](https://arxiv.org/abs/1706.02413).
    - Example code: [PyTorch](../examples/pytorch/pointcloud/pointnet)
    - Tags: point cloud classification
    
- <a name="rgcn"></a> Schlichtkrull. Modeling Relational Data with Graph Convolutional Networks. [Paper link](https://arxiv.org/abs/1703.06103).
    - Example code: [PyTorch example using homogeneous DGLGraphs](../examples/pytorch/rgcn), [PyTorch](../examples/pytorch/rgcn-hetero), [TensorFlow](../examples/tensorflow/rgcn), [MXNet](../examples/mxnet/rgcn)
    - Tags: node classification, link prediction, heterogeneous graphs, sampling

- <a name="transformer"></a> Vaswani et al. Attention Is All You Need. [Paper link](https://arxiv.org/abs/1706.03762).
    - Example code: [PyTorch](../examples/pytorch/transformer)
    - Tags: machine translation

- <a name="mpnn"></a> Gilmer et al. Neural Message Passing for Quantum Chemistry. [Paper link](https://arxiv.org/abs/1704.01212).
    - Example code: [PyTorch](https://github.com/awslabs/dgl-lifesci/tree/master/examples/property_prediction/alchemy), [PyTorch for custom data](https://github.com/awslabs/dgl-lifesci/tree/master/examples/property_prediction/csv_data_configuration)
    - Tags: molecules, quantum chemistry

- <a name="acnn"></a> Gomes et al. Atomic Convolutional Networks for Predicting Protein-Ligand Binding Affinity. [Paper link](https://arxiv.org/abs/1703.10603).
    - Example code: [PyTorch](https://github.com/awslabs/dgl-lifesci/tree/master/examples/binding_affinity_prediction)
    - Tags: binding affinity prediction, molecules, proteins

- <a name="schnet"></a> Schütt et al. SchNet: A continuous-filter convolutional neural network for modeling quantum interactions. [Paper link](https://arxiv.org/abs/1706.08566).
    - Example code: [PyTorch](https://github.com/awslabs/dgl-lifesci/tree/master/examples/property_prediction/alchemy)
    - Tags: molecules, quantum chemistry

## 2016

- <a name="ggnn"></a> Li et al. Gated Graph Sequence Neural Networks. [Paper link](https://arxiv.org/abs/1511.05493).
    - Example code: [PyTorch](../examples/pytorch/ggnn)
    - Tags: question answering

- <a name="chebnet"></a> Defferrard et al. Convolutional Neural Networks on Graphs with Fast Localized Spectral Filtering. [Paper link](https://arxiv.org/abs/1606.09375).
    - Example code: [PyTorch on image classification](../examples/pytorch/model_zoo/geometric), [PyTorch on node classification](../examples/pytorch/model_zoo/citation_network)
    - Tags: image classification, graph classification, node classification

- <a name="monet"></a> Monti et al. Geometric deep learning on graphs and manifolds using mixture model CNNs. [Paper link](https://arxiv.org/abs/1611.08402).
    - Example code: [PyTorch on image classification](../examples/pytorch/model_zoo/geometric), [PyTorch on node classification](../examples/pytorch/monet), [MXNet on node classification](../examples/mxnet/monet)
    - Tags: image classification, graph classification, node classification

- <a name="weave"></a> Kearnes et al. Molecular Graph Convolutions: Moving Beyond Fingerprints. [Paper link](https://arxiv.org/abs/1603.00856).
    - Example code: [PyTorch](https://github.com/awslabs/dgl-lifesci/tree/master/examples/property_prediction/moleculenet), [PyTorch for custom data](https://github.com/awslabs/dgl-lifesci/tree/master/examples/property_prediction/csv_data_configuration)
    - Tags: molecular property prediction

- <a name="complex"></a> Trouillon et al. Complex Embeddings for Simple Link Prediction. [Paper link](http://proceedings.mlr.press/v48/trouillon16.pdf).
    - Example code: [PyTorch](https://github.com/awslabs/dgl-ke/tree/master/examples), [PyTorch for custom data](https://aws-dglke.readthedocs.io/en/latest/commands.html)
    - Tags: knowledge graph embedding

## 2015

- <a name="line"></a> Tang et al. LINE: Large-scale Information Network Embedding. [Paper link](https://arxiv.org/abs/1503.03578).
    - Example code: [PyTorch on OGB](../examples/pytorch/ogb/line)
    - Tags: network embedding, transductive learning, OGB, link prediction

- <a name="treelstm"></a> Sheng Tai et al. Improved Semantic Representations From Tree-Structured Long Short-Term Memory Networks. [Paper link](https://arxiv.org/abs/1503.00075).
    - Example code: [PyTorch](../examples/pytorch/tree_lstm), [MXNet](../examples/mxnet/tree_lstm)
    - Tags: sentiment classification
    
- <a name="seq2seq"></a> Vinyals et al. Order Matters: Sequence to sequence for sets. [Paper link](https://arxiv.org/abs/1511.06391).
    - Pooling module: [PyTorch](https://docs.dgl.ai/api/python/nn.pytorch.html#set2set), [MXNet](https://docs.dgl.ai/api/python/nn.mxnet.html#set2set)
    - Tags: graph classification
    
- <a name="transr"></a> Lin et al. Learning Entity and Relation Embeddings for Knowledge Graph Completion. [Paper link](https://www.aaai.org/ocs/index.php/AAAI/AAAI15/paper/viewPaper/9571).
    - Example code: [PyTorch](https://github.com/awslabs/dgl-ke/tree/master/examples), [PyTorch for custom data](https://aws-dglke.readthedocs.io/en/latest/commands.html)
    - Tags: knowledge graph embedding

- <a name="distmul"></a> Yang et al. Embedding Entities and Relations for Learning and Inference in Knowledge Bases. [Paper link](https://arxiv.org/abs/1412.6575).
    - Example code: [PyTorch](https://github.com/awslabs/dgl-ke/tree/master/examples), [PyTorch for custom data](https://aws-dglke.readthedocs.io/en/latest/commands.html)
    - Tags: knowledge graph embedding

- <a name="nf"></a> Duvenaud et al. Convolutional Networks on Graphs for Learning Molecular Fingerprints. [Paper link](https://arxiv.org/abs/1509.09292).
    - Example code: [PyTorch](https://github.com/awslabs/dgl-lifesci/tree/master/examples/property_prediction/moleculenet), [PyTorch for custom data](https://github.com/awslabs/dgl-lifesci/tree/master/examples/property_prediction/csv_data_configuration)
    - Tags: molecules, molecular property prediction

## 2014

- <a name="deepwalk"></a> Perozzi et al. DeepWalk: Online Learning of Social Representations. [Paper link](https://arxiv.org/abs/1403.6652).
    - Example code: [PyTorch on OGB](../examples/pytorch/ogb/deepwalk)
    - Tags: network embedding, transductive learning, OGB, link prediction

- <a name="hausdorff"></a> Fischer et al. A Hausdorff Heuristic for Efficient Computation of Graph Edit Distance. [Paper link](https://link.springer.com/chapter/10.1007/978-3-662-44415-3_9).
    - Example code: [PyTorch](../examples/pytorch/graph_matching)
    - Tags: graph edit distance, graph matching

## 2013

- <a name="transe"></a> Bordes et al. Translating Embeddings for Modeling Multi-relational Data. [Paper link](https://proceedings.neurips.cc/paper/2013/file/1cecc7a77928ca8133fa24680a88d2f9-Paper.pdf).
    - Example code: [PyTorch](https://github.com/awslabs/dgl-ke/tree/master/examples), [PyTorch for custom data](https://aws-dglke.readthedocs.io/en/latest/commands.html)
    - Tags: knowledge graph embedding

## 2011

- <a name="bipartite"></a> Fankhauser et al. Speeding Up Graph Edit Distance Computation through Fast Bipartite Matching. [Paper link](https://link.springer.com/chapter/10.1007/978-3-642-20844-7_11).
    - Example code: [PyTorch](../examples/pytorch/graph_matching)
    - Tags: graph edit distance, graph matching

- <a name="rescal"></a> Nickel et al. A Three-Way Model for Collective Learning on Multi-Relational Data. [Paper link](http://citeseerx.ist.psu.edu/viewdoc/download?doi=10.1.1.383.2015&rep=rep1&type=pdf).
    - Example code: [PyTorch](https://github.com/awslabs/dgl-ke/tree/master/examples), [PyTorch for custom data](https://aws-dglke.readthedocs.io/en/latest/commands.html)
    - Tags: knowledge graph embedding

## 2009

- <a name="astar"></a> Riesen et al. Speeding Up Graph Edit Distance Computation with a Bipartite Heuristic. [Paper link](https://core.ac.uk/download/pdf/33054885.pdf).
    - Example code: [PyTorch](../examples/pytorch/graph_matching)
    - Tags: graph edit distance, graph matching

## 2006

- <a name="beam"></a> Neuhaus et al. Fast Suboptimal Algorithms for the Computation of Graph Edit Distance. [Paper link](https://link.springer.com/chapter/10.1007/11815921_17).
    - Example code: [PyTorch](../examples/pytorch/graph_matching)
    - Tags: graph edit distance, graph matching

## 1998

- <a name="pagerank"></a> Page et al. The PageRank Citation Ranking: Bringing Order to the Web. [Paper link](http://citeseerx.ist.psu.edu/viewdoc/summary?doi=10.1.1.38.5427).
    - Example code: [PyTorch](../examples/pytorch/pagerank.py)
    - Tags: PageRank<|MERGE_RESOLUTION|>--- conflicted
+++ resolved
@@ -19,7 +19,6 @@
 | [Simplifying Graph Convolutional Networks](#sgc)             | :heavy_check_mark:  |                                  |                           |                    |                    |
 | [Molecular Property Prediction: A Multilevel Quantum Interactions Modeling Perspective](#mgcn) |                     |                                  | :heavy_check_mark:        |                    |                    |
 | [Pushing the Boundaries of Molecular Representation for Drug Discovery with the Graph Attention Mechanism](#attentivefp) |                     |                                  | :heavy_check_mark:        |                    |                    |
-<<<<<<< HEAD
 | [MixHop: Higher-Order Graph Convolutional Architectures via Sparsified Neighborhood Mixing](#mixhop)                     | :heavy_check_mark:  |                                  |                           |                    |                    |
 | [Graph Attention Networks](#gat)                                                                                         | :heavy_check_mark:  |                                  |                           |                    | :heavy_check_mark: |
 | [Attention-based Graph Neural Network for Semi-supervised Learning](#agnn)                                               | :heavy_check_mark:  |                                  |                           | :heavy_check_mark: |                    |
@@ -40,27 +39,7 @@
 | [Self-Attention Graph Pooling](#sagpool)                                                                                 |                     |                                  | :heavy_check_mark:        |                    |                    |
 | [Convolutional Networks on Graphs for Learning Molecular Fingerprints](#nf)                                              |                     |                                  | :heavy_check_mark:        |                    |                    |
 | [Graph Representation Learning via Hard and Channel-Wise Attention Networks](#hardgat)                                   |:heavy_check_mark:                     |                 |                           |                    |                    |
-=======
-| [MixHop: Higher-Order Graph Convolutional Architectures via Sparsified Neighborhood Mixing](#mixhop) | :heavy_check_mark:  |                                  |                           |                    |                    |
-| [Graph Attention Networks](#gat)                             | :heavy_check_mark:  |                                  |                           |                    | :heavy_check_mark: |
-| [Attention-based Graph Neural Network for Semi-supervised Learning](#agnn) | :heavy_check_mark:  |                                  |                           | :heavy_check_mark: |                    |
-| [Graph Convolutional Neural Networks for Web-Scale Recommender Systems](#pinsage) |                     |                                  |                           |                    |                    |
-| [Semi-Supervised Classification with Graph Convolutional Networks](#gcn) | :heavy_check_mark:  | :heavy_check_mark:               | :heavy_check_mark:        |                    | :heavy_check_mark: |
-| [Graph Convolutional Matrix Completion](#gcmc)               |                     | :heavy_check_mark:               |                           |                    |                    |
-| [Inductive Representation Learning on Large Graphs](#graphsage) | :heavy_check_mark:  | :heavy_check_mark:               |                           | :heavy_check_mark: | :heavy_check_mark: |
-| [metapath2vec: Scalable Representation Learning for Heterogeneous Networks](#metapath2vec) | :heavy_check_mark:  |                                  |                           |                    |                    |
-| [Topology Adaptive Graph Convolutional Networks](#tagcn)     | :heavy_check_mark:  |                                  |                           |                    |                    |
-| [Modeling Relational Data with Graph Convolutional Networks](#rgcn) | :heavy_check_mark:  | :heavy_check_mark:               |                           | :heavy_check_mark: |                    |
-| [Neural Message Passing for Quantum Chemistry](#mpnn)        |                     |                                  | :heavy_check_mark:        |                    |                    |
-| [SchNet: A continuous-filter convolutional neural network for modeling quantum interactions](#schnet) |                     |                                  | :heavy_check_mark:        |                    |                    |
-| [Convolutional Neural Networks on Graphs with Fast Localized Spectral Filtering](#chebnet) | :heavy_check_mark:  |                                  | :heavy_check_mark:        |                    |                    |
-| [Geometric deep learning on graphs and manifolds using mixture model CNNs](#monet) | :heavy_check_mark:  |                                  | :heavy_check_mark:        |                    |                    |
-| [Molecular Graph Convolutions: Moving Beyond Fingerprints](#weave) |                     |                                  | :heavy_check_mark:        |                    |                    |
-| [LINE: Large-scale Information Network Embedding](#line)     |                     | :heavy_check_mark:               |                           |                    | :heavy_check_mark: |
-| [DeepWalk: Online Learning of Social Representations](#deepwalk) |                     | :heavy_check_mark:               |                           |                    | :heavy_check_mark: |
-| [Self-Attention Graph Pooling](#sagpool)                     |                     |                                  | :heavy_check_mark:        |                    |                    |
-| [Convolutional Networks on Graphs for Learning Molecular Fingerprints](#nf) |                     |                                  | :heavy_check_mark:        |                    |                    |
->>>>>>> 31f65f03
+
 
 ## 2020
 
