# Official DGL Examples and Modules

The folder contains example implementations of selected research papers related to Graph Neural Networks. Note that the examples may not work with incompatible DGL versions.
* For examples working with the latest master (or the latest [nightly build](https://www.dgl.ai/pages/start.html)), check out https://github.com/dmlc/dgl/tree/master/examples.
* For examples working with a certain release, check out `https://github.com/dmlc/dgl/tree/<release_version>/examples` (E.g., https://github.com/dmlc/dgl/tree/0.5.x/examples)

## Overview

| Paper                                                        | node classification | link prediction / classification | graph property prediction | sampling           | OGB                |
| ------------------------------------------------------------ | ------------------- | -------------------------------- | ------------------------- | ------------------ | ------------------ |
| [Contrastive Multi-View Representation Learning on Graphs](#mvgrl) | :heavy_check_mark: |  | :heavy_check_mark: |  |  |
| [Graph Random Neural Network for Semi-Supervised Learning on Graphs](#grand) | :heavy_check_mark:  |                                  |                           |                    |                    |
| [Heterogeneous Graph Transformer](#hgt)                      | :heavy_check_mark:  | :heavy_check_mark:               |                           |                    |                    |
| [Graph Convolutional Networks for Graphs with Multi-Dimensionally Weighted Edges](#mwe) | :heavy_check_mark:  |                                  |                           |                    | :heavy_check_mark: |
| [SIGN: Scalable Inception Graph Neural Networks](#sign)      | :heavy_check_mark:  |                                  |                           |                    | :heavy_check_mark: |
| [Strategies for Pre-training Graph Neural Networks](#prestrategy) |                     |                                  | :heavy_check_mark:        |                    |                    |
| [InfoGraph: Unsupervised and Semi-supervised Graph-Level Representation Learning via Mutual Information Maximization](#infograph) | | | :heavy_check_mark: | | |
| [Graph Neural Networks with convolutional ARMA filters](#arma) | :heavy_check_mark:  |                                  |                           |                    |                    |
| [Predict then Propagate: Graph Neural Networks meet Personalized PageRank](#appnp) | :heavy_check_mark:  |                                  |                           |                    |                    |
| [Cluster-GCN: An Efficient Algorithm for Training Deep and Large Graph Convolutional Networks](#clustergcn) | :heavy_check_mark:  |                                  |                           | :heavy_check_mark: | :heavy_check_mark: |
| [Deep Graph Infomax](#dgi)                                   | :heavy_check_mark:  |                                  |                           |                    |                    |
| [Hierarchical Graph Representation Learning with Differentiable Pooling](#diffpool) |                     |                                  | :heavy_check_mark:        |                    |                    |
| [Representation Learning for Attributed Multiplex Heterogeneous Network](#gatne-t) |                     | :heavy_check_mark:               |                           |                    |                    |
| [How Powerful are Graph Neural Networks?](#gin)              | :heavy_check_mark:  |                                  | :heavy_check_mark:        |                    | :heavy_check_mark: |
| [Heterogeneous Graph Attention Network](#han)                | :heavy_check_mark:  |                                  |                           |                    |                    |
| [Simplifying Graph Convolutional Networks](#sgc)             | :heavy_check_mark:  |                                  |                           |                    |                    |
| [Molecular Property Prediction: A Multilevel Quantum Interactions Modeling Perspective](#mgcn) |                     |                                  | :heavy_check_mark:        |                    |                    |
| [Pushing the Boundaries of Molecular Representation for Drug Discovery with the Graph Attention Mechanism](#attentivefp) |                     |                                  | :heavy_check_mark:        |                    |                    |
| [MixHop: Higher-Order Graph Convolutional Architectures via Sparsified Neighborhood Mixing](#mixhop) | :heavy_check_mark:  |                                  |                           |                    |                    |
| [Graph Attention Networks](#gat)                             | :heavy_check_mark:  |                                  |                           |                    | :heavy_check_mark: |
| [Attention-based Graph Neural Network for Semi-supervised Learning](#agnn) | :heavy_check_mark:  |                                  |                           | :heavy_check_mark: |                    |
| [Graph Convolutional Neural Networks for Web-Scale Recommender Systems](#pinsage) |                     |                                  |                           |                    |                    |
| [Semi-Supervised Classification with Graph Convolutional Networks](#gcn) | :heavy_check_mark:  | :heavy_check_mark:               | :heavy_check_mark:        |                    | :heavy_check_mark: |
| [Graph Convolutional Matrix Completion](#gcmc)               |                     | :heavy_check_mark:               |                           |                    |                    |
| [Inductive Representation Learning on Large Graphs](#graphsage) | :heavy_check_mark:  | :heavy_check_mark:               |                           | :heavy_check_mark: | :heavy_check_mark: |
| [metapath2vec: Scalable Representation Learning for Heterogeneous Networks](#metapath2vec) | :heavy_check_mark:  |                                  |                           |                    |                    |
| [Topology Adaptive Graph Convolutional Networks](#tagcn)     | :heavy_check_mark:  |                                  |                           |                    |                    |
| [Modeling Relational Data with Graph Convolutional Networks](#rgcn) | :heavy_check_mark:  | :heavy_check_mark:               |                           | :heavy_check_mark: |                    |
| [Neural Message Passing for Quantum Chemistry](#mpnn)        |                     |                                  | :heavy_check_mark:        |                    |                    |
| [SchNet: A continuous-filter convolutional neural network for modeling quantum interactions](#schnet) |                     |                                  | :heavy_check_mark:        |                    |                    |
| [Convolutional Neural Networks on Graphs with Fast Localized Spectral Filtering](#chebnet) | :heavy_check_mark:  |                                  | :heavy_check_mark:        |                    |                    |
| [Geometric deep learning on graphs and manifolds using mixture model CNNs](#monet) | :heavy_check_mark:  |                                  | :heavy_check_mark:        |                    |                    |
| [Molecular Graph Convolutions: Moving Beyond Fingerprints](#weave) |                     |                                  | :heavy_check_mark:        |                    |                    |
| [LINE: Large-scale Information Network Embedding](#line)     |                     | :heavy_check_mark:               |                           |                    | :heavy_check_mark: |
| [DeepWalk: Online Learning of Social Representations](#deepwalk) |                     | :heavy_check_mark:               |                           |                    | :heavy_check_mark: |
| [Self-Attention Graph Pooling](#sagpool)                     |                     |                                  | :heavy_check_mark:        |                    |                    |
| [Convolutional Networks on Graphs for Learning Molecular Fingerprints](#nf) |                     |                                  | :heavy_check_mark:        |                    |                    |
| [GNN-FiLM: Graph Neural Networks with Feature-wise Linear Modulation](#gnnfilm) | :heavy_check_mark:  |                     |                     |                     |                     |
| [Hierarchical Graph Pooling with Structure Learning](#hgp-sl)                                                                                 |                     |                                  | :heavy_check_mark:        |                    |                    |
| [Graph Representation Learning via Hard and Channel-Wise Attention Networks](#hardgat)                                   |:heavy_check_mark:                     |                 |                           |                    |                    |
| [Neural Graph Collaborative Filtering](#ngcf) |             | :heavy_check_mark: |                     |                   |                   |
| [Graph Cross Networks with Vertex Infomax Pooling](#gxn)                                   |                     |                                  | :heavy_check_mark:        |                    |                    |
| [Towards Deeper Graph Neural Networks](#dagnn) | :heavy_check_mark:  |                                  |                           |                    |                    |
| [The PageRank Citation Ranking: Bringing Order to the Web](#pagerank) |  |                                  |                           |                    |                    |
| [Fast Suboptimal Algorithms for the Computation of Graph Edit Distance](#beam) |  |                                  |                           |                    |                    |
| [Speeding Up Graph Edit Distance Computation with a Bipartite Heuristic](#astar) |  |                                  |                           |                    |                    |
| [A Three-Way Model for Collective Learning on Multi-Relational Data](#rescal) |  |                                  |                           |                    |                    |
| [Speeding Up Graph Edit Distance Computation through Fast Bipartite Matching](#bipartite) |  |                                  |                           |                    |                    |
| [Translating Embeddings for Modeling Multi-relational Data](#transe) |  |                                  |                           |                    |                    |
| [A Hausdorff Heuristic for Efficient Computation of Graph Edit Distance](#hausdorff) |  |                                  |                           |                    |                    |
| [Embedding Entities and Relations for Learning and Inference in Knowledge Bases](#distmul) |  |                                  |                           |                    |                    |
| [Learning Entity and Relation Embeddings for Knowledge Graph Completion](#transr) |  |                                  |                           |                    |                    |
| [Order Matters: Sequence to sequence for sets](#seq2seq) |                     |                                  | :heavy_check_mark:        |                    |                    |
| [Improved Semantic Representations From Tree-Structured Long Short-Term Memory Networks](#treelstm) |  |                                  |                           |                    |                    |
| [Complex Embeddings for Simple Link Prediction](#complex) |  |                                  |                           |                    |                    |
| [Gated Graph Sequence Neural Networks](#ggnn) |  |                                  |                           |                    |                    |
| [Atomic Convolutional Networks for Predicting Protein-Ligand Binding Affinity](#acnn) |  |                                  |                           |                    |                    |
| [Attention Is All You Need](#transformer) |  |                                  |                           |                    |                    |
| [PointNet++: Deep Hierarchical Feature Learning on Point Sets in a Metric Space](#pointnet++) |  |                                  |                           |                    |                    |
| [PointNet: Deep Learning on Point Sets for 3D Classification and Segmentation](#pointnet) |  |                                  |                           |                    |                    |
| [Dynamic Routing Between Capsules](#capsule) |  |                                  |                           |                    |                    |
| [An End-to-End Deep Learning Architecture for Graph Classification](#dgcnn) |                     |                                  | :heavy_check_mark:        |                    |                    |
| [Spatio-Temporal Graph Convolutional Networks: A Deep Learning Framework for Traffic Forecasting](#stgcn) |  |                                  |                           |                    |                    |
| [Recurrent Relational Networks](#rrn) |  |                                  |                           |                    |                    |
| [Junction Tree Variational Autoencoder for Molecular Graph Generation](#jtvae) |  |                                  |                           |                    |                    |
| [Learning Deep Generative Models of Graphs](#dgmg) |  |                                  |                           |                    |                    |
| [RotatE: Knowledge Graph Embedding by Relational Rotation in Complex Space](#rotate) |  |                                  |                           |                    |                    |
| [A graph-convolutional neural network model for the prediction of chemical reactivity](#wln) |  |                                  |                           |                    |                    |
| [Set Transformer: A Framework for Attention-based Permutation-Invariant Neural Networks](#settrans) |                     |                                  | :heavy_check_mark:        |                    |                    |
| [Graphical Contrastive Losses for Scene Graph Parsing](#scenegraph) |  |                                  |                           |                    |                    |
| [Dynamic Graph CNN for Learning on Point Clouds](#dgcnnpoint) |  |                                  |                           |                    |                    |
| [Supervised Community Detection with Line Graph Neural Networks](#lgnn) |  |                                  |                           |                    |                    |
| [Text Generation from Knowledge Graphs with Graph Transformers](#graphwriter) |  |                                  |                           |                    |                    |
| [Temporal Graph Networks For Deep Learning on Dynamic Graphs](#tgn) |  | :heavy_check_mark:                                 |                           |                    |                    |
<<<<<<< HEAD

=======
| [Directional Message Passing for Molecular Graphs](#dimenet) |  |                                  | :heavy_check_mark: |                           |                    |
| [Link Prediction Based on Graph Neural Networks](#seal) | | :heavy_check_mark: | | :heavy_check_mark: | :heavy_check_mark: |
| [Variational Graph Auto-Encoders](#vgae) |  | :heavy_check_mark: | | | |
| [GNNExplainer: Generating Explanations for Graph Neural Networks](#gnnexplainer) |  :heavy_check_mark: |                                  |                                  |                                  |                                  |
>>>>>>> 0576a33b

## 2020

- <a name="mvgrl"></a> Hassani and Khasahmadi. Contrastive Multi-View Representation Learning on Graphs. [Paper link](https://arxiv.org/abs/2006.05582). 
    - Example code: [PyTorch](../examples/pytorch/mvgrl)
    - Tags: graph diffusion, self-supervised learning on graphs.
- <a name="grand"></a> Feng et al. Graph Random Neural Network for Semi-Supervised Learning on Graphs. [Paper link](https://arxiv.org/abs/2005.11079). 
    - Example code: [PyTorch](../examples/pytorch/grand)
    - Tags: semi-supervised node classification, simplifying graph convolution, data augmentation
- <a name="hgt"></a> Hu et al. Heterogeneous Graph Transformer. [Paper link](https://arxiv.org/abs/2003.01332).
    - Example code: [PyTorch](../examples/pytorch/hgt)
    - Tags: dynamic heterogeneous graphs, large-scale, node classification, link prediction
- <a name="mwe"></a> Chen. Graph Convolutional Networks for Graphs with Multi-Dimensionally Weighted Edges. [Paper link](https://cims.nyu.edu/~chenzh/files/GCN_with_edge_weights.pdf).
    - Example code: [PyTorch on ogbn-proteins](../examples/pytorch/ogb/ogbn-proteins)
    - Tags: node classification, weighted graphs, OGB
- <a name="sign"></a> Frasca et al. SIGN: Scalable Inception Graph Neural Networks. [Paper link](https://arxiv.org/abs/2004.11198).
    - Example code: [PyTorch on ogbn-arxiv/products/mag](../examples/pytorch/ogb/sign), [PyTorch](../examples/pytorch/sign)
    - Tags: node classification, OGB, large-scale, heterogeneous graphs
- <a name="prestrategy"></a> Hu et al. Strategies for Pre-training Graph Neural Networks. [Paper link](https://arxiv.org/abs/1905.12265).
    - Example code: [Molecule embedding](https://github.com/awslabs/dgl-lifesci/tree/master/examples/molecule_embeddings), [PyTorch for custom data](https://github.com/awslabs/dgl-lifesci/tree/master/examples/property_prediction/csv_data_configuration)
    - Tags: molecules, graph classification, unsupervised learning, self-supervised learning, molecular property prediction
- <a name="gnnfilm"></a> Marc Brockschmidt. GNN-FiLM: Graph Neural Networks with Feature-wise Linear Modulation. [Paper link](https://arxiv.org/abs/1906.12192).
    - Example code: [PyTorch](../examples/pytorch/GNN-FiLM)
    - Tags: multi-relational graphs, hypernetworks, GNN architectures
- <a name="gxn"></a> Li, Maosen, et al. Graph Cross Networks with Vertex Infomax Pooling. [Paper link](https://arxiv.org/abs/2010.01804).
    - Example code: [PyTorch](../examples/pytorch/gxn)
    - Tags: pooling, graph classification
- <a name="dagnn"></a> Liu et al. Towards Deeper Graph Neural Networks. [Paper link](https://arxiv.org/abs/2007.09296).
    - Example code: [PyTorch](../examples/pytorch/dagnn)
    - Tags: over-smoothing, node classification
- <a name="dimenet"></a> Klicpera et al. Directional Message Passing for Molecular Graphs. [Paper link](https://arxiv.org/abs/2003.03123).
    - Example code: [PyTorch](../examples/pytorch/dimenet)
    - Tags: molecules, molecular property prediction, quantum chemistry

- <a name="dagnn"></a> Rossi et al. Temporal Graph Networks For Deep Learning on Dynamic Graphs. [Paper link](https://arxiv.org/abs/2006.10637).
    - Example code: [Pytorch](../examples/pytorch/tgn)
    - Tags: over-smoothing, node classification 

- <a name="dagnn"></a> Rossi et al. Temporal Graph Networks For Deep Learning on Dynamic Graphs. [Paper link](https://arxiv.org/abs/2006.10637).
    - Example code: [Pytorch](../examples/pytorch/tgn)
    - Tags: over-smoothing, node classification 

## 2019


- <a name="infograph"></a> Sun et al. InfoGraph: Unsupervised and Semi-supervised Graph-Level Representation Learning via Mutual Information Maximization. [Paper link](https://arxiv.org/abs/1908.01000). 
    - Example code: [PyTorch](../examples/pytorch/infograph)
    - Tags: semi-supervised graph regression, unsupervised graph classification
- <a name="arma"></a>  Bianchi et al. Graph Neural Networks with Convolutional ARMA Filters. [Paper link](https://arxiv.org/abs/1901.01343).
    - Example code: [PyTorch](../examples/pytorch/arma)
    - Tags: node classification
- <a name="appnp"></a> Klicpera et al. Predict then Propagate: Graph Neural Networks meet Personalized PageRank. [Paper link](https://arxiv.org/abs/1810.05997).
    - Example code: [PyTorch](../examples/pytorch/appnp), [MXNet](../examples/mxnet/appnp)
    - Tags: node classification
- <a name="clustergcn"></a> Chiang et al. Cluster-GCN: An Efficient Algorithm for Training Deep and Large Graph Convolutional Networks. [Paper link](https://arxiv.org/abs/1905.07953).
    - Example code: [PyTorch](../examples/pytorch/cluster_gcn), [PyTorch-based GraphSAGE variant on OGB](../examples/pytorch/ogb/cluster-sage), [PyTorch-based GAT variant on OGB](../examples/pytorch/ogb/cluster-gat)
    - Tags: graph partition, node classification, large-scale, OGB, sampling
- <a name="dgi"></a> Veličković et al. Deep Graph Infomax. [Paper link](https://arxiv.org/abs/1809.10341).
    - Example code: [PyTorch](../examples/pytorch/dgi), [TensorFlow](../examples/tensorflow/dgi)
    - Tags: unsupervised learning, node classification
- <a name="diffpool"></a> Ying et al. Hierarchical Graph Representation Learning with Differentiable Pooling. [Paper link](https://arxiv.org/abs/1806.08804).
    - Example code: [PyTorch](../examples/pytorch/diffpool)
    - Tags: pooling, graph classification, graph coarsening
- <a name="gatne-t"></a> Cen et al. Representation Learning for Attributed Multiplex Heterogeneous Network. [Paper link](https://arxiv.org/abs/1905.01669v2).
    - Example code: [PyTorch](../examples/pytorch/GATNE-T)
    - Tags: heterogeneous graphs, link prediction, large-scale
- <a name="gin"></a> Xu et al. How Powerful are Graph Neural Networks? [Paper link](https://arxiv.org/abs/1810.00826).
    - Example code: [PyTorch on graph classification](../examples/pytorch/gin), [PyTorch on node classification](../examples/pytorch/model_zoo/citation_network), [PyTorch on ogbg-ppa](https://github.com/awslabs/dgl-lifesci/tree/master/examples/property_prediction/ogbg_ppa), [MXNet](../examples/mxnet/gin)
    - Tags: graph classification, node classification, OGB
- <a name="graphwriter"></a> Koncel-Kedziorski et al. Text Generation from Knowledge Graphs with Graph Transformers. [Paper link](https://arxiv.org/abs/1904.02342).
    - Example code: [PyTorch](../examples/pytorch/graphwriter)
    - Tags: knowledge graph, text generation
- <a name="han"></a> Wang et al. Heterogeneous Graph Attention Network. [Paper link](https://arxiv.org/abs/1903.07293).
    - Example code: [PyTorch](../examples/pytorch/han)
    - Tags: heterogeneous graphs, node classification
- <a name="lgnn"></a> Chen et al. Supervised Community Detection with Line Graph Neural Networks. [Paper link](https://arxiv.org/abs/1705.08415).
    - Example code: [PyTorch](../examples/pytorch/line_graph)
    - Tags: line graph, community detection
- <a name="sgc"></a> Wu et al. Simplifying Graph Convolutional Networks. [Paper link](https://arxiv.org/abs/1902.07153).
    - Example code: [PyTorch](../examples/pytorch/sgc), [MXNet](../examples/mxnet/sgc)
    - Tags: node classification
- <a name="dgcnnpoint"></a> Wang et al. Dynamic Graph CNN for Learning on Point Clouds. [Paper link](https://arxiv.org/abs/1801.07829).
    - Example code: [PyTorch](../examples/pytorch/pointcloud/edgeconv)
    - Tags: point cloud classification
- <a name="scenegraph"></a> Zhang et al. Graphical Contrastive Losses for Scene Graph Parsing. [Paper link](https://arxiv.org/abs/1903.02728).
    - Example code: [MXNet](../examples/mxnet/scenegraph)
    - Tags: scene graph extraction
- <a name="settrans"></a> Lee et al. Set Transformer: A Framework for Attention-based Permutation-Invariant Neural Networks. [Paper link](https://arxiv.org/abs/1810.00825).
    - Pooling module: [PyTorch encoder](https://docs.dgl.ai/api/python/nn.pytorch.html#settransformerencoder), [PyTorch decoder](https://docs.dgl.ai/api/python/nn.pytorch.html#settransformerdecoder)
    - Tags: graph classification
- <a name="wln"></a> Coley et al. A graph-convolutional neural network model for the prediction of chemical reactivity. [Paper link](https://pubs.rsc.org/en/content/articlelanding/2019/sc/c8sc04228d#!divAbstract).
    - Example code: [PyTorch](https://github.com/awslabs/dgl-lifesci/tree/master/examples/reaction_prediction/rexgen_direct)
    - Tags: molecules, reaction prediction
- <a name="mgcn"></a> Lu et al. Molecular Property Prediction: A Multilevel Quantum Interactions Modeling Perspective. [Paper link](https://arxiv.org/abs/1906.11081).
    - Example code: [PyTorch](https://github.com/awslabs/dgl-lifesci/tree/master/examples/property_prediction/alchemy)
    - Tags: molecules, quantum chemistry
- <a name="attentivefp"></a> Xiong et al. Pushing the Boundaries of Molecular Representation for Drug Discovery with the Graph Attention Mechanism. [Paper link](https://pubs.acs.org/doi/10.1021/acs.jmedchem.9b00959).
    - Example code: [PyTorch (with attention visualization)](https://github.com/awslabs/dgl-lifesci/tree/master/examples/property_prediction/pubchem_aromaticity), [PyTorch for custom data](https://github.com/awslabs/dgl-lifesci/tree/master/examples/property_prediction/csv_data_configuration)
    - Tags: molecules, molecular property prediction
- <a name="rotate"></a> Sun et al. RotatE: Knowledge Graph Embedding by Relational Rotation in Complex Space. [Paper link](https://arxiv.org/pdf/1902.10197.pdf).
    - Example code: [PyTorch](https://github.com/awslabs/dgl-ke/tree/master/examples), [PyTorch for custom data](https://aws-dglke.readthedocs.io/en/latest/commands.html)
    - Tags: knowledge graph embedding
- <a name="mixhop"></a> Abu-El-Haija et al. MixHop: Higher-Order Graph Convolutional Architectures via Sparsified Neighborhood Mixing. [Paper link](https://arxiv.org/abs/1905.00067).
    - Example code: [PyTorch](../examples/pytorch/mixhop)
    - Tags: node classification
- <a name="sagpool"></a> Lee, Junhyun, et al. Self-Attention Graph Pooling. [Paper link](https://arxiv.org/abs/1904.08082).
    - Example code: [PyTorch](../examples/pytorch/sagpool)
    - Tags: graph classification, pooling
- <a name="hgp-sl"></a> Zhang, Zhen, et al. Hierarchical Graph Pooling with Structure Learning. [Paper link](https://arxiv.org/abs/1911.05954).
    - Example code: [PyTorch](../examples/pytorch/hgp_sl)
    - Tags: graph classification, pooling
- <a name='hardgat'></a> Gao, Hongyang, et al. Graph Representation Learning via Hard and Channel-Wise Attention Networks [Paper link](https://arxiv.org/abs/1907.04652).
    - Example code: [PyTorch](../examples/pytorch/hardgat)
    - Tags: node classification, graph attention
- <a name='ngcf'></a> Wang, Xiang, et al. Neural Graph Collaborative Filtering. [Paper link](https://arxiv.org/abs/1905.08108).
    - Example code: [PyTorch](../examples/pytorch/NGCF)
    - Tags: Collaborative Filtering, Recommendation, Graph Neural Network 
- <a name='gnnexplainer'></a> Ying, Rex, et al. GNNExplainer: Generating Explanations for Graph Neural Networks. [Paper link](https://arxiv.org/abs/1903.03894).
    - Example code: [PyTorch](../examples/pytorch/gnn_explainer)
    - Tags: Graph Neural Network, Explainability


## 2018

- <a name="dgmg"></a> Li et al. Learning Deep Generative Models of Graphs. [Paper link](https://arxiv.org/abs/1803.03324).
    - Example code: [PyTorch example for cycles](../examples/pytorch/dgmg), [PyTorch example for molecules](https://github.com/awslabs/dgl-lifesci/tree/master/examples/generative_models/dgmg)
    - Tags: generative models, autoregressive models, molecules

- <a name="gat"></a> Veličković et al. Graph Attention Networks. [Paper link](https://arxiv.org/abs/1710.10903).
    - Example code: [PyTorch](../examples/pytorch/gat), [PyTorch on ogbn-arxiv](../examples/pytorch/ogb/ogbn-arxiv), [PyTorch on ogbn-products](../examples/pytorch/ogb/ogbn-products), [TensorFlow](../examples/tensorflow/gat), [MXNet](../examples/mxnet/gat)
    - Tags: node classification, OGB

- <a name="jtvae"></a> Jin et al. Junction Tree Variational Autoencoder for Molecular Graph Generation. [Paper link](https://arxiv.org/abs/1802.04364).
    - Example code: [PyTorch](../examples/pytorch/jtnn)
    - Tags: generative models, molecules, VAE

- <a name="agnn"></a> Thekumparampil et al. Attention-based Graph Neural Network for Semi-supervised Learning. [Paper link](https://arxiv.org/abs/1803.03735).
    - Example code: [PyTorch](../examples/pytorch/model_zoo/citation_network)
    - Tags: node classification
    
- <a name="pinsage"></a> Ying et al. Graph Convolutional Neural Networks for Web-Scale Recommender Systems. [Paper link](https://arxiv.org/abs/1806.01973).
    - Example code: [PyTorch](../examples/pytorch/pinsage)
    - Tags: recommender system, large-scale, sampling

- <a name="rrn"></a> Berg Palm et al. Recurrent Relational Networks. [Paper link](https://arxiv.org/abs/1711.08028).
    - Example code: [PyTorch](../examples/pytorch/rrn)
    - Tags: sudoku solving

- <a name="stgcn"></a> Yu et al. Spatio-Temporal Graph Convolutional Networks: A Deep Learning Framework for Traffic Forecasting. [Paper link](https://arxiv.org/abs/1709.04875v4).
    - Example code: [PyTorch](../examples/pytorch/stgcn_wave)
    - Tags: spatio-temporal, traffic forecasting

- <a name="dgcnn"></a> Zhang et al. An End-to-End Deep Learning Architecture for Graph Classification. [Paper link](https://www.cse.wustl.edu/~ychen/public/DGCNN.pdf).
    - Pooling module: [PyTorch](https://docs.dgl.ai/api/python/nn.pytorch.html#sortpooling), [TensorFlow](https://docs.dgl.ai/api/python/nn.tensorflow.html#sortpooling), [MXNet](https://docs.dgl.ai/api/python/nn.mxnet.html#sortpooling)
    - Tags: graph classification

- <a name="seal"></a>  Zhang et al. Link Prediction Based on Graph Neural Networks. [Paper link](https://papers.nips.cc/paper/2018/file/53f0d7c537d99b3824f0f99d62ea2428-Paper.pdf).
    - Example code: [pytorch](../examples/pytorch/seal)
    - Tags: link prediction, sampling


## 2017

- <a name="gcn"></a> Kipf and Welling. Semi-Supervised Classification with Graph Convolutional Networks. [Paper link](https://arxiv.org/abs/1609.02907). 
    - Example code: [PyTorch](../examples/pytorch/gcn), [PyTorch on ogbn-arxiv](../examples/pytorch/ogb/ogbn-arxiv), [PyTorch on ogbl-ppa](https://github.com/awslabs/dgl-lifesci/tree/master/examples/link_prediction/ogbl-ppa), [PyTorch on ogbg-ppa](https://github.com/awslabs/dgl-lifesci/tree/master/examples/property_prediction/ogbg_ppa), [TensorFlow](../examples/tensorflow/gcn), [MXNet](../examples/mxnet/gcn)
    - Tags: node classification, link prediction, graph classification, OGB

- <a name="capsule"></a> Sabour et al. Dynamic Routing Between Capsules. [Paper link](https://arxiv.org/abs/1710.09829).
    - Example code: [PyTorch](../examples/pytorch/capsule)
    - Tags: image classification
  
- <a name="gcmc"></a> van den Berg et al. Graph Convolutional Matrix Completion. [Paper link](https://arxiv.org/abs/1706.02263).
    - Example code: [PyTorch](../examples/pytorch/gcmc)
    - Tags: matrix completion, recommender system, link prediction, bipartite graphs

- <a name="graphsage"></a> Hamilton et al. Inductive Representation Learning on Large Graphs. [Paper link](https://cs.stanford.edu/people/jure/pubs/graphsage-nips17.pdf).
    - Example code: [PyTorch](../examples/pytorch/graphsage), [PyTorch on ogbn-products](../examples/pytorch/ogb/ogbn-products), [PyTorch on ogbl-ppa](https://github.com/awslabs/dgl-lifesci/tree/master/examples/link_prediction/ogbl-ppa), [MXNet](../examples/mxnet/graphsage)
    - Tags: node classification, sampling, unsupervised learning, link prediction, OGB

- <a name="metapath2vec"></a> Dong et al. metapath2vec: Scalable Representation Learning for Heterogeneous Networks. [Paper link](https://dl.acm.org/doi/10.1145/3097983.3098036).
    - Example code: [PyTorch](../examples/pytorch/metapath2vec)
    - Tags: heterogeneous graphs, network embedding, large-scale, node classification

- <a name="tagcn"></a> Du et al. Topology Adaptive Graph Convolutional Networks. [Paper link](https://arxiv.org/abs/1710.10370).
    - Example code: [PyTorch](../examples/pytorch/tagcn), [MXNet](../examples/mxnet/tagcn)
    - Tags: node classification
    
- <a name="pointnet"></a> Qi et al. PointNet: Deep Learning on Point Sets for 3D Classification and Segmentation. [Paper link](https://arxiv.org/abs/1612.00593).
    - Example code: [PyTorch](../examples/pytorch/pointcloud/pointnet)
    - Tags: point cloud classification, point cloud part-segmentation

- <a name="pointnet++"></a> Qi et al. PointNet++: Deep Hierarchical Feature Learning on Point Sets in a Metric Space. [Paper link](https://arxiv.org/abs/1706.02413).
    - Example code: [PyTorch](../examples/pytorch/pointcloud/pointnet)
    - Tags: point cloud classification
    
- <a name="rgcn"></a> Schlichtkrull. Modeling Relational Data with Graph Convolutional Networks. [Paper link](https://arxiv.org/abs/1703.06103).
    - Example code: [PyTorch example using homogeneous DGLGraphs](../examples/pytorch/rgcn), [PyTorch](../examples/pytorch/rgcn-hetero), [TensorFlow](../examples/tensorflow/rgcn), [MXNet](../examples/mxnet/rgcn)
    - Tags: node classification, link prediction, heterogeneous graphs, sampling

- <a name="transformer"></a> Vaswani et al. Attention Is All You Need. [Paper link](https://arxiv.org/abs/1706.03762).
    - Example code: [PyTorch](../examples/pytorch/transformer)
    - Tags: machine translation

- <a name="mpnn"></a> Gilmer et al. Neural Message Passing for Quantum Chemistry. [Paper link](https://arxiv.org/abs/1704.01212).
    - Example code: [PyTorch](https://github.com/awslabs/dgl-lifesci/tree/master/examples/property_prediction/alchemy), [PyTorch for custom data](https://github.com/awslabs/dgl-lifesci/tree/master/examples/property_prediction/csv_data_configuration)
    - Tags: molecules, quantum chemistry

- <a name="acnn"></a> Gomes et al. Atomic Convolutional Networks for Predicting Protein-Ligand Binding Affinity. [Paper link](https://arxiv.org/abs/1703.10603).
    - Example code: [PyTorch](https://github.com/awslabs/dgl-lifesci/tree/master/examples/binding_affinity_prediction)
    - Tags: binding affinity prediction, molecules, proteins

- <a name="schnet"></a> Schütt et al. SchNet: A continuous-filter convolutional neural network for modeling quantum interactions. [Paper link](https://arxiv.org/abs/1706.08566).
    - Example code: [PyTorch](https://github.com/awslabs/dgl-lifesci/tree/master/examples/property_prediction/alchemy)
    - Tags: molecules, quantum chemistry

## 2016

- <a name="ggnn"></a> Li et al. Gated Graph Sequence Neural Networks. [Paper link](https://arxiv.org/abs/1511.05493).
    - Example code: [PyTorch](../examples/pytorch/ggnn)
    - Tags: question answering
- <a name="chebnet"></a> Defferrard et al. Convolutional Neural Networks on Graphs with Fast Localized Spectral Filtering. [Paper link](https://arxiv.org/abs/1606.09375).
    - Example code: [PyTorch on image classification](../examples/pytorch/model_zoo/geometric), [PyTorch on node classification](../examples/pytorch/model_zoo/citation_network)
    - Tags: image classification, graph classification, node classification
- <a name="monet"></a> Monti et al. Geometric deep learning on graphs and manifolds using mixture model CNNs. [Paper link](https://arxiv.org/abs/1611.08402).
    - Example code: [PyTorch on image classification](../examples/pytorch/model_zoo/geometric), [PyTorch on node classification](../examples/pytorch/monet), [MXNet on node classification](../examples/mxnet/monet)
    - Tags: image classification, graph classification, node classification
- <a name="weave"></a> Kearnes et al. Molecular Graph Convolutions: Moving Beyond Fingerprints. [Paper link](https://arxiv.org/abs/1603.00856).
    - Example code: [PyTorch](https://github.com/awslabs/dgl-lifesci/tree/master/examples/property_prediction/moleculenet), [PyTorch for custom data](https://github.com/awslabs/dgl-lifesci/tree/master/examples/property_prediction/csv_data_configuration)
    - Tags: molecular property prediction
- <a name="complex"></a> Trouillon et al. Complex Embeddings for Simple Link Prediction. [Paper link](http://proceedings.mlr.press/v48/trouillon16.pdf).
    - Example code: [PyTorch](https://github.com/awslabs/dgl-ke/tree/master/examples), [PyTorch for custom data](https://aws-dglke.readthedocs.io/en/latest/commands.html)
    - Tags: knowledge graph embedding
- <a name="vgae"></a> Thomas et al. Variational Graph Auto-Encoders. [Paper link](https://arxiv.org/abs/1611.07308).
    - Example code: [PyTorch](../examples/pytorch/vgae)
    - Tags: link prediction

## 2015

- <a name="line"></a> Tang et al. LINE: Large-scale Information Network Embedding. [Paper link](https://arxiv.org/abs/1503.03578).
    - Example code: [PyTorch on OGB](../examples/pytorch/ogb/line)
    - Tags: network embedding, transductive learning, OGB, link prediction

- <a name="treelstm"></a> Sheng Tai et al. Improved Semantic Representations From Tree-Structured Long Short-Term Memory Networks. [Paper link](https://arxiv.org/abs/1503.00075).
    - Example code: [PyTorch](../examples/pytorch/tree_lstm), [MXNet](../examples/mxnet/tree_lstm)
    - Tags: sentiment classification
    
- <a name="seq2seq"></a> Vinyals et al. Order Matters: Sequence to sequence for sets. [Paper link](https://arxiv.org/abs/1511.06391).
    - Pooling module: [PyTorch](https://docs.dgl.ai/api/python/nn.pytorch.html#set2set), [MXNet](https://docs.dgl.ai/api/python/nn.mxnet.html#set2set)
    - Tags: graph classification
    
- <a name="transr"></a> Lin et al. Learning Entity and Relation Embeddings for Knowledge Graph Completion. [Paper link](https://www.aaai.org/ocs/index.php/AAAI/AAAI15/paper/viewPaper/9571).
    - Example code: [PyTorch](https://github.com/awslabs/dgl-ke/tree/master/examples), [PyTorch for custom data](https://aws-dglke.readthedocs.io/en/latest/commands.html)
    - Tags: knowledge graph embedding

- <a name="distmul"></a> Yang et al. Embedding Entities and Relations for Learning and Inference in Knowledge Bases. [Paper link](https://arxiv.org/abs/1412.6575).
    - Example code: [PyTorch](https://github.com/awslabs/dgl-ke/tree/master/examples), [PyTorch for custom data](https://aws-dglke.readthedocs.io/en/latest/commands.html)
    - Tags: knowledge graph embedding

- <a name="nf"></a> Duvenaud et al. Convolutional Networks on Graphs for Learning Molecular Fingerprints. [Paper link](https://arxiv.org/abs/1509.09292).
    - Example code: [PyTorch](https://github.com/awslabs/dgl-lifesci/tree/master/examples/property_prediction/moleculenet), [PyTorch for custom data](https://github.com/awslabs/dgl-lifesci/tree/master/examples/property_prediction/csv_data_configuration)
    - Tags: molecules, molecular property prediction

## 2014

- <a name="deepwalk"></a> Perozzi et al. DeepWalk: Online Learning of Social Representations. [Paper link](https://arxiv.org/abs/1403.6652).
    - Example code: [PyTorch on OGB](../examples/pytorch/ogb/deepwalk)
    - Tags: network embedding, transductive learning, OGB, link prediction

- <a name="hausdorff"></a> Fischer et al. A Hausdorff Heuristic for Efficient Computation of Graph Edit Distance. [Paper link](https://link.springer.com/chapter/10.1007/978-3-662-44415-3_9).
    - Example code: [PyTorch](../examples/pytorch/graph_matching)
    - Tags: graph edit distance, graph matching

## 2013

- <a name="transe"></a> Bordes et al. Translating Embeddings for Modeling Multi-relational Data. [Paper link](https://proceedings.neurips.cc/paper/2013/file/1cecc7a77928ca8133fa24680a88d2f9-Paper.pdf).
    - Example code: [PyTorch](https://github.com/awslabs/dgl-ke/tree/master/examples), [PyTorch for custom data](https://aws-dglke.readthedocs.io/en/latest/commands.html)
    - Tags: knowledge graph embedding

## 2011

- <a name="bipartite"></a> Fankhauser et al. Speeding Up Graph Edit Distance Computation through Fast Bipartite Matching. [Paper link](https://link.springer.com/chapter/10.1007/978-3-642-20844-7_11).
    - Example code: [PyTorch](../examples/pytorch/graph_matching)
    - Tags: graph edit distance, graph matching

- <a name="rescal"></a> Nickel et al. A Three-Way Model for Collective Learning on Multi-Relational Data. [Paper link](http://citeseerx.ist.psu.edu/viewdoc/download?doi=10.1.1.383.2015&rep=rep1&type=pdf).
    - Example code: [PyTorch](https://github.com/awslabs/dgl-ke/tree/master/examples), [PyTorch for custom data](https://aws-dglke.readthedocs.io/en/latest/commands.html)
    - Tags: knowledge graph embedding

## 2009

- <a name="astar"></a> Riesen et al. Speeding Up Graph Edit Distance Computation with a Bipartite Heuristic. [Paper link](https://core.ac.uk/download/pdf/33054885.pdf).
    - Example code: [PyTorch](../examples/pytorch/graph_matching)
    - Tags: graph edit distance, graph matching

## 2006

- <a name="beam"></a> Neuhaus et al. Fast Suboptimal Algorithms for the Computation of Graph Edit Distance. [Paper link](https://link.springer.com/chapter/10.1007/11815921_17).
    - Example code: [PyTorch](../examples/pytorch/graph_matching)
    - Tags: graph edit distance, graph matching

## 1998

- <a name="pagerank"></a> Page et al. The PageRank Citation Ranking: Bringing Order to the Web. [Paper link](http://citeseerx.ist.psu.edu/viewdoc/summary?doi=10.1.1.38.5427).
    - Example code: [PyTorch](../examples/pytorch/pagerank.py)
    - Tags: PageRank<|MERGE_RESOLUTION|>--- conflicted
+++ resolved
@@ -82,15 +82,11 @@
 | [Supervised Community Detection with Line Graph Neural Networks](#lgnn) |  |                                  |                           |                    |                    |
 | [Text Generation from Knowledge Graphs with Graph Transformers](#graphwriter) |  |                                  |                           |                    |                    |
 | [Temporal Graph Networks For Deep Learning on Dynamic Graphs](#tgn) |  | :heavy_check_mark:                                 |                           |                    |                    |
-<<<<<<< HEAD
-
-=======
 | [Directional Message Passing for Molecular Graphs](#dimenet) |  |                                  | :heavy_check_mark: |                           |                    |
 | [Link Prediction Based on Graph Neural Networks](#seal) | | :heavy_check_mark: | | :heavy_check_mark: | :heavy_check_mark: |
 | [Variational Graph Auto-Encoders](#vgae) |  | :heavy_check_mark: | | | |
 | [GNNExplainer: Generating Explanations for Graph Neural Networks](#gnnexplainer) |  :heavy_check_mark: |                                  |                                  |                                  |                                  |
->>>>>>> 0576a33b
-
+| [Interaction Networks for Learning about Objects, Relations and Physics](#graphsim) |  |                                 |:heavy_check_mark:                 |                    |                    |
 ## 2020
 
 - <a name="mvgrl"></a> Hassani and Khasahmadi. Contrastive Multi-View Representation Learning on Graphs. [Paper link](https://arxiv.org/abs/2006.05582). 
