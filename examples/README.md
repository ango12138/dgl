# Official DGL Examples and Modules

The folder contains example implementations of selected research papers related to Graph Neural Networks. Note that the examples may not work with incompatible DGL versions.
* For examples working with the latest master (or the latest [nightly build](https://www.dgl.ai/pages/start.html)), check out https://github.com/dmlc/dgl/tree/master/examples.
* For examples working with a certain release, check out `https://github.com/dmlc/dgl/tree/<release_version>/examples` (E.g., https://github.com/dmlc/dgl/tree/0.5.x/examples)

To quickly locate the examples of your interest, search for the tagged keywords or use the search tool on [dgl.ai](https://www.dgl.ai/).

## 2021
- <a name="rnaglib"></a> Mallet et al. Learning Protein and Small Molecule binding sites in RNA molecules with 2.5D graphs. [Paper link](https://academic.oup.com/bioinformatics/article/38/5/1458/6462185?login=true)
    - Example code: [PyTorch](https://jwgitlab.cs.mcgill.ca/cgoliver/rnaglib)
    - Tags: semi-supervised node classification
- <a name="hilander"></a> Xing et al. Learning Hierarchical Graph Neural Networks for Image Clustering.
    - Example code: [PyTorch](../examples/pytorch/hilander)
    - Tags: clustering
- <a name="bgnn"></a> Ivanov et al. Boost then Convolve: Gradient Boosting Meets Graph Neural Networks. [Paper link](https://openreview.net/forum?id=ebS5NUfoMKL). 
    - Example code: [PyTorch](../examples/pytorch/bgnn)
    - Tags: semi-supervised node classification, tabular data, GBDT
- <a name="correct_and_smooth"></a> Huang et al. Combining Label Propagation and Simple Models Out-performs Graph Neural Networks. [Paper link](https://arxiv.org/abs/2010.13993). 
    - Example code: [PyTorch](../examples/pytorch/correct_and_smooth)
    - Tags: efficiency, node classification, label propagation
- <a name="point_transformer"></a> Zhao et al. Point Transformer. [Paper link](http://arxiv.org/abs/2012.09164).
    - Example code: [PyTorch](../examples/pytorch/pointcloud/point_transformer)
    - Tags: point cloud classification, point cloud part-segmentation
- <a name="pct"></a> Guo et al. PCT: Point cloud transformer. [Paper link](http://arxiv.org/abs/2012.09688).
    - Example code: [PyTorch](../examples/pytorch/pointcloud/pct)
    - Tags: point cloud classification, point cloud part-segmentation
- <a name='gatv2'></a> Brody et al. How Attentive are Graph Attention Networks? [Paper link](https://arxiv.org/abs/2105.14491).
    - Example code: [PyTorch](../examples/pytorch/gatv2)
    - Tags: graph attention, gat, gatv2, attention
- <a name='bgrl'></a> Thakoor et al. Large-Scale Representation Learning on Graphs via Bootstrapping. [Paper link](https://arxiv.org/abs/2102.06514).
    - Example code: [PyTorch](../examples/pytorch/bgrl)
    - Tags: contrastive learning for node classification.
<<<<<<< HEAD
- <a name='directional_gsn'></a> Bouritsas et al. Improving Graph Neural Network Expressivity via Subgraph Isomorphism Counting. [Paper link](https://arxiv.org/abs/2006.09252).
    - Example code: [PyTorch](../examples/pytorch/ogb/directional_GSN)
    - Tags: subgraph isomorphism counting, graph classification.
=======
- <a name='ngnn'></a> Song et al. Network In Graph Neural Network. [Paper link](https://arxiv.org/abs/2111.11638).
    - Example code: [PyTorch](../examples/pytorch/ogb/ngnn)
    - Tags: model-agnostic methodology, link prediction, open graph benchmark.
>>>>>>> ea6195c2

## 2020
- <a name="eeg-gcnn"></a> Wagh et al. EEG-GCNN: Augmenting Electroencephalogram-based Neurological Disease Diagnosis using a Domain-guided Graph Convolutional Neural Network. [Paper link](http://proceedings.mlr.press/v136/wagh20a.html). 
    - Example code: [PyTorch](../examples/pytorch/eeg-gcnn)
    - Tags: graph classification, eeg representation learning, brain activity, graph convolution,  neurological disease classification, large dataset, edge weights, node features, fully-connected graph, graph neural network
- <a name="rect"></a> Wang et al. Network Embedding with Completely-imbalanced Labels. [Paper link](https://ieeexplore.ieee.org/document/8979355). 
    - Example code: [PyTorch](../examples/pytorch/rect)
    - Tags: node classification, network embedding, completely-imbalanced labels
- <a name="mvgrl"></a> Hassani and Khasahmadi. Contrastive Multi-View Representation Learning on Graphs. [Paper link](https://arxiv.org/abs/2006.05582). 
    - Example code: [PyTorch](../examples/pytorch/mvgrl)
    - Tags: graph diffusion, self-supervised learning
- <a name="grace"></a> Zhu et al. Deep Graph Contrastive Representation Learning. [Paper link](https://arxiv.org/abs/2006.04131). 
    - Example code: [PyTorch](../examples/pytorch/grace)
    - Tags: contrastive learning for node classification.
- <a name="grand"></a> Feng et al. Graph Random Neural Network for Semi-Supervised Learning on Graphs. [Paper link](https://arxiv.org/abs/2005.11079). 
    - Example code: [PyTorch](../examples/pytorch/grand)
    - Tags: semi-supervised node classification, simplifying graph convolution, data augmentation
- <a name="hgt"></a> Hu et al. Heterogeneous Graph Transformer. [Paper link](https://arxiv.org/abs/2003.01332).
    - Example code: [PyTorch](../examples/pytorch/hgt)
    - Tags: dynamic heterogeneous graph, large-scale, node classification, link prediction
- <a name="mwe"></a> Chen. Graph Convolutional Networks for Graphs with Multi-Dimensionally Weighted Edges. [Paper link](https://cims.nyu.edu/~chenzh/files/GCN_with_edge_weights.pdf).
    - Example code: [PyTorch on ogbn-proteins](../examples/pytorch/ogb/ogbn-proteins)
    - Tags: node classification, weighted graphs, OGB
- <a name="sign"></a> Frasca et al. SIGN: Scalable Inception Graph Neural Networks. [Paper link](https://arxiv.org/abs/2004.11198).
    - Example code: [PyTorch on ogbn-arxiv/products/mag](../examples/pytorch/ogb/sign), [PyTorch](../examples/pytorch/sign)
    - Tags: node classification, OGB, large-scale, heterogeneous graph
- <a name="prestrategy"></a> Hu et al. Strategies for Pre-training Graph Neural Networks. [Paper link](https://arxiv.org/abs/1905.12265).
    - Example code: [Molecule embedding](https://github.com/awslabs/dgl-lifesci/tree/master/examples/molecule_embeddings), [PyTorch for custom data](https://github.com/awslabs/dgl-lifesci/tree/master/examples/property_prediction/csv_data_configuration)
    - Tags: molecules, graph classification, unsupervised learning, self-supervised learning, molecular property prediction
- <a name="gnnfilm"></a> Marc Brockschmidt. GNN-FiLM: Graph Neural Networks with Feature-wise Linear Modulation. [Paper link](https://arxiv.org/abs/1906.12192).
    - Example code: [PyTorch](../examples/pytorch/GNN-FiLM)
    - Tags: multi-relational graphs, hypernetworks, GNN architectures
- <a name="gxn"></a> Li, Maosen, et al. Graph Cross Networks with Vertex Infomax Pooling. [Paper link](https://arxiv.org/abs/2010.01804).
    - Example code: [PyTorch](../examples/pytorch/gxn)
    - Tags: pooling, graph classification
- <a name="dagnn"></a> Liu et al. Towards Deeper Graph Neural Networks. [Paper link](https://arxiv.org/abs/2007.09296).
    - Example code: [PyTorch](../examples/pytorch/dagnn)
    - Tags: over-smoothing, node classification
- <a name="dimenet"></a> Klicpera et al. Directional Message Passing for Molecular Graphs. [Paper link](https://arxiv.org/abs/2003.03123).
    - Example code: [PyTorch](../examples/pytorch/dimenet)
    - Tags: molecules, molecular property prediction, quantum chemistry
- <a name="tgn"></a> Rossi et al. Temporal Graph Networks For Deep Learning on Dynamic Graphs. [Paper link](https://arxiv.org/abs/2006.10637).
    - Example code: [Pytorch](../examples/pytorch/tgn)
    - Tags: temporal, node classification 
- <a name="compgcn"></a> Vashishth, Shikhar, et al. Composition-based Multi-Relational Graph Convolutional Networks. [Paper link](https://arxiv.org/abs/1911.03082).
    - Example code: [PyTorch](../examples/pytorch/compGCN)
    - Tags: multi-relational graphs, graph neural network
- <a name="deepergcn"></a> Li et al. DeeperGCN: All You Need to Train Deeper GCNs. [Paper link](https://arxiv.org/abs/2006.07739).
    - Example code: [PyTorch](../examples/pytorch/deepergcn)
    - Tags: over-smoothing, deeper gnn, OGB

- <a name="tahin"></a> Bi, Ye, et al. A Heterogeneous Information Network based Cross DomainInsurance Recommendation System for Cold Start Users. [Paper link](https://arxiv.org/abs/2007.15293).
    - Example code: [Pytorch](../examples/pytorch/TAHIN)
    - Tags: cross-domain recommendation, graph neural network
- <a name="magnn"></a> Fu X, Zhang J, Meng Z, et al. MAGNN: metapath aggregated graph neural network for heterogeneous graph embedding. [Paper link](https://dl.acm.org/doi/abs/10.1145/3366423.3380297).
    - Example code: [OpenHGNN](https://github.com/BUPT-GAMMA/OpenHGNN/tree/main/openhgnn/output/MAGNN)
    - Tags: Heterogeneous graph, Graph neural network, Graph embedding
- <a name="nshe"></a> Zhao J, Wang X, et al. Network Schema Preserving Heterogeneous Information Network Embedding. [Paper link](https://www.ijcai.org/Proceedings/2020/0190.pdf).
    - Example code: [OpenHGNN](https://github.com/BUPT-GAMMA/OpenHGNN/tree/main/openhgnn/output/NSHE)
    - Tags: Heterogeneous graph, Graph neural network, Graph embedding, Network Schema
- <a name="caregnn"></a> Dou Y, Liu Z, et al. Enhancing Graph Neural Network-based Fraud Detectors against Camouflaged Fraudsters. [Paper link](https://arxiv.org/abs/2008.08692).
    - Example code: [PyTorch](../examples/pytorch/caregnn)
    - Tags: Multi-relational graph, Graph neural network, Fraud detection, Reinforcement learning, Node classification

## 2019

- <a name="infograph"></a> Sun et al. InfoGraph: Unsupervised and Semi-supervised Graph-Level Representation Learning via Mutual Information Maximization. [Paper link](https://arxiv.org/abs/1908.01000). 
    - Example code: [PyTorch](../examples/pytorch/infograph)
    - Tags: semi-supervised graph regression, unsupervised graph classification
- <a name="arma"></a>  Bianchi et al. Graph Neural Networks with Convolutional ARMA Filters. [Paper link](https://arxiv.org/abs/1901.01343).
    - Example code: [PyTorch](../examples/pytorch/arma)
    - Tags: node classification
- <a name="appnp"></a> Klicpera et al. Predict then Propagate: Graph Neural Networks meet Personalized PageRank. [Paper link](https://arxiv.org/abs/1810.05997).
    - Example code: [PyTorch](../examples/pytorch/appnp), [MXNet](../examples/mxnet/appnp)
    - Tags: node classification
- <a name="clustergcn"></a> Chiang et al. Cluster-GCN: An Efficient Algorithm for Training Deep and Large Graph Convolutional Networks. [Paper link](https://arxiv.org/abs/1905.07953).
    - Example code: [PyTorch](../examples/pytorch/cluster_gcn), [PyTorch-based GraphSAGE variant on OGB](../examples/pytorch/ogb/cluster-sage), [PyTorch-based GAT variant on OGB](../examples/pytorch/ogb/cluster-gat)
    - Tags: graph partition, node classification, large-scale, OGB, sampling
- <a name="dgi"></a> Veličković et al. Deep Graph Infomax. [Paper link](https://arxiv.org/abs/1809.10341).
    - Example code: [PyTorch](../examples/pytorch/dgi), [TensorFlow](../examples/tensorflow/dgi)
    - Tags: unsupervised learning, node classification
- <a name="diffpool"></a> Ying et al. Hierarchical Graph Representation Learning with Differentiable Pooling. [Paper link](https://arxiv.org/abs/1806.08804).
    - Example code: [PyTorch](../examples/pytorch/diffpool)
    - Tags: pooling, graph classification, graph coarsening
- <a name="gatne-t"></a> Cen et al. Representation Learning for Attributed Multiplex Heterogeneous Network. [Paper link](https://arxiv.org/abs/1905.01669v2).
    - Example code: [PyTorch](../examples/pytorch/GATNE-T)
    - Tags: heterogeneous graph, link prediction, large-scale
- <a name="gin"></a> Xu et al. How Powerful are Graph Neural Networks? [Paper link](https://arxiv.org/abs/1810.00826).
    - Example code: [PyTorch on graph classification](../examples/pytorch/gin), [PyTorch on node classification](../examples/pytorch/model_zoo/citation_network), [PyTorch on ogbg-ppa](https://github.com/awslabs/dgl-lifesci/tree/master/examples/property_prediction/ogbg_ppa), [MXNet](../examples/mxnet/gin)
    - Tags: graph classification, node classification, OGB
- <a name="graphwriter"></a> Koncel-Kedziorski et al. Text Generation from Knowledge Graphs with Graph Transformers. [Paper link](https://arxiv.org/abs/1904.02342).
    - Example code: [PyTorch](../examples/pytorch/graphwriter)
    - Tags: knowledge graph, text generation
- <a name="han"></a> Wang et al. Heterogeneous Graph Attention Network. [Paper link](https://arxiv.org/abs/1903.07293).
    - Example code: [PyTorch](../examples/pytorch/han), [OpenHGNN](https://github.com/BUPT-GAMMA/OpenHGNN/tree/main/openhgnn/output/HAN)
    - Tags: heterogeneous graph, node classification
- <a name="lgnn"></a> Chen et al. Supervised Community Detection with Line Graph Neural Networks. [Paper link](https://arxiv.org/abs/1705.08415).
    - Example code: [PyTorch](../examples/pytorch/line_graph)
    - Tags: line graph, community detection
- <a name="sgc"></a> Wu et al. Simplifying Graph Convolutional Networks. [Paper link](https://arxiv.org/abs/1902.07153).
    - Example code: [PyTorch](../examples/pytorch/sgc), [MXNet](../examples/mxnet/sgc)
    - Tags: node classification
- <a name="dgcnnpoint"></a> Wang et al. Dynamic Graph CNN for Learning on Point Clouds. [Paper link](https://arxiv.org/abs/1801.07829).
    - Example code: [PyTorch](../examples/pytorch/pointcloud/edgeconv)
    - Tags: point cloud classification
- <a name="scenegraph"></a> Zhang et al. Graphical Contrastive Losses for Scene Graph Parsing. [Paper link](https://arxiv.org/abs/1903.02728).
    - Example code: [MXNet](../examples/mxnet/scenegraph)
    - Tags: scene graph extraction
- <a name="settrans"></a> Lee et al. Set Transformer: A Framework for Attention-based Permutation-Invariant Neural Networks. [Paper link](https://arxiv.org/abs/1810.00825).
    - Pooling module: [PyTorch encoder](https://docs.dgl.ai/api/python/nn.pytorch.html#settransformerencoder), [PyTorch decoder](https://docs.dgl.ai/api/python/nn.pytorch.html#settransformerdecoder)
    - Tags: graph classification
- <a name="wln"></a> Coley et al. A graph-convolutional neural network model for the prediction of chemical reactivity. [Paper link](https://pubs.rsc.org/en/content/articlelanding/2019/sc/c8sc04228d#!divAbstract).
    - Example code: [PyTorch](https://github.com/awslabs/dgl-lifesci/tree/master/examples/reaction_prediction/rexgen_direct)
    - Tags: molecules, reaction prediction
- <a name="mgcn"></a> Lu et al. Molecular Property Prediction: A Multilevel Quantum Interactions Modeling Perspective. [Paper link](https://arxiv.org/abs/1906.11081).
    - Example code: [PyTorch](https://github.com/awslabs/dgl-lifesci/tree/master/examples/property_prediction/alchemy)
    - Tags: molecules, quantum chemistry
- <a name="attentivefp"></a> Xiong et al. Pushing the Boundaries of Molecular Representation for Drug Discovery with the Graph Attention Mechanism. [Paper link](https://pubs.acs.org/doi/10.1021/acs.jmedchem.9b00959).
    - Example code: [PyTorch (with attention visualization)](https://github.com/awslabs/dgl-lifesci/tree/master/examples/property_prediction/pubchem_aromaticity), [PyTorch for custom data](https://github.com/awslabs/dgl-lifesci/tree/master/examples/property_prediction/csv_data_configuration)
    - Tags: molecules, molecular property prediction
- <a name="rotate"></a> Sun et al. RotatE: Knowledge Graph Embedding by Relational Rotation in Complex Space. [Paper link](https://arxiv.org/pdf/1902.10197.pdf).
    - Example code: [PyTorch](https://github.com/awslabs/dgl-ke/tree/master/examples), [PyTorch for custom data](https://aws-dglke.readthedocs.io/en/latest/commands.html)
    - Tags: knowledge graph
- <a name="mixhop"></a> Abu-El-Haija et al. MixHop: Higher-Order Graph Convolutional Architectures via Sparsified Neighborhood Mixing. [Paper link](https://arxiv.org/abs/1905.00067).
    - Example code: [PyTorch](../examples/pytorch/mixhop)
    - Tags: node classification
- <a name="sagpool"></a> Lee, Junhyun, et al. Self-Attention Graph Pooling. [Paper link](https://arxiv.org/abs/1904.08082).
    - Example code: [PyTorch](../examples/pytorch/sagpool)
    - Tags: graph classification, pooling
- <a name="hgp-sl"></a> Zhang, Zhen, et al. Hierarchical Graph Pooling with Structure Learning. [Paper link](https://arxiv.org/abs/1911.05954).
    - Example code: [PyTorch](../examples/pytorch/hgp_sl)
    - Tags: graph classification, pooling
- <a name='hardgat'></a> Gao, Hongyang, et al. Graph Representation Learning via Hard and Channel-Wise Attention Networks [Paper link](https://arxiv.org/abs/1907.04652).
    - Example code: [PyTorch](../examples/pytorch/hardgat)
    - Tags: node classification, graph attention
- <a name='ngcf'></a> Wang, Xiang, et al. Neural Graph Collaborative Filtering. [Paper link](https://arxiv.org/abs/1905.08108).
    - Example code: [PyTorch](../examples/pytorch/NGCF)
    - Tags: Collaborative Filtering, recommender system, Graph Neural Network 
- <a name='gnnexplainer'></a> Ying, Rex, et al. GNNExplainer: Generating Explanations for Graph Neural Networks. [Paper link](https://arxiv.org/abs/1903.03894).
    - Example code: [PyTorch](../examples/pytorch/gnn_explainer)
    - Tags: Graph Neural Network, Explainability
- <a name='hetgnn'></a> Zhang C, Song D, et al. Heterogeneous graph neural network. [Paper link](https://dl.acm.org/doi/abs/10.1145/3292500.3330961).
    - Example code: [OpenHGNN](https://github.com/BUPT-GAMMA/OpenHGNN/tree/main/openhgnn/output/HetGNN)
    - Tags:  Heterogeneous graph, Graph neural network, Graph embedding
- <a name='gtn'></a> Yun S, Jeong M, et al. Graph transformer networks. [Paper link](https://arxiv.org/abs/1911.06455).
    - Example code: [OpenHGNN](https://github.com/BUPT-GAMMA/OpenHGNN/tree/main/openhgnn/output/GTN)
    - Tags:  Heterogeneous graph, Graph neural network, Graph structure
- <a name='gas'></a> Li A, Qin Z, et al. Spam Review Detection with Graph Convolutional Networks. [Paper link](https://arxiv.org/abs/1908.10679).
    - Example code: [PyTorch](../examples/pytorch/gas)
    - Tags:  Fraud detection, Heterogeneous graph, Edge classification, Graph attention
- <a name='geniepath'></a> Liu Z, et al. Geniepath: Graph neural networks with adaptive receptive paths. [Paper link](https://arxiv.org/abs/1802.00910).
    - Example code: [PyTorch](../examples/pytorch/geniepath)
    - Tags:  Fraud detection, Node classification, Graph attention, LSTM, Adaptive receptive fields
- <a name='pgnn'></a> You J, et al. Position-aware graph neural networks. [Paper link](https://arxiv.org/abs/1906.04817).
    - Example code: [PyTorch](../examples/pytorch/P-GNN)
    - Tags:  Positional encoding, Link prediction, Link-pair prediction

## 2018

- <a name="dgmg"></a> Li et al. Learning Deep Generative Models of Graphs. [Paper link](https://arxiv.org/abs/1803.03324).
    - Example code: [PyTorch example for cycles](../examples/pytorch/dgmg), [PyTorch example for molecules](https://github.com/awslabs/dgl-lifesci/tree/master/examples/generative_models/dgmg)
    - Tags: generative models, autoregressive models, molecules

- <a name="gat"></a> Veličković et al. Graph Attention Networks. [Paper link](https://arxiv.org/abs/1710.10903).
    - Example code: [PyTorch](../examples/pytorch/gat), [PyTorch on ogbn-arxiv](../examples/pytorch/ogb/ogbn-arxiv), [PyTorch on ogbn-products](../examples/pytorch/ogb/ogbn-products), [TensorFlow](../examples/tensorflow/gat), [MXNet](../examples/mxnet/gat)
    - Tags: node classification, OGB

- <a name="jtvae"></a> Jin et al. Junction Tree Variational Autoencoder for Molecular Graph Generation. [Paper link](https://arxiv.org/abs/1802.04364).
    - Example code: [PyTorch](../examples/pytorch/jtnn)
    - Tags: generative models, molecules, VAE

- <a name="agnn"></a> Thekumparampil et al. Attention-based Graph Neural Network for Semi-supervised Learning. [Paper link](https://arxiv.org/abs/1803.03735).
    - Example code: [PyTorch](../examples/pytorch/model_zoo/citation_network)
    - Tags: node classification
    
- <a name="pinsage"></a> Ying et al. Graph Convolutional Neural Networks for Web-Scale Recommender Systems. [Paper link](https://arxiv.org/abs/1806.01973).
    - Example code: [PyTorch](../examples/pytorch/pinsage)
    - Tags: recommender system, large-scale, sampling

- <a name="rrn"></a> Berg Palm et al. Recurrent Relational Networks. [Paper link](https://arxiv.org/abs/1711.08028).
    - Example code: [PyTorch](../examples/pytorch/rrn)
    - Tags: sudoku solving

- <a name="stgcn"></a> Yu et al. Spatio-Temporal Graph Convolutional Networks: A Deep Learning Framework for Traffic Forecasting. [Paper link](https://arxiv.org/abs/1709.04875v4).
    - Example code: [PyTorch](../examples/pytorch/stgcn_wave)
    - Tags: spatio-temporal, traffic forecasting

- <a name="dgcnn"></a> Zhang et al. An End-to-End Deep Learning Architecture for Graph Classification. [Paper link](https://www.cse.wustl.edu/~ychen/public/DGCNN.pdf).
    - Pooling module: [PyTorch](https://docs.dgl.ai/api/python/nn.pytorch.html#sortpooling), [TensorFlow](https://docs.dgl.ai/api/python/nn.tensorflow.html#sortpooling), [MXNet](https://docs.dgl.ai/api/python/nn.mxnet.html#sortpooling)
    - Tags: graph classification

- <a name="seal"></a>  Zhang et al. Link Prediction Based on Graph Neural Networks. [Paper link](https://papers.nips.cc/paper/2018/file/53f0d7c537d99b3824f0f99d62ea2428-Paper.pdf).
    - Example code: [PyTorch](../examples/pytorch/seal)
    - Tags: link prediction, sampling

- <a name="jknet"></a>  Xu et al. Representation Learning on Graphs with Jumping Knowledge Networks. [Paper link](https://arxiv.org/abs/1806.03536).
    - Example code: [PyTorch](../examples/pytorch/jknet)
    - Tags: message passing, neighborhood

- <a name="gaan"></a> Zhang et al. GaAN: Gated Attention Networks for Learning on Large and Spatiotemporal Graphs. [Paper link](https://arxiv.org/abs/1803.07294).
    - Example code: [pytorch](../examples/pytorch/dtgrnn)
    - Tags: Static discrete temporal graph, traffic forecasting

## 2017

- <a name="gcn"></a> Kipf and Welling. Semi-Supervised Classification with Graph Convolutional Networks. [Paper link](https://arxiv.org/abs/1609.02907). 
    - Example code: [PyTorch](../examples/pytorch/gcn), [PyTorch on ogbn-arxiv](../examples/pytorch/ogb/ogbn-arxiv), [PyTorch on ogbl-ppa](https://github.com/awslabs/dgl-lifesci/tree/master/examples/link_prediction/ogbl-ppa), [PyTorch on ogbg-ppa](https://github.com/awslabs/dgl-lifesci/tree/master/examples/property_prediction/ogbg_ppa), [TensorFlow](../examples/tensorflow/gcn), [MXNet](../examples/mxnet/gcn)
    - Tags: node classification, link prediction, graph classification, OGB

- <a name="capsule"></a> Sabour et al. Dynamic Routing Between Capsules. [Paper link](https://arxiv.org/abs/1710.09829).
    - Example code: [PyTorch](../examples/pytorch/capsule)
    - Tags: image classification
  
- <a name="gcmc"></a> van den Berg et al. Graph Convolutional Matrix Completion. [Paper link](https://arxiv.org/abs/1706.02263).
    - Example code: [PyTorch](../examples/pytorch/gcmc)
    - Tags: matrix completion, recommender system, link prediction, bipartite graphs

- <a name="graphsage"></a> Hamilton et al. Inductive Representation Learning on Large Graphs. [Paper link](https://cs.stanford.edu/people/jure/pubs/graphsage-nips17.pdf).
    - Example code: [PyTorch](../examples/pytorch/graphsage), [PyTorch on ogbn-products](../examples/pytorch/ogb/ogbn-products), [PyTorch on ogbn-mag](../examples/pytorch/ogb/ogbn-mag), [PyTorch on ogbl-ppa](https://github.com/awslabs/dgl-lifesci/tree/master/examples/link_prediction/ogbl-ppa), [MXNet](../examples/mxnet/graphsage)
    - Tags: node classification, sampling, unsupervised learning, link prediction, OGB

- <a name="metapath2vec"></a> Dong et al. metapath2vec: Scalable Representation Learning for Heterogeneous Networks. [Paper link](https://dl.acm.org/doi/10.1145/3097983.3098036).
    - Example code: [PyTorch](../examples/pytorch/metapath2vec)
    - Tags: heterogeneous graph, network embedding, large-scale, node classification

- <a name="tagcn"></a> Du et al. Topology Adaptive Graph Convolutional Networks. [Paper link](https://arxiv.org/abs/1710.10370).
    - Example code: [PyTorch](../examples/pytorch/tagcn), [MXNet](../examples/mxnet/tagcn)
    - Tags: node classification
    
- <a name="pointnet"></a> Qi et al. PointNet: Deep Learning on Point Sets for 3D Classification and Segmentation. [Paper link](https://arxiv.org/abs/1612.00593).
    - Example code: [PyTorch](../examples/pytorch/pointcloud/pointnet)
    - Tags: point cloud classification, point cloud part-segmentation

- <a name="pointnet++"></a> Qi et al. PointNet++: Deep Hierarchical Feature Learning on Point Sets in a Metric Space. [Paper link](https://arxiv.org/abs/1706.02413).
    - Example code: [PyTorch](../examples/pytorch/pointcloud/pointnet)
    - Tags: point cloud classification
    
- <a name="rgcn"></a> Schlichtkrull. Modeling Relational Data with Graph Convolutional Networks. [Paper link](https://arxiv.org/abs/1703.06103).
    - Example code: [PyTorch example using homogeneous DGLGraphs](../examples/pytorch/rgcn), [PyTorch](../examples/pytorch/rgcn-hetero), [TensorFlow](../examples/tensorflow/rgcn), [MXNet](../examples/mxnet/rgcn)
    - Tags: node classification, link prediction, heterogeneous graph, sampling

- <a name="transformer"></a> Vaswani et al. Attention Is All You Need. [Paper link](https://arxiv.org/abs/1706.03762).
    - Example code: [PyTorch](../examples/pytorch/transformer)
    - Tags: machine translation

- <a name="mpnn"></a> Gilmer et al. Neural Message Passing for Quantum Chemistry. [Paper link](https://arxiv.org/abs/1704.01212).
    - Example code: [PyTorch](https://github.com/awslabs/dgl-lifesci/tree/master/examples/property_prediction/alchemy), [PyTorch for custom data](https://github.com/awslabs/dgl-lifesci/tree/master/examples/property_prediction/csv_data_configuration)
    - Tags: molecules, quantum chemistry

- <a name="acnn"></a> Gomes et al. Atomic Convolutional Networks for Predicting Protein-Ligand Binding Affinity. [Paper link](https://arxiv.org/abs/1703.10603).
    - Example code: [PyTorch](https://github.com/awslabs/dgl-lifesci/tree/master/examples/binding_affinity_prediction)
    - Tags: binding affinity prediction, molecules, proteins

- <a name="schnet"></a> Schütt et al. SchNet: A continuous-filter convolutional neural network for modeling quantum interactions. [Paper link](https://arxiv.org/abs/1706.08566).
    - Example code: [PyTorch](https://github.com/awslabs/dgl-lifesci/tree/master/examples/property_prediction/alchemy)
    - Tags: molecules, quantum chemistry

- <a name="dcrnn"></a> Li et al. Diffusion Convolutional Recurrent Neural Network: Data-Driven Traffic Forcasting. [Paper link](https://arxiv.org/abs/1707.01926).
    - Example code: [Pytorch](../examples/pytorch/dtgrnn)
    - Tags: Static discrete temporal graph, traffic forecasting

## 2016

- <a name="ggnn"></a> Li et al. Gated Graph Sequence Neural Networks. [Paper link](https://arxiv.org/abs/1511.05493).
    - Example code: [PyTorch](../examples/pytorch/ggnn)
    - Tags: question answering
- <a name="chebnet"></a> Defferrard et al. Convolutional Neural Networks on Graphs with Fast Localized Spectral Filtering. [Paper link](https://arxiv.org/abs/1606.09375).
    - Example code: [PyTorch on image classification](../examples/pytorch/model_zoo/geometric), [PyTorch on node classification](../examples/pytorch/model_zoo/citation_network)
    - Tags: image classification, graph classification, node classification
- <a name="monet"></a> Monti et al. Geometric deep learning on graphs and manifolds using mixture model CNNs. [Paper link](https://arxiv.org/abs/1611.08402).
    - Example code: [PyTorch on image classification](../examples/pytorch/model_zoo/geometric), [PyTorch on node classification](../examples/pytorch/monet), [MXNet on node classification](../examples/mxnet/monet)
    - Tags: image classification, graph classification, node classification
- <a name="weave"></a> Kearnes et al. Molecular Graph Convolutions: Moving Beyond Fingerprints. [Paper link](https://arxiv.org/abs/1603.00856).
    - Example code: [PyTorch](https://github.com/awslabs/dgl-lifesci/tree/master/examples/property_prediction/moleculenet), [PyTorch for custom data](https://github.com/awslabs/dgl-lifesci/tree/master/examples/property_prediction/csv_data_configuration)
    - Tags: molecular property prediction
- <a name="complex"></a> Trouillon et al. Complex Embeddings for Simple Link Prediction. [Paper link](http://proceedings.mlr.press/v48/trouillon16.pdf).
    - Example code: [PyTorch](https://github.com/awslabs/dgl-ke/tree/master/examples), [PyTorch for custom data](https://aws-dglke.readthedocs.io/en/latest/commands.html)
    - Tags: knowledge graph
- <a name="vgae"></a> Thomas et al. Variational Graph Auto-Encoders. [Paper link](https://arxiv.org/abs/1611.07308).
    - Example code: [PyTorch](../examples/pytorch/vgae)
    - Tags: link prediction

## 2015

- <a name="line"></a> Tang et al. LINE: Large-scale Information Network Embedding. [Paper link](https://arxiv.org/abs/1503.03578).
    - Example code: [PyTorch on OGB](../examples/pytorch/ogb/line)
    - Tags: network embedding, transductive learning, OGB, link prediction

- <a name="treelstm"></a> Sheng Tai et al. Improved Semantic Representations From Tree-Structured Long Short-Term Memory Networks. [Paper link](https://arxiv.org/abs/1503.00075).
    - Example code: [PyTorch](../examples/pytorch/tree_lstm), [MXNet](../examples/mxnet/tree_lstm)
    - Tags: sentiment classification
    
- <a name="seq2seq"></a> Vinyals et al. Order Matters: Sequence to sequence for sets. [Paper link](https://arxiv.org/abs/1511.06391).
    - Pooling module: [PyTorch](https://docs.dgl.ai/api/python/nn.pytorch.html#set2set), [MXNet](https://docs.dgl.ai/api/python/nn.mxnet.html#set2set)
    - Tags: graph classification
    
- <a name="transr"></a> Lin et al. Learning Entity and Relation Embeddings for Knowledge Graph Completion. [Paper link](https://www.aaai.org/ocs/index.php/AAAI/AAAI15/paper/viewPaper/9571).
    - Example code: [PyTorch](https://github.com/awslabs/dgl-ke/tree/master/examples), [PyTorch for custom data](https://aws-dglke.readthedocs.io/en/latest/commands.html)
    - Tags: knowledge graph

- <a name="distmul"></a> Yang et al. Embedding Entities and Relations for Learning and Inference in Knowledge Bases. [Paper link](https://arxiv.org/abs/1412.6575).
    - Example code: [PyTorch](https://github.com/awslabs/dgl-ke/tree/master/examples), [PyTorch for custom data](https://aws-dglke.readthedocs.io/en/latest/commands.html)
    - Tags: knowledge graph

- <a name="nf"></a> Duvenaud et al. Convolutional Networks on Graphs for Learning Molecular Fingerprints. [Paper link](https://arxiv.org/abs/1509.09292).
    - Example code: [PyTorch](https://github.com/awslabs/dgl-lifesci/tree/master/examples/property_prediction/moleculenet), [PyTorch for custom data](https://github.com/awslabs/dgl-lifesci/tree/master/examples/property_prediction/csv_data_configuration)
    - Tags: molecules, molecular property prediction

## 2014

- <a name="deepwalk"></a> Perozzi et al. DeepWalk: Online Learning of Social Representations. [Paper link](https://arxiv.org/abs/1403.6652).
    - Example code: [PyTorch on OGB](../examples/pytorch/ogb/deepwalk)
    - Tags: network embedding, transductive learning, OGB, link prediction

- <a name="hausdorff"></a> Fischer et al. A Hausdorff Heuristic for Efficient Computation of Graph Edit Distance. [Paper link](https://link.springer.com/chapter/10.1007/978-3-662-44415-3_9).
    - Example code: [PyTorch](../examples/pytorch/graph_matching)
    - Tags: graph edit distance, graph matching

## 2013

- <a name="transe"></a> Bordes et al. Translating Embeddings for Modeling Multi-relational Data. [Paper link](https://proceedings.neurips.cc/paper/2013/file/1cecc7a77928ca8133fa24680a88d2f9-Paper.pdf).
    - Example code: [PyTorch](https://github.com/awslabs/dgl-ke/tree/master/examples), [PyTorch for custom data](https://aws-dglke.readthedocs.io/en/latest/commands.html)
    - Tags: knowledge graph

## 2011

- <a name="bipartite"></a> Fankhauser et al. Speeding Up Graph Edit Distance Computation through Fast Bipartite Matching. [Paper link](https://link.springer.com/chapter/10.1007/978-3-642-20844-7_11).
    - Example code: [PyTorch](../examples/pytorch/graph_matching)
    - Tags: graph edit distance, graph matching

- <a name="rescal"></a> Nickel et al. A Three-Way Model for Collective Learning on Multi-Relational Data. [Paper link](http://citeseerx.ist.psu.edu/viewdoc/download?doi=10.1.1.383.2015&rep=rep1&type=pdf).
    - Example code: [PyTorch](https://github.com/awslabs/dgl-ke/tree/master/examples), [PyTorch for custom data](https://aws-dglke.readthedocs.io/en/latest/commands.html)
    - Tags: knowledge graph

## 2010

- <a name="lda"></a> Hoffman et al. Online Learning for Latent Dirichlet Allocation. [Paper link](https://papers.nips.cc/paper/2010/file/71f6278d140af599e06ad9bf1ba03cb0-Paper.pdf).
    - Example code: [PyTorch](../examples/pytorch/lda)
    - Tags: sklearn, decomposition, latent Dirichlet allocation

## 2009

- <a name="astar"></a> Riesen et al. Speeding Up Graph Edit Distance Computation with a Bipartite Heuristic. [Paper link](https://core.ac.uk/download/pdf/33054885.pdf).
    - Example code: [PyTorch](../examples/pytorch/graph_matching)
    - Tags: graph edit distance, graph matching

## 2006

- <a name="beam"></a> Neuhaus et al. Fast Suboptimal Algorithms for the Computation of Graph Edit Distance. [Paper link](https://link.springer.com/chapter/10.1007/11815921_17).
    - Example code: [PyTorch](../examples/pytorch/graph_matching)
    - Tags: graph edit distance, graph matching

## 2002

- <a name="label_propagation"></a> Zhu & Ghahramani. Learning from Labeled and Unlabeled Data with Label Propagation. [Paper link](https://citeseerx.ist.psu.edu/viewdoc/download?doi=10.1.1.14.3864&rep=rep1&type=pdf).
    - Example code: [PyTorch](../examples/pytorch/label_propagation)
    - Tags: node classification, label propagation

## 1998

- <a name="pagerank"></a> Page et al. The PageRank Citation Ranking: Bringing Order to the Web. [Paper link](http://citeseerx.ist.psu.edu/viewdoc/summary?doi=10.1.1.38.5427).
    - Example code: [PyTorch](../examples/pytorch/pagerank.py)
    - Tags: PageRank<|MERGE_RESOLUTION|>--- conflicted
+++ resolved
@@ -31,15 +31,12 @@
 - <a name='bgrl'></a> Thakoor et al. Large-Scale Representation Learning on Graphs via Bootstrapping. [Paper link](https://arxiv.org/abs/2102.06514).
     - Example code: [PyTorch](../examples/pytorch/bgrl)
     - Tags: contrastive learning for node classification.
-<<<<<<< HEAD
 - <a name='directional_gsn'></a> Bouritsas et al. Improving Graph Neural Network Expressivity via Subgraph Isomorphism Counting. [Paper link](https://arxiv.org/abs/2006.09252).
     - Example code: [PyTorch](../examples/pytorch/ogb/directional_GSN)
     - Tags: subgraph isomorphism counting, graph classification.
-=======
 - <a name='ngnn'></a> Song et al. Network In Graph Neural Network. [Paper link](https://arxiv.org/abs/2111.11638).
     - Example code: [PyTorch](../examples/pytorch/ogb/ngnn)
     - Tags: model-agnostic methodology, link prediction, open graph benchmark.
->>>>>>> ea6195c2
 
 ## 2020
 - <a name="eeg-gcnn"></a> Wagh et al. EEG-GCNN: Augmenting Electroencephalogram-based Neurological Disease Diagnosis using a Domain-guided Graph Convolutional Neural Network. [Paper link](http://proceedings.mlr.press/v136/wagh20a.html). 
