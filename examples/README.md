--- conflicted
+++ resolved
@@ -45,11 +45,8 @@
 | [GNN-FiLM: Graph Neural Networks with Feature-wise Linear Modulation](#gnnfilm) | :heavy_check_mark:  |                     |                     |                     |                     |
 | [Hierarchical Graph Pooling with Structure Learning](#hgp-sl)                                                                                 |                     |                                  | :heavy_check_mark:        |                    |                    |
 | [Graph Representation Learning via Hard and Channel-Wise Attention Networks](#hardgat)                                   |:heavy_check_mark:                     |                 |                           |                    |                    |
-<<<<<<< HEAD
 | [Variational Graph Auto-Encoders](#vgae) | | :heavy_check_mark: | | | |
-=======
 | [Towards Deeper Graph Neural Networks](#dagnn) | :heavy_check_mark:  |                                  |                           |                    |                    |
->>>>>>> 0855d255
 
 ## 2020
 
