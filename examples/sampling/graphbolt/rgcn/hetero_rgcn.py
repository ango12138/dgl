--- conflicted
+++ resolved
@@ -138,20 +138,6 @@
         node_feature_keys["institution"] = ["feat"]
     datapipe = datapipe.fetch_feature(features, node_feature_keys)
 
-<<<<<<< HEAD
-=======
-    # Move the mini-batch to the appropriate device.
-    # `device`:
-    #   The device to move the mini-batch to.
-    # [Rui] Usually, we move the mini-batch to target device in the datapipe.
-    # However, in this example, we leaves the mini-batch on CPU and move it to
-    # GPU after blocks are created. This is because this example is busy on
-    # GPU due to embedding layer. And block creation on CPU could be overlapped
-    # with optimization operation on GPU and it results in better performance.
-    device = torch.device("cpu")
-    datapipe = datapipe.copy_to(device)
-
->>>>>>> 557a8f81
     # Create a DataLoader from the datapipe.
     # `num_workers`:
     #   The number of worker processes to use for data loading.
