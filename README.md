--- conflicted
+++ resolved
@@ -317,8 +317,6 @@
 
 1. [**A Graph Neural Network to Model User Comfort in Robot Navigation**](https://arxiv.org/abs/2102.08863), *Pilar Bachiller, Daniel Rodriguez-Criado, Ronit R. Jorvekar, Pablo Bustos, Diego R. Faria, Luis J. Manso*
 
-<<<<<<< HEAD
-=======
 1. [**Medical Entity Disambiguation Using Graph Neural Networks**](https://arxiv.org/abs/2104.01488), *Alina Vretinaris, Chuan Lei, Vasilis Efthymiou, Xiao Qin, Fatma Özcan*
 
 1. [**Chemistry-informed Macromolecule Graph Representation for Similarity Computation and Supervised Learning**](https://arxiv.org/abs/2103.02565), *Somesh Mohapatra, Joyce An, Rafael Gómez-Bombarelli*
@@ -333,7 +331,6 @@
 
 1. [**Improving Graph Representation Learning by Contrastive Regularization**](https://arxiv.org/pdf/2101.11525.pdf), *Kaili Ma, Haochen Yang, Han Yang, Tatiana Jin, Pengfei Chen, Yongqiang Chen, Barakeel Fanseu Kamhoua, James Cheng*
 
->>>>>>> fd72df9a
 </details>
 
 ## Installation
