"""
KG Sparse embedding
"""
import os
import numpy as np

import torch as th
import torch.nn as nn
import torch.nn.functional as functional
import torch.nn.init as INIT

import torch.multiprocessing as mp
from torch.multiprocessing import Queue
from _thread import start_new_thread
import traceback
from functools import wraps

from .. import *

logsigmoid = functional.logsigmoid

def get_device(args):
    return th.device('cpu') if args.gpu[0] < 0 else th.device('cuda:' + str(args.gpu[0]))

norm = lambda x, p: x.norm(p=p)**p
get_scalar = lambda x: x.detach().item()
reshape = lambda arr, x, y: arr.view(x, y)
cuda = lambda arr, gpu: arr.cuda(gpu)

def thread_wrapped_func(func):
    """Wrapped func for torch.multiprocessing.Process.

    With this wrapper we can use OMP threads in subprocesses
    otherwise, OMP_NUM_THREADS=1 is mandatory.

    How to use:
    @thread_wrapped_func
    def func_to_wrap(args ...):
    """
    @wraps(func)
    def decorated_function(*args, **kwargs):
        queue = Queue()
        def _queue_result():
            exception, trace, res = None, None, None
            try:
                res = func(*args, **kwargs)
            except Exception as e:
                exception = e
                trace = traceback.format_exc()
            queue.put((res, exception, trace))

        start_new_thread(_queue_result, ())
        result, exception, trace = queue.get()
        if exception is None:
            return result
        else:
            assert isinstance(exception, Exception)
            raise exception.__class__(trace)
    return decorated_function

@thread_wrapped_func
def async_update(args, emb, queue):
    """Asynchronous embedding update for entity embeddings.
    How it works:
        1. trainer process push entity embedding update requests into the queue.
        2. async_update process pull requests from the queue, calculate 
           the gradient state and gradient and write it into entity embeddings.

    Parameters
    ----------
    args :
        Global confis.
    emb : ExternalEmbedding
        The entity embeddings.
    queue:
        The request queue.
    """
    th.set_num_threads(args.num_thread)
    while True:
        (grad_indices, grad_values, gpu_id) = queue.get()
        clr = emb.args.lr
        if grad_indices is None:
            return
        with th.no_grad():
            grad_sum = (grad_values * grad_values).mean(1)
            device = emb.state_sum.device
            if device != grad_indices.device:
                grad_indices = grad_indices.to(device)
            if device != grad_sum.device:
                grad_sum = grad_sum.to(device)

            emb.state_sum.index_add_(0, grad_indices, grad_sum)
            std = emb.state_sum[grad_indices]  # _sparse_mask
            if gpu_id >= 0:
                std = std.cuda(gpu_id)
            std_values = std.sqrt_().add_(1e-10).unsqueeze(1)
            tmp = (-clr * grad_values / std_values)
            if tmp.device != device:
                tmp = tmp.to(device)
            emb.emb.index_add_(0, grad_indices, tmp)

class ExternalEmbedding:
    """Sparse Embedding for Knowledge Graph
    It is used to store both entity embeddings and relation embeddings.

    Parameters
    ----------
    args :
        Global configs.
    num : int
        Number of embeddings.
    dim : int
        Embedding dimention size.
    device : th.device
        Device to store the embedding.
    """
    def __init__(self, args, num, dim, device):
        self.gpu = args.gpu
        self.args = args
        self.num = num
        self.trace = []

        self.emb = th.empty(num, dim, dtype=th.float32, device=device)
        self.state_sum = self.emb.new().resize_(self.emb.size(0)).zero_()
        self.state_step = 0
<<<<<<< HEAD
        self.has_cross_rel = False
=======
>>>>>>> ffe58983
        # queue used by asynchronous update
        self.async_q = None
        # asynchronous update process
        self.async_p = None

    def init(self, emb_init):
        """Initializing the embeddings.

        Parameters
        ----------
        emb_init : float
            The intial embedding range should be [-emb_init, emb_init].
        """
        INIT.uniform_(self.emb, -emb_init, emb_init)
        INIT.zeros_(self.state_sum)

    def setup_cross_rels(self, cross_rels, global_emb):
        cpu_bitmap = th.zeros((self.num,), dtype=th.bool)
        for i, rel in enumerate(cross_rels):
            cpu_bitmap[rel] = 1
        self.cpu_bitmap = cpu_bitmap
        self.has_cross_rel = True
        self.global_emb = global_emb

    def get_noncross_idx(self, idx):
        cpu_mask = self.cpu_bitmap[idx]
        gpu_mask = ~cpu_mask
        return idx[gpu_mask]

    def share_memory(self):
        """Use torch.tensor.share_memory_() to allow cross process tensor access
        """
        self.emb.share_memory_()
        self.state_sum.share_memory_()

    def __call__(self, idx, gpu_id=-1, trace=True):
        """ Return sliced tensor.

        Parameters
        ----------
        idx : th.tensor
            Slicing index
        gpu_id : int
            Which gpu to put sliced data in.
        trace : bool
            If True, trace the computation. This is required in training.
            If False, do not trace the computation.
            Default: True
        """
<<<<<<< HEAD
        if self.has_cross_rel:
            cpu_idx = idx.cpu()
            cpu_mask = self.cpu_bitmap[cpu_idx]
            cpu_idx = cpu_idx[cpu_mask]
            cpu_idx = th.unique(cpu_idx)
            if cpu_idx.shape[0] != 0:
                cpu_emb = self.global_emb.emb[cpu_idx]
                self.emb[cpu_idx] = cpu_emb.cuda(gpu_id)
=======
>>>>>>> ffe58983
        s = self.emb[idx]
        if gpu_id >= 0:
            s = s.cuda(gpu_id)
        # During the training, we need to trace the computation.
        # In this case, we need to record the computation path and compute the gradients.
        if trace:
            data = s.clone().detach().requires_grad_(True)
            self.trace.append((idx, data))
        else:
            data = s
        return data

    def update(self, gpu_id=-1):
        """ Update embeddings in a sparse manner
        Sparse embeddings are updated in mini batches. we maintains gradient states for 
        each embedding so they can be updated separately.

        Parameters
        ----------
        gpu_id : int
            Which gpu to accelerate the calculation. if -1 is provided, cpu is used.
        """
        self.state_step += 1
        with th.no_grad():
            for idx, data in self.trace:
                grad = data.grad.data

                clr = self.args.lr
                #clr = self.args.lr / (1 + (self.state_step - 1) * group['lr_decay'])

                # the update is non-linear so indices must be unique
                grad_indices = idx
                grad_values = grad
                if self.async_q is not None:
                    grad_indices.share_memory_()
                    grad_values.share_memory_()
                    self.async_q.put((grad_indices, grad_values, gpu_id))
                else:
                    grad_sum = (grad_values * grad_values).mean(1)
                    device = self.state_sum.device
                    if device != grad_indices.device:
                        grad_indices = grad_indices.to(device)
                    if device != grad_sum.device:
                        grad_sum = grad_sum.to(device)
<<<<<<< HEAD
                    
                    if self.has_cross_rel:
                        cpu_mask = self.cpu_bitmap[grad_indices]
                        cpu_idx = grad_indices[cpu_mask]
                        if cpu_idx.shape[0] > 0:
                            cpu_grad = grad_values[cpu_mask]
                            cpu_sum = grad_sum[cpu_mask].cpu()
                            cpu_idx = cpu_idx.cpu()
                            self.global_emb.state_sum.index_add_(0, cpu_idx, cpu_sum)
                            std = self.global_emb.state_sum[cpu_idx]
                            if gpu_id >= 0:
                                std = std.cuda(gpu_id)
                            std_values = std.sqrt_().add_(1e-10).unsqueeze(1)
                            tmp = (-clr * cpu_grad / std_values)
                            tmp = tmp.cpu()
                            self.global_emb.emb.index_add_(0, cpu_idx, tmp)

=======
>>>>>>> ffe58983
                    self.state_sum.index_add_(0, grad_indices, grad_sum)
                    std = self.state_sum[grad_indices]  # _sparse_mask
                    if gpu_id >= 0:
                        std = std.cuda(gpu_id)
                    std_values = std.sqrt_().add_(1e-10).unsqueeze(1)
                    tmp = (-clr * grad_values / std_values)
                    if tmp.device != device:
                        tmp = tmp.to(device)
                    # TODO(zhengda) the overhead is here.
                    self.emb.index_add_(0, grad_indices, tmp)
        self.trace = []

    def create_async_update(self):
        """Set up the async update subprocess.
        """
        self.async_q = Queue(1)
        self.async_p = mp.Process(target=async_update, args=(self.args, self, self.async_q))
        self.async_p.start()

    def finish_async_update(self):
        """Notify the async update subprocess to quit.
        """
        self.async_q.put((None, None, None))
        self.async_p.join()

    def curr_emb(self):
        """Return embeddings in trace.
        """
        data = [data for _, data in self.trace]
        return th.cat(data, 0)

    def save(self, path, name):
        """Save embeddings.

        Parameters
        ----------
        path : str
            Directory to save the embedding.
        name : str
            Embedding name.
        """
        file_name = os.path.join(path, name+'.npy')
        np.save(file_name, self.emb.cpu().detach().numpy())

    def load(self, path, name):
        """Load embeddings.

        Parameters
        ----------
        path : str
            Directory to load the embedding.
        name : str
            Embedding name.
        """
        file_name = os.path.join(path, name+'.npy')
        self.emb = th.Tensor(np.load(file_name))<|MERGE_RESOLUTION|>--- conflicted
+++ resolved
@@ -123,10 +123,7 @@
         self.emb = th.empty(num, dim, dtype=th.float32, device=device)
         self.state_sum = self.emb.new().resize_(self.emb.size(0)).zero_()
         self.state_step = 0
-<<<<<<< HEAD
         self.has_cross_rel = False
-=======
->>>>>>> ffe58983
         # queue used by asynchronous update
         self.async_q = None
         # asynchronous update process
@@ -176,7 +173,6 @@
             If False, do not trace the computation.
             Default: True
         """
-<<<<<<< HEAD
         if self.has_cross_rel:
             cpu_idx = idx.cpu()
             cpu_mask = self.cpu_bitmap[cpu_idx]
@@ -185,8 +181,6 @@
             if cpu_idx.shape[0] != 0:
                 cpu_emb = self.global_emb.emb[cpu_idx]
                 self.emb[cpu_idx] = cpu_emb.cuda(gpu_id)
-=======
->>>>>>> ffe58983
         s = self.emb[idx]
         if gpu_id >= 0:
             s = s.cuda(gpu_id)
@@ -231,8 +225,7 @@
                         grad_indices = grad_indices.to(device)
                     if device != grad_sum.device:
                         grad_sum = grad_sum.to(device)
-<<<<<<< HEAD
-                    
+
                     if self.has_cross_rel:
                         cpu_mask = self.cpu_bitmap[grad_indices]
                         cpu_idx = grad_indices[cpu_mask]
@@ -248,9 +241,6 @@
                             tmp = (-clr * cpu_grad / std_values)
                             tmp = tmp.cpu()
                             self.global_emb.emb.index_add_(0, cpu_idx, tmp)
-
-=======
->>>>>>> ffe58983
                     self.state_sum.index_add_(0, grad_indices, grad_sum)
                     std = self.state_sum[grad_indices]  # _sparse_mask
                     if gpu_id >= 0:
