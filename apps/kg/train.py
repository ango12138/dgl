--- conflicted
+++ resolved
@@ -362,14 +362,11 @@
                         total_metrics[k] = v / args.num_proc
                     else:
                         total_metrics[k] += v / args.num_proc
-<<<<<<< HEAD
                 '''
             for metric in logs[0].keys():
                 metrics[metric] = sum([log[metric] for log in logs]) / len(logs)
             for k, v in metrics.items():
-=======
-            for k, v in total_metrics.items():
->>>>>>> c6ce4c51
+
                 print('Test average {} at [{}/{}]: {}'.format(k, args.step, args.max_step, v))
 
             for proc in procs:
