--- conflicted
+++ resolved
@@ -132,10 +132,6 @@
 
                 for k, v in metrics.items():
                     print('{} average {} at [{}/{}]: {}'.format(mode, k, args.step, args.max_step, v))
-<<<<<<< HEAD
-=======
-
->>>>>>> 188ac4a9
     test_samplers[0] = test_samplers[0].reset()
     test_samplers[1] = test_samplers[1].reset()
     return metrics