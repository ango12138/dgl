--- conflicted
+++ resolved
@@ -92,12 +92,5 @@
                           ${MKL_ROOT}/lib/${MKL_ARCH})
 endif()
 
-<<<<<<< HEAD
-find_library(LIBURING NAMES uring)
-if(NOT LIBURING)
-    message(FATAL_ERROR "liburing not found")
-endif()
-=======
 target_include_directories(${LIB_GRAPHBOLT_NAME} PRIVATE ${LIBURING_INCLUDE})
->>>>>>> bc978736
 target_link_libraries(${LIB_GRAPHBOLT_NAME} ${LIBURING})