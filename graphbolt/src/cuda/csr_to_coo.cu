--- conflicted
+++ resolved
@@ -39,7 +39,6 @@
   }
 };
 
-<<<<<<< HEAD
 torch::Tensor CSCToCOOImpl(
     torch::Tensor indptr, torch::ScalarType output_dtype,
     torch::optional<int64_t> num_edges, torch::optional<torch::Tensor> nodes) {
@@ -53,11 +52,6 @@
   }
   auto csc_rows =
       torch::empty(num_edges.value(), indptr.options().dtype(output_dtype));
-=======
-torch::Tensor CSRToCOO(torch::Tensor indptr, torch::ScalarType output_dtype) {
-  const auto num_rows = indptr.size(0) - 1;
-  thrust::counting_iterator<int64_t> iota(0);
->>>>>>> 3795a006
 
   AT_DISPATCH_INTEGRAL_TYPES(
       indptr.scalar_type(), "CSCToCOOIndptr", ([&] {
@@ -85,29 +79,7 @@
                     auto buffer_sizes = thrust::make_transform_iterator(
                         iota, AdjacentDifference<indptr_t>{indptr_ptr});
 
-<<<<<<< HEAD
-                    auto allocator = cuda::GetAllocator();
-                    auto stream = cuda::GetCurrentStream();
                     const auto num_rows = indptr.size(0) - 1;
-                    constexpr int64_t max_copy_at_once =
-                        std::numeric_limits<int32_t>::max();
-                    for (int64_t i = 0; i < num_rows; i += max_copy_at_once) {
-                      std::size_t tmp_storage_size = 0;
-                      CUDA_CALL(cub::DeviceCopy::Batched(
-                          nullptr, tmp_storage_size, input_buffer + i,
-                          output_buffer + i, buffer_sizes + i,
-                          std::min(num_rows - i, max_copy_at_once), stream));
-
-                      auto tmp_storage =
-                          allocator.AllocateStorage<char>(tmp_storage_size);
-
-                      CUDA_CALL(cub::DeviceCopy::Batched(
-                          tmp_storage.get(), tmp_storage_size, input_buffer + i,
-                          output_buffer + i, buffer_sizes + i,
-                          std::min(num_rows - i, max_copy_at_once), stream));
-                    }
-                  }));
-=======
               constexpr int64_t max_copy_at_once =
                   std::numeric_limits<int32_t>::max();
               for (int64_t i = 0; i < num_rows; i += max_copy_at_once) {
@@ -115,7 +87,6 @@
                     DeviceCopy::Batched, input_buffer + i, output_buffer + i,
                     buffer_sizes + i, std::min(num_rows - i, max_copy_at_once));
               }
->>>>>>> 3795a006
             }));
       }));
   return csc_rows;
