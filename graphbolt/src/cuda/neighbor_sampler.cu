--- conflicted
+++ resolved
@@ -175,14 +175,7 @@
             tmp_storage.get(), tmp_storage_size, in_degree.data_ptr<scalar_t>(),
             max_in_degree.data_ptr<scalar_t>(), num_rows, stream);
       }));
-<<<<<<< HEAD
-  auto sliced_indptr = std::get<1>(in_degree_and_sliced_indptr);
-  auto sub_indptr = ExclusiveCumSum(in_degree);
-  auto output_indptr = torch::empty_like(sub_indptr);
   auto coo_rows = CSCToCOOImpl(sub_indptr, indices.scalar_type());
-=======
-  auto coo_rows = CSRToCOO(sub_indptr, indices.scalar_type());
->>>>>>> 557a8f81
   const auto num_edges = coo_rows.size(0);
   const auto random_seed = RandomEngine::ThreadLocal()->RandInt(
       static_cast<int64_t>(0), std::numeric_limits<int64_t>::max());
