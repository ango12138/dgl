/**
 *  Copyright (c) 2023 by Contributors
 *  Copyright (c) 2023, GT-TDAlab (Muhammed Fatih Balin & Umit V. Catalyurek)
 * @file cuda/index_select_impl.cu
 * @brief Index select operator implementation on CUDA.
 */
#include <c10/core/ScalarType.h>
#include <c10/cuda/CUDAStream.h>
#include <curand_kernel.h>
#include <graphbolt/cuda_ops.h>
#include <graphbolt/cuda_sampling_ops.h>
#include <thrust/gather.h>
#include <thrust/iterator/constant_iterator.h>
#include <thrust/iterator/counting_iterator.h>
#include <thrust/iterator/transform_iterator.h>
#include <thrust/iterator/transform_output_iterator.h>

#include <algorithm>
#include <array>
#include <cub/cub.cuh>
#include <cuda/std/tuple>
#include <limits>
#include <numeric>
#include <type_traits>

#include "../random.h"
#include "./common.h"
#include "./utils.h"

namespace graphbolt {
namespace ops {

constexpr int BLOCK_SIZE = 128;

/**
 * @brief Fills the random_arr with random numbers and the edge_ids array with
 * original edge ids. When random_arr is sorted along with edge_ids, the first
 * fanout elements of each row gives us the sampled edges.
 */
template <
    typename float_t, typename indptr_t, typename indices_t, typename weights_t,
    typename edge_id_t>
__global__ void _ComputeRandoms(
    const int64_t num_edges, const indptr_t* const sliced_indptr,
    const indptr_t* const sub_indptr, const indices_t* const csr_rows,
    const weights_t* const sliced_weights, const indices_t* const indices,
    const uint64_t random_seed, float_t* random_arr, edge_id_t* edge_ids) {
  int64_t i = blockIdx.x * blockDim.x + threadIdx.x;
  const int stride = gridDim.x * blockDim.x;
  curandStatePhilox4_32_10_t rng;
  const auto labor = indices != nullptr;

  if (!labor) {
    curand_init(random_seed, i, 0, &rng);
  }

  while (i < num_edges) {
    const auto row_position = csr_rows[i];
    const auto row_offset = i - sub_indptr[row_position];
    const auto in_idx = sliced_indptr[row_position] + row_offset;

    if (labor) {
      constexpr uint64_t kCurandSeed = 999961;
      curand_init(kCurandSeed, random_seed, indices[in_idx], &rng);
    }

    const auto rnd = curand_uniform(&rng);
    const auto prob =
        sliced_weights ? sliced_weights[i] : static_cast<weights_t>(1);
    const auto exp_rnd = -__logf(rnd);
    const float_t adjusted_rnd = prob > 0
                                     ? static_cast<float_t>(exp_rnd / prob)
                                     : std::numeric_limits<float_t>::infinity();
    random_arr[i] = adjusted_rnd;
    edge_ids[i] = row_offset;

    i += stride;
  }
}

struct IsPositive {
  template <typename probs_t>
  __host__ __device__ auto operator()(probs_t x) {
    return x > 0;
  }
};

template <typename indptr_t>
struct MinInDegreeFanout {
  const indptr_t* in_degree;
  const int64_t* fanouts;
  size_t num_fanouts;
  __host__ __device__ auto operator()(int64_t i) {
    return static_cast<indptr_t>(
        min(static_cast<int64_t>(in_degree[i]), fanouts[i % num_fanouts]));
  }
};

template <typename indptr_t, typename indices_t>
struct IteratorFunc {
  indptr_t* indptr;
  indices_t* indices;
  __host__ __device__ auto operator()(int64_t i) { return indices + indptr[i]; }
};

template <typename indptr_t>
struct AddOffset {
  indptr_t offset;
  template <typename edge_id_t>
  __host__ __device__ indptr_t operator()(edge_id_t x) {
    return x + offset;
  }
};

template <typename indptr_t, typename indices_t>
struct IteratorFuncAddOffset {
  indptr_t* indptr;
  indptr_t* sliced_indptr;
  indices_t* indices;
  __host__ __device__ auto operator()(int64_t i) {
    return thrust::transform_output_iterator{
        indices + indptr[i], AddOffset<indptr_t>{sliced_indptr[i]}};
  }
};

template <typename indptr_t, typename in_degree_iterator_t>
struct SegmentEndFunc {
  indptr_t* indptr;
  in_degree_iterator_t in_degree;
  __host__ __device__ auto operator()(int64_t i) {
    return indptr[i] + in_degree[i];
  }
};

c10::intrusive_ptr<sampling::FusedSampledSubgraph> SampleNeighbors(
    torch::Tensor indptr, torch::Tensor indices, torch::Tensor nodes,
    const std::vector<int64_t>& fanouts, bool replace, bool layer,
    bool return_eids, torch::optional<torch::Tensor> type_per_edge,
    torch::optional<torch::Tensor> probs_or_mask) {
  TORCH_CHECK(!replace, "Sampling with replacement is not supported yet!");
  // Assume that indptr, indices, nodes, type_per_edge and probs_or_mask
  // are all resident on the GPU. If not, it is better to first extract them
  // before calling this function.
  auto allocator = cuda::GetAllocator();
  const auto stream = cuda::GetCurrentStream();
  auto num_rows = nodes.size(0);
  auto fanouts_pinned = torch::empty(
      fanouts.size(),
      c10::TensorOptions().dtype(torch::kLong).pinned_memory(true));
  auto fanouts_pinned_ptr = fanouts_pinned.data_ptr<int64_t>();
  for (size_t i = 0; i < fanouts.size(); i++) {
    fanouts_pinned_ptr[i] =
        fanouts[i] >= 0 ? fanouts[i] : std::numeric_limits<int64_t>::max();
  }
  // Finally, copy the adjusted fanout values to the device memory.
  auto fanouts_device = allocator.AllocateStorage<int64_t>(fanouts.size());
  CUDA_CALL(cudaMemcpyAsync(
      fanouts_device.get(), fanouts_pinned_ptr,
      sizeof(int64_t) * fanouts.size(), cudaMemcpyHostToDevice, stream));
  auto in_degree_and_sliced_indptr = SliceCSCIndptr(indptr, nodes);
  auto in_degree = std::get<0>(in_degree_and_sliced_indptr);
  auto sliced_indptr = std::get<1>(in_degree_and_sliced_indptr);
  torch::Tensor sub_indptr;
<<<<<<< HEAD
=======
  // @todo mfbalin, refactor IndexSelectCSCImpl so that it does not have to take
  // nodes as input
  torch::optional<torch::Tensor> sliced_probs_or_mask;
  if (probs_or_mask.has_value()) {
    torch::Tensor sliced_probs_or_mask_tensor;
    std::tie(sub_indptr, sliced_probs_or_mask_tensor) =
        IndexSelectCSCImpl(indptr, probs_or_mask.value(), nodes);
    sliced_probs_or_mask = sliced_probs_or_mask_tensor;
  } else {
    sub_indptr = ExclusiveCumSum(in_degree);
  }
>>>>>>> f86212ed
  if (fanouts.size() > 1) {
    torch::Tensor sliced_type_per_edge;
    std::tie(sub_indptr, sliced_type_per_edge) = IndexSelectCSCImpl(
        in_degree, sliced_indptr, type_per_edge.value(), nodes,
        indptr.size(0) - 2);
    std::tie(sub_indptr, in_degree, sliced_indptr) = SliceCSCIndptrHetero(
        sub_indptr, sliced_type_per_edge, sliced_indptr, fanouts.size());
    num_rows = sliced_indptr.size(0);
  } else {
    sub_indptr = ExclusiveCumSum(in_degree);
  }
  auto max_in_degree = torch::empty(
      1,
      c10::TensorOptions().dtype(in_degree.scalar_type()).pinned_memory(true));
  AT_DISPATCH_INDEX_TYPES(
      indptr.scalar_type(), "SampleNeighborsInDegree", ([&] {
        size_t tmp_storage_size = 0;
        cub::DeviceReduce::Max(
            nullptr, tmp_storage_size, in_degree.data_ptr<index_t>(),
            max_in_degree.data_ptr<index_t>(), num_rows, stream);
        auto tmp_storage = allocator.AllocateStorage<char>(tmp_storage_size);
        cub::DeviceReduce::Max(
            tmp_storage.get(), tmp_storage_size, in_degree.data_ptr<index_t>(),
            max_in_degree.data_ptr<index_t>(), num_rows, stream);
      }));
  auto coo_rows = CSRToCOO(sub_indptr, indices.scalar_type());
  const auto num_edges = coo_rows.size(0);
  const auto random_seed = RandomEngine::ThreadLocal()->RandInt(
      static_cast<int64_t>(0), std::numeric_limits<int64_t>::max());
  auto output_indptr = torch::empty_like(sub_indptr);
  torch::Tensor picked_eids;
  torch::Tensor output_indices;
  torch::optional<torch::Tensor> output_type_per_edge;

  AT_DISPATCH_INDEX_TYPES(
      indptr.scalar_type(), "SampleNeighborsIndptr", ([&] {
        using indptr_t = index_t;
        if (probs_or_mask.has_value()) {  // Count nonzero probs into in_degree.
          GRAPHBOLT_DISPATCH_ALL_TYPES(
              probs_or_mask.value().scalar_type(),
              "SampleNeighborsPositiveProbs", ([&] {
                using probs_t = scalar_t;
                auto is_nonzero = thrust::make_transform_iterator(
                    sliced_probs_or_mask.value().data_ptr<probs_t>(),
                    IsPositive{});
                size_t tmp_storage_size = 0;
                cub::DeviceSegmentedReduce::Sum(
                    nullptr, tmp_storage_size, is_nonzero,
                    in_degree.data_ptr<indptr_t>(), num_rows,
                    sub_indptr.data_ptr<indptr_t>(),
                    sub_indptr.data_ptr<indptr_t>() + 1, stream);
                auto tmp_storage =
                    allocator.AllocateStorage<char>(tmp_storage_size);
                cub::DeviceSegmentedReduce::Sum(
                    tmp_storage.get(), tmp_storage_size, is_nonzero,
                    in_degree.data_ptr<indptr_t>(), num_rows,
                    sub_indptr.data_ptr<indptr_t>(),
                    sub_indptr.data_ptr<indptr_t>() + 1, stream);
              }));
        }
        thrust::counting_iterator<int64_t> iota(0);
        auto sampled_degree = thrust::make_transform_iterator(
            iota, MinInDegreeFanout<indptr_t>{
                      in_degree.data_ptr<indptr_t>(), fanouts_device.get(),
                      fanouts.size()});

        {  // Compute output_indptr.
          size_t tmp_storage_size = 0;
          cub::DeviceScan::ExclusiveSum(
              nullptr, tmp_storage_size, sampled_degree,
              output_indptr.data_ptr<indptr_t>(), num_rows + 1, stream);
          auto tmp_storage = allocator.AllocateStorage<char>(tmp_storage_size);
          cub::DeviceScan::ExclusiveSum(
              tmp_storage.get(), tmp_storage_size, sampled_degree,
              output_indptr.data_ptr<indptr_t>(), num_rows + 1, stream);
        }

        auto num_sampled_edges =
            cuda::CopyScalar{output_indptr.data_ptr<indptr_t>() + num_rows};

        // Find the smallest integer type to store the edge id offsets.
        // CSRToCOO had synch inside, so it is safe to read max_in_degree now.
        const int num_bits =
            cuda::NumberOfBits(max_in_degree.data_ptr<indptr_t>()[0]);
        std::array<int, 4> type_bits = {8, 16, 32, 64};
        const auto type_index =
            std::lower_bound(type_bits.begin(), type_bits.end(), num_bits) -
            type_bits.begin();
        std::array<torch::ScalarType, 5> types = {
            torch::kByte, torch::kInt16, torch::kInt32, torch::kLong,
            torch::kLong};
        auto edge_id_dtype = types[type_index];
        AT_DISPATCH_INTEGRAL_TYPES(
            edge_id_dtype, "SampleNeighborsEdgeIDs", ([&] {
              using edge_id_t = std::make_unsigned_t<scalar_t>;
              TORCH_CHECK(
                  num_bits <= sizeof(edge_id_t) * 8,
                  "Selected edge_id_t must be capable of storing edge_ids.");
              // Using bfloat16 for random numbers works just as reliably as
              // float32 and provides around %30 percent speedup.
              using rnd_t = nv_bfloat16;
              auto randoms = allocator.AllocateStorage<rnd_t>(num_edges);
              auto randoms_sorted = allocator.AllocateStorage<rnd_t>(num_edges);
              auto edge_id_segments =
                  allocator.AllocateStorage<edge_id_t>(num_edges);
              auto sorted_edge_id_segments =
                  allocator.AllocateStorage<edge_id_t>(num_edges);
              AT_DISPATCH_INDEX_TYPES(
                  indices.scalar_type(), "SampleNeighborsIndices", ([&] {
                    using indices_t = index_t;
                    auto probs_or_mask_scalar_type = torch::kFloat32;
                    if (probs_or_mask.has_value()) {
                      probs_or_mask_scalar_type =
                          probs_or_mask.value().scalar_type();
                    }
                    GRAPHBOLT_DISPATCH_ALL_TYPES(
                        probs_or_mask_scalar_type, "SampleNeighborsProbs",
                        ([&] {
                          using probs_t = scalar_t;
                          probs_t* sliced_probs_ptr = nullptr;
                          if (sliced_probs_or_mask.has_value()) {
                            sliced_probs_ptr = sliced_probs_or_mask.value()
                                                   .data_ptr<probs_t>();
                          }
                          const indices_t* indices_ptr =
                              layer ? indices.data_ptr<indices_t>() : nullptr;
                          const dim3 block(BLOCK_SIZE);
                          const dim3 grid(
                              (num_edges + BLOCK_SIZE - 1) / BLOCK_SIZE);
                          // Compute row and random number pairs.
                          CUDA_KERNEL_CALL(
                              _ComputeRandoms, grid, block, 0, stream,
                              num_edges, sliced_indptr.data_ptr<indptr_t>(),
                              sub_indptr.data_ptr<indptr_t>(),
                              coo_rows.data_ptr<indices_t>(), sliced_probs_ptr,
                              indices_ptr, random_seed, randoms.get(),
                              edge_id_segments.get());
                        }));
                  }));

              // Sort the random numbers along with edge ids, after
              // sorting the first fanout elements of each row will
              // give us the sampled edges.
              size_t tmp_storage_size = 0;
              CUDA_CALL(cub::DeviceSegmentedSort::SortPairs(
                  nullptr, tmp_storage_size, randoms.get(),
                  randoms_sorted.get(), edge_id_segments.get(),
                  sorted_edge_id_segments.get(), num_edges, num_rows,
                  sub_indptr.data_ptr<indptr_t>(),
                  sub_indptr.data_ptr<indptr_t>() + 1, stream));
              auto tmp_storage =
                  allocator.AllocateStorage<char>(tmp_storage_size);
              CUDA_CALL(cub::DeviceSegmentedSort::SortPairs(
                  tmp_storage.get(), tmp_storage_size, randoms.get(),
                  randoms_sorted.get(), edge_id_segments.get(),
                  sorted_edge_id_segments.get(), num_edges, num_rows,
                  sub_indptr.data_ptr<indptr_t>(),
                  sub_indptr.data_ptr<indptr_t>() + 1, stream));

              picked_eids = torch::empty(
                  static_cast<indptr_t>(num_sampled_edges),
                  nodes.options().dtype(indptr.scalar_type()));

              // Need to sort the sampled edges only when fanouts.size() == 1
              // since multiple fanout sampling case is automatically going to
              // be sorted.
              if (type_per_edge && fanouts.size() == 1) {
                // Ensuring sort result still ends up in sorted_edge_id_segments
                std::swap(edge_id_segments, sorted_edge_id_segments);
                auto sampled_segment_end_it = thrust::make_transform_iterator(
                    iota, SegmentEndFunc<indptr_t, decltype(sampled_degree)>{
                              sub_indptr.data_ptr<indptr_t>(), sampled_degree});
                size_t tmp_storage_size = 0;
                CUDA_CALL(cub::DeviceSegmentedSort::SortKeys(
                    nullptr, tmp_storage_size, edge_id_segments.get(),
                    sorted_edge_id_segments.get(), picked_eids.size(0),
                    num_rows, sub_indptr.data_ptr<indptr_t>(),
                    sampled_segment_end_it, stream));
                auto tmp_storage =
                    allocator.AllocateStorage<char>(tmp_storage_size);
                CUDA_CALL(cub::DeviceSegmentedSort::SortKeys(
                    tmp_storage.get(), tmp_storage_size, edge_id_segments.get(),
                    sorted_edge_id_segments.get(), picked_eids.size(0),
                    num_rows, sub_indptr.data_ptr<indptr_t>(),
                    sampled_segment_end_it, stream));
              }

              auto input_buffer_it = thrust::make_transform_iterator(
                  iota, IteratorFunc<indptr_t, edge_id_t>{
                            sub_indptr.data_ptr<indptr_t>(),
                            sorted_edge_id_segments.get()});
              auto output_buffer_it = thrust::make_transform_iterator(
                  iota, IteratorFuncAddOffset<indptr_t, indptr_t>{
                            output_indptr.data_ptr<indptr_t>(),
                            sliced_indptr.data_ptr<indptr_t>(),
                            picked_eids.data_ptr<indptr_t>()});
              constexpr int64_t max_copy_at_once =
                  std::numeric_limits<int32_t>::max();

              // Copy the sampled edge ids into picked_eids tensor.
              for (int64_t i = 0; i < num_rows; i += max_copy_at_once) {
                size_t tmp_storage_size = 0;
                CUDA_CALL(cub::DeviceCopy::Batched(
                    nullptr, tmp_storage_size, input_buffer_it + i,
                    output_buffer_it + i, sampled_degree + i,
                    std::min(num_rows - i, max_copy_at_once), stream));
                auto tmp_storage =
                    allocator.AllocateStorage<char>(tmp_storage_size);
                CUDA_CALL(cub::DeviceCopy::Batched(
                    tmp_storage.get(), tmp_storage_size, input_buffer_it + i,
                    output_buffer_it + i, sampled_degree + i,
                    std::min(num_rows - i, max_copy_at_once), stream));
              }
            }));

        output_indices = torch::empty(
            picked_eids.size(0),
            picked_eids.options().dtype(indices.scalar_type()));

        // Compute: output_indices = indices.gather(0, picked_eids);
        AT_DISPATCH_INDEX_TYPES(
            indices.scalar_type(), "SampleNeighborsOutputIndices", ([&] {
              using indices_t = index_t;
              const auto exec_policy =
                  thrust::cuda::par_nosync(allocator).on(stream);
              thrust::gather(
                  exec_policy, picked_eids.data_ptr<indptr_t>(),
                  picked_eids.data_ptr<indptr_t>() + picked_eids.size(0),
                  indices.data_ptr<indices_t>(),
                  output_indices.data_ptr<indices_t>());
            }));

        if (type_per_edge) {
          // output_type_per_edge = type_per_edge.gather(0, picked_eids);
          // The commented out torch equivalent above does not work when
          // type_per_edge is on pinned memory. That is why, we have to
          // reimplement it, similar to the indices gather operation above.
          auto types = type_per_edge.value();
          output_type_per_edge = torch::empty(
              picked_eids.size(0),
              picked_eids.options().dtype(types.scalar_type()));
          AT_DISPATCH_INTEGRAL_TYPES(
              types.scalar_type(), "SampleNeighborsOutputTypePerEdge", ([&] {
                const auto exec_policy =
                    thrust::cuda::par_nosync(allocator).on(stream);
                thrust::gather(
                    exec_policy, picked_eids.data_ptr<indptr_t>(),
                    picked_eids.data_ptr<indptr_t>() + picked_eids.size(0),
                    types.data_ptr<scalar_t>(),
                    output_type_per_edge.value().data_ptr<scalar_t>());
              }));
        }
      }));

  // Convert output_indptr back to homo by discarding intermediate offsets.
  output_indptr =
      output_indptr.slice(0, 0, output_indptr.size(0), fanouts.size());
  torch::optional<torch::Tensor> subgraph_reverse_edge_ids = torch::nullopt;
  if (return_eids) subgraph_reverse_edge_ids = std::move(picked_eids);

  return c10::make_intrusive<sampling::FusedSampledSubgraph>(
      output_indptr, output_indices, nodes, torch::nullopt,
      subgraph_reverse_edge_ids, output_type_per_edge);
}

}  //  namespace ops
}  //  namespace graphbolt<|MERGE_RESOLUTION|>--- conflicted
+++ resolved
@@ -161,20 +161,13 @@
   auto in_degree = std::get<0>(in_degree_and_sliced_indptr);
   auto sliced_indptr = std::get<1>(in_degree_and_sliced_indptr);
   torch::Tensor sub_indptr;
-<<<<<<< HEAD
-=======
-  // @todo mfbalin, refactor IndexSelectCSCImpl so that it does not have to take
-  // nodes as input
   torch::optional<torch::Tensor> sliced_probs_or_mask;
   if (probs_or_mask.has_value()) {
     torch::Tensor sliced_probs_or_mask_tensor;
     std::tie(sub_indptr, sliced_probs_or_mask_tensor) =
         IndexSelectCSCImpl(indptr, probs_or_mask.value(), nodes);
     sliced_probs_or_mask = sliced_probs_or_mask_tensor;
-  } else {
-    sub_indptr = ExclusiveCumSum(in_degree);
-  }
->>>>>>> f86212ed
+  }
   if (fanouts.size() > 1) {
     torch::Tensor sliced_type_per_edge;
     std::tie(sub_indptr, sliced_type_per_edge) = IndexSelectCSCImpl(
@@ -183,7 +176,9 @@
     std::tie(sub_indptr, in_degree, sliced_indptr) = SliceCSCIndptrHetero(
         sub_indptr, sliced_type_per_edge, sliced_indptr, fanouts.size());
     num_rows = sliced_indptr.size(0);
-  } else {
+  }
+  // If sub_indptr was not computed in the two code blocks above:
+  if (!probs_or_mask.has_value() && fanouts.size() <= 1) {
     sub_indptr = ExclusiveCumSum(in_degree);
   }
   auto max_in_degree = torch::empty(
