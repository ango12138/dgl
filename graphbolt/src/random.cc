--- conflicted
+++ resolved
@@ -62,10 +62,7 @@
 
 /** @brief Manually fix the seed. */
 void RandomEngine::SetManualSeed(int64_t seed) {
-<<<<<<< HEAD
-=======
   // Intentionally set the seed for current thread also.
->>>>>>> 25eabbb4
   RandomEngine::ThreadLocal()->SetSeed(seed);
   std::lock_guard lock(manual_seed_mutex);
   manual_seed = seed;
