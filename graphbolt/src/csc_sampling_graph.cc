/**
 *  Copyright (c) 2023 by Contributors
 * @file csc_sampling_graph.cc
 * @brief Source file of sampling graph.
 */

#include <graphbolt/csc_sampling_graph.h>
#include <graphbolt/serialize.h>
#include <torch/torch.h>

#include <tuple>
#include <vector>

#include "./shared_memory_utils.h"

namespace graphbolt {
namespace sampling {

CSCSamplingGraph::CSCSamplingGraph(
    const torch::Tensor& indptr, const torch::Tensor& indices,
    const torch::optional<torch::Tensor>& node_type_offset,
    const torch::optional<torch::Tensor>& type_per_edge)
    : indptr_(indptr),
      indices_(indices),
      node_type_offset_(node_type_offset),
      type_per_edge_(type_per_edge) {
  TORCH_CHECK(indptr.dim() == 1);
  TORCH_CHECK(indices.dim() == 1);
  TORCH_CHECK(indptr.device() == indices.device());
}

c10::intrusive_ptr<CSCSamplingGraph> CSCSamplingGraph::FromCSC(
    const torch::Tensor& indptr, const torch::Tensor& indices,
    const torch::optional<torch::Tensor>& node_type_offset,
    const torch::optional<torch::Tensor>& type_per_edge) {
  if (node_type_offset.has_value()) {
    auto& offset = node_type_offset.value();
    TORCH_CHECK(offset.dim() == 1);
  }
  if (type_per_edge.has_value()) {
    TORCH_CHECK(type_per_edge.value().dim() == 1);
    TORCH_CHECK(type_per_edge.value().size(0) == indices.size(0));
  }

  return c10::make_intrusive<CSCSamplingGraph>(
      indptr, indices, node_type_offset, type_per_edge);
}

void CSCSamplingGraph::Load(torch::serialize::InputArchive& archive) {
  const int64_t magic_num =
      read_from_archive(archive, "CSCSamplingGraph/magic_num").toInt();
  TORCH_CHECK(
      magic_num == kCSCSamplingGraphSerializeMagic,
      "Magic numbers mismatch when loading CSCSamplingGraph.");
  indptr_ = read_from_archive(archive, "CSCSamplingGraph/indptr").toTensor();
  indices_ = read_from_archive(archive, "CSCSamplingGraph/indices").toTensor();
  if (read_from_archive(archive, "CSCSamplingGraph/has_node_type_offset")
          .toBool()) {
    node_type_offset_ =
        read_from_archive(archive, "CSCSamplingGraph/node_type_offset")
            .toTensor();
  }
  if (read_from_archive(archive, "CSCSamplingGraph/has_type_per_edge")
          .toBool()) {
    type_per_edge_ =
        read_from_archive(archive, "CSCSamplingGraph/type_per_edge").toTensor();
  }
}

void CSCSamplingGraph::Save(torch::serialize::OutputArchive& archive) const {
  archive.write("CSCSamplingGraph/magic_num", kCSCSamplingGraphSerializeMagic);
  archive.write("CSCSamplingGraph/indptr", indptr_);
  archive.write("CSCSamplingGraph/indices", indices_);
  archive.write(
      "CSCSamplingGraph/has_node_type_offset", node_type_offset_.has_value());
  if (node_type_offset_) {
    archive.write(
        "CSCSamplingGraph/node_type_offset", node_type_offset_.value());
  }
  archive.write(
      "CSCSamplingGraph/has_type_per_edge", type_per_edge_.has_value());
  if (type_per_edge_) {
    archive.write("CSCSamplingGraph/type_per_edge", type_per_edge_.value());
  }
}

c10::intrusive_ptr<SampledSubgraph> CSCSamplingGraph::InSubgraph(
    const torch::Tensor& nodes) const {
  using namespace torch::indexing;
  const int32_t kDefaultGrainSize = 100;
  torch::Tensor indptr = torch::zeros_like(indptr_);
  const size_t num_seeds = nodes.size(0);
  std::vector<torch::Tensor> indices_arr(num_seeds);
  std::vector<torch::Tensor> edge_ids_arr(num_seeds);
  std::vector<torch::Tensor> type_per_edge_arr(num_seeds);
  torch::parallel_for(
      0, num_seeds, kDefaultGrainSize, [&](size_t start, size_t end) {
        for (size_t i = start; i < end; ++i) {
          const int64_t node_id = nodes[i].item<int64_t>();
          const int64_t start_idx = indptr_[node_id].item<int64_t>();
          const int64_t end_idx = indptr_[node_id + 1].item<int64_t>();
          indptr[node_id + 1] = end_idx - start_idx;
          indices_arr[i] = indices_.slice(0, start_idx, end_idx);
          edge_ids_arr[i] = torch::arange(start_idx, end_idx);
          if (type_per_edge_) {
            type_per_edge_arr[i] =
                type_per_edge_.value().slice(0, start_idx, end_idx);
          }
        }
      });

  const auto& nonzero_idx = torch::nonzero(indptr).reshape(-1);
  torch::Tensor compact_indptr =
      torch::zeros({nonzero_idx.size(0) + 1}, indptr_.dtype());
  compact_indptr.index_put_({Slice(1, None)}, indptr.index({nonzero_idx}));
  return c10::make_intrusive<SampledSubgraph>(
      compact_indptr.cumsum(0), torch::cat(indices_arr), nonzero_idx - 1,
      torch::arange(0, NumNodes()), torch::cat(edge_ids_arr),
      type_per_edge_
          ? torch::optional<torch::Tensor>{torch::cat(type_per_edge_arr)}
          : torch::nullopt);
}

c10::intrusive_ptr<SampledSubgraph> CSCSamplingGraph::SampleNeighbors(
    const torch::Tensor& nodes, const std::vector<int64_t>& fanouts,
<<<<<<< HEAD
    bool replace, const torch::optional<torch::Tensor>& probs) const {
=======
    bool replace, bool return_eids) const {
>>>>>>> ce1d70db
  const int64_t num_nodes = nodes.size(0);
  // If true, perform sampling for each edge type of each node, otherwise just
  // sample once for each node with no regard of edge types.
  bool consider_etype = (fanouts.size() > 1);
  std::vector<torch::Tensor> picked_neighbors_per_node(num_nodes);
  torch::Tensor num_picked_neighbors_per_node =
      torch::zeros({num_nodes + 1}, indptr_.options());

  torch::parallel_for(0, num_nodes, 32, [&](size_t b, size_t e) {
    for (size_t i = b; i < e; ++i) {
      const auto nid = nodes[i].item<int64_t>();
      TORCH_CHECK(
          nid >= 0 && nid < NumNodes(),
          "The seed nodes' IDs should fall within the range of the graph's "
          "node IDs.");
      const auto offset = indptr_[nid].item<int64_t>();
      const auto num_neighbors = indptr_[nid + 1].item<int64_t>() - offset;

      if (num_neighbors == 0) {
        // Initialization is performed here because all tensors will be
        // concatenated in the master thread, and having an undefined tensor
        // during concatenation can result in a crash.
        picked_neighbors_per_node[i] = torch::tensor({}, indptr_.options());
        continue;
      }

      if (consider_etype) {
        picked_neighbors_per_node[i] = PickByEtype(
            offset, num_neighbors, fanouts, replace, indptr_.options(),
            type_per_edge_.value(), probs);
      } else {
        picked_neighbors_per_node[i] = Pick(
            offset, num_neighbors, fanouts[0], replace, indptr_.options(),
            probs);
      }
      num_picked_neighbors_per_node[i + 1] =
          picked_neighbors_per_node[i].size(0);
    }
  });  // End of the thread.

  torch::Tensor subgraph_indptr =
      torch::cumsum(num_picked_neighbors_per_node, 0);

  torch::Tensor picked_eids = torch::cat(picked_neighbors_per_node);
  torch::Tensor subgraph_indices =
      torch::index_select(indices_, 0, picked_eids);
  torch::optional<torch::Tensor> subgraph_type_per_edge = torch::nullopt;
  if (type_per_edge_.has_value())
    subgraph_type_per_edge =
        torch::index_select(type_per_edge_.value(), 0, picked_eids);
  torch::optional<torch::Tensor> subgraph_reverse_edge_ids = torch::nullopt;
  if (return_eids) subgraph_reverse_edge_ids = std::move(picked_eids);
  return c10::make_intrusive<SampledSubgraph>(
      subgraph_indptr, subgraph_indices, nodes, torch::nullopt,
      subgraph_reverse_edge_ids, subgraph_type_per_edge);
}

c10::intrusive_ptr<CSCSamplingGraph>
CSCSamplingGraph::BuildGraphFromSharedMemoryTensors(
    std::tuple<
        SharedMemoryPtr, SharedMemoryPtr,
        std::vector<torch::optional<torch::Tensor>>>&& shared_memory_tensors) {
  auto& optional_tensors = std::get<2>(shared_memory_tensors);
  auto graph = c10::make_intrusive<CSCSamplingGraph>(
      optional_tensors[0].value(), optional_tensors[1].value(),
      optional_tensors[2], optional_tensors[3]);
  graph->tensor_meta_shm_ = std::move(std::get<0>(shared_memory_tensors));
  graph->tensor_data_shm_ = std::move(std::get<1>(shared_memory_tensors));
  return graph;
}

c10::intrusive_ptr<CSCSamplingGraph> CSCSamplingGraph::CopyToSharedMemory(
    const std::string& shared_memory_name) {
  auto optional_tensors = std::vector<torch::optional<torch::Tensor>>{
      indptr_, indices_, node_type_offset_, type_per_edge_};
  auto shared_memory_tensors = CopyTensorsToSharedMemory(
      shared_memory_name, optional_tensors, SERIALIZED_METAINFO_SIZE_MAX);
  return BuildGraphFromSharedMemoryTensors(std::move(shared_memory_tensors));
}

c10::intrusive_ptr<CSCSamplingGraph> CSCSamplingGraph::LoadFromSharedMemory(
    const std::string& shared_memory_name) {
  auto shared_memory_tensors = LoadTensorsFromSharedMemory(
      shared_memory_name, SERIALIZED_METAINFO_SIZE_MAX);
  return BuildGraphFromSharedMemoryTensors(std::move(shared_memory_tensors));
}

torch::Tensor Pick(
    int64_t offset, int64_t num_neighbors, int64_t fanout, bool replace,
    const torch::TensorOptions& options,
    const torch::optional<torch::Tensor>& probs) {
  torch::Tensor picked_neighbors;
  if ((fanout == -1) || (num_neighbors <= fanout && !replace)) {
    picked_neighbors = torch::arange(offset, offset + num_neighbors, options);
    if (probs.has_value()) {
      auto positive_probs_mask =
          (probs.value().slice(0, offset, offset + num_neighbors) > 0);
      picked_neighbors =
          torch::masked_select(picked_neighbors, positive_probs_mask);
    }
  } else {
    if (probs.has_value()) {
      auto local_probs = probs.value().slice(0, offset, offset + num_neighbors);
      auto num_positive_probs = torch::nonzero(local_probs).size(0);
      if (num_positive_probs == 0) return torch::tensor({}, options);
      if (!replace) fanout = std::min(fanout, num_positive_probs);
      picked_neighbors =
          torch::multinomial(local_probs, fanout, replace) + offset;
    } else {
      if (replace) {
        picked_neighbors =
            torch::randint(offset, offset + num_neighbors, {fanout}, options);
      } else {
        picked_neighbors = torch::randperm(num_neighbors, options) + offset;
        picked_neighbors = picked_neighbors.slice(0, 0, fanout);
      }
    }
  }
  return picked_neighbors;
}

torch::Tensor PickByEtype(
    int64_t offset, int64_t num_neighbors, const std::vector<int64_t>& fanouts,
    bool replace, const torch::TensorOptions& options,
<<<<<<< HEAD
    const torch::Tensor& type_per_edge,
    const torch::optional<torch::Tensor>& probs) {
  std::vector<torch::Tensor> picked_neighbors_per_etype(
=======
    const torch::Tensor& type_per_edge) {
  std::vector<torch::Tensor> picked_neighbors(
>>>>>>> ce1d70db
      fanouts.size(), torch::tensor({}, options));
  int64_t etype_begin = offset;
  int64_t etype_end = offset;
  while (etype_end < offset + num_neighbors) {
    int64_t etype = type_per_edge[etype_end].item<int64_t>();
    int64_t fanout = fanouts[etype];
    while (etype_end < offset + num_neighbors &&
           type_per_edge[etype_end].item<int64_t>() == etype) {
      etype_end++;
    }
    // Do sampling for one etype.
<<<<<<< HEAD
    if (fanout != 0)
      picked_neighbors_per_etype[etype] = Pick(
          etype_begin, etype_end - etype_begin, fanout, replace, options,
          probs);
=======
    if (fanout != 0) {
      picked_neighbors[etype] =
          Pick(etype_begin, etype_end - etype_begin, fanout, replace, options);
    }
    etype_begin = etype_end;
>>>>>>> ce1d70db
  }

  return torch::cat(picked_neighbors, 0);
}

}  // namespace sampling
}  // namespace graphbolt<|MERGE_RESOLUTION|>--- conflicted
+++ resolved
@@ -123,11 +123,8 @@
 
 c10::intrusive_ptr<SampledSubgraph> CSCSamplingGraph::SampleNeighbors(
     const torch::Tensor& nodes, const std::vector<int64_t>& fanouts,
-<<<<<<< HEAD
-    bool replace, const torch::optional<torch::Tensor>& probs) const {
-=======
-    bool replace, bool return_eids) const {
->>>>>>> ce1d70db
+    bool replace, bool return_eids,
+    const torch::optional<torch::Tensor>& probs) const {
   const int64_t num_nodes = nodes.size(0);
   // If true, perform sampling for each edge type of each node, otherwise just
   // sample once for each node with no regard of edge types.
@@ -252,14 +249,9 @@
 torch::Tensor PickByEtype(
     int64_t offset, int64_t num_neighbors, const std::vector<int64_t>& fanouts,
     bool replace, const torch::TensorOptions& options,
-<<<<<<< HEAD
     const torch::Tensor& type_per_edge,
     const torch::optional<torch::Tensor>& probs) {
-  std::vector<torch::Tensor> picked_neighbors_per_etype(
-=======
-    const torch::Tensor& type_per_edge) {
   std::vector<torch::Tensor> picked_neighbors(
->>>>>>> ce1d70db
       fanouts.size(), torch::tensor({}, options));
   int64_t etype_begin = offset;
   int64_t etype_end = offset;
@@ -271,18 +263,10 @@
       etype_end++;
     }
     // Do sampling for one etype.
-<<<<<<< HEAD
     if (fanout != 0)
-      picked_neighbors_per_etype[etype] = Pick(
+      picked_neighbors[etype] = Pick(
           etype_begin, etype_end - etype_begin, fanout, replace, options,
           probs);
-=======
-    if (fanout != 0) {
-      picked_neighbors[etype] =
-          Pick(etype_begin, etype_end - etype_begin, fanout, replace, options);
-    }
-    etype_begin = etype_end;
->>>>>>> ce1d70db
   }
 
   return torch::cat(picked_neighbors, 0);
