/**
 *  Copyright (c) 2023 by Contributors
 * @file csc_sampling_graph.cc
 * @brief Source file of sampling graph.
 */

#include <graphbolt/csc_sampling_graph.h>
#include <graphbolt/serialize.h>
#include <torch/torch.h>

#include <tuple>
#include <vector>

#include "./random.h"
#include "./shared_memory_utils.h"

namespace graphbolt {
namespace sampling {

CSCSamplingGraph::CSCSamplingGraph(
    const torch::Tensor& indptr, const torch::Tensor& indices,
    const torch::optional<torch::Tensor>& node_type_offset,
    const torch::optional<torch::Tensor>& type_per_edge)
    : indptr_(indptr),
      indices_(indices),
      node_type_offset_(node_type_offset),
      type_per_edge_(type_per_edge) {
  TORCH_CHECK(indptr.dim() == 1);
  TORCH_CHECK(indices.dim() == 1);
  TORCH_CHECK(indptr.device() == indices.device());
}

c10::intrusive_ptr<CSCSamplingGraph> CSCSamplingGraph::FromCSC(
    const torch::Tensor& indptr, const torch::Tensor& indices,
    const torch::optional<torch::Tensor>& node_type_offset,
    const torch::optional<torch::Tensor>& type_per_edge) {
  if (node_type_offset.has_value()) {
    auto& offset = node_type_offset.value();
    TORCH_CHECK(offset.dim() == 1);
  }
  if (type_per_edge.has_value()) {
    TORCH_CHECK(type_per_edge.value().dim() == 1);
    TORCH_CHECK(type_per_edge.value().size(0) == indices.size(0));
  }

  return c10::make_intrusive<CSCSamplingGraph>(
      indptr, indices, node_type_offset, type_per_edge);
}

void CSCSamplingGraph::Load(torch::serialize::InputArchive& archive) {
  const int64_t magic_num =
      read_from_archive(archive, "CSCSamplingGraph/magic_num").toInt();
  TORCH_CHECK(
      magic_num == kCSCSamplingGraphSerializeMagic,
      "Magic numbers mismatch when loading CSCSamplingGraph.");
  indptr_ = read_from_archive(archive, "CSCSamplingGraph/indptr").toTensor();
  indices_ = read_from_archive(archive, "CSCSamplingGraph/indices").toTensor();
  if (read_from_archive(archive, "CSCSamplingGraph/has_node_type_offset")
          .toBool()) {
    node_type_offset_ =
        read_from_archive(archive, "CSCSamplingGraph/node_type_offset")
            .toTensor();
  }
  if (read_from_archive(archive, "CSCSamplingGraph/has_type_per_edge")
          .toBool()) {
    type_per_edge_ =
        read_from_archive(archive, "CSCSamplingGraph/type_per_edge").toTensor();
  }
}

void CSCSamplingGraph::Save(torch::serialize::OutputArchive& archive) const {
  archive.write("CSCSamplingGraph/magic_num", kCSCSamplingGraphSerializeMagic);
  archive.write("CSCSamplingGraph/indptr", indptr_);
  archive.write("CSCSamplingGraph/indices", indices_);
  archive.write(
      "CSCSamplingGraph/has_node_type_offset", node_type_offset_.has_value());
  if (node_type_offset_) {
    archive.write(
        "CSCSamplingGraph/node_type_offset", node_type_offset_.value());
  }
  archive.write(
      "CSCSamplingGraph/has_type_per_edge", type_per_edge_.has_value());
  if (type_per_edge_) {
    archive.write("CSCSamplingGraph/type_per_edge", type_per_edge_.value());
  }
}

c10::intrusive_ptr<SampledSubgraph> CSCSamplingGraph::InSubgraph(
    const torch::Tensor& nodes) const {
  using namespace torch::indexing;
  const int32_t kDefaultGrainSize = 100;
  torch::Tensor indptr = torch::zeros_like(indptr_);
  const size_t num_seeds = nodes.size(0);
  std::vector<torch::Tensor> indices_arr(num_seeds);
  std::vector<torch::Tensor> edge_ids_arr(num_seeds);
  std::vector<torch::Tensor> type_per_edge_arr(num_seeds);
  torch::parallel_for(
      0, num_seeds, kDefaultGrainSize, [&](size_t start, size_t end) {
        for (size_t i = start; i < end; ++i) {
          const int64_t node_id = nodes[i].item<int64_t>();
          const int64_t start_idx = indptr_[node_id].item<int64_t>();
          const int64_t end_idx = indptr_[node_id + 1].item<int64_t>();
          indptr[node_id + 1] = end_idx - start_idx;
          indices_arr[i] = indices_.slice(0, start_idx, end_idx);
          edge_ids_arr[i] = torch::arange(start_idx, end_idx);
          if (type_per_edge_) {
            type_per_edge_arr[i] =
                type_per_edge_.value().slice(0, start_idx, end_idx);
          }
        }
      });

  const auto& nonzero_idx = torch::nonzero(indptr).reshape(-1);
  torch::Tensor compact_indptr =
      torch::zeros({nonzero_idx.size(0) + 1}, indptr_.dtype());
  compact_indptr.index_put_({Slice(1, None)}, indptr.index({nonzero_idx}));
  return c10::make_intrusive<SampledSubgraph>(
      compact_indptr.cumsum(0), torch::cat(indices_arr), nonzero_idx - 1,
      torch::arange(0, NumNodes()), torch::cat(edge_ids_arr),
      type_per_edge_
          ? torch::optional<torch::Tensor>{torch::cat(type_per_edge_arr)}
          : torch::nullopt);
}

c10::intrusive_ptr<SampledSubgraph> CSCSamplingGraph::SampleNeighbors(
    const torch::Tensor& nodes, const std::vector<int64_t>& fanouts,
    bool replace, bool return_eids,
    torch::optional<torch::Tensor> probs_or_mask) const {
  const int64_t num_nodes = nodes.size(0);
  // Note probs will be passed as input for 'torch.multinomial' in deeper stack,
  // which doesn't support 'torch.half' and 'torch.bool' data types. To avoid
  // crashes, convert 'probs_or_mask' to 'float32' data type.
  if (probs_or_mask.has_value() &&
      (probs_or_mask.value().dtype() == torch::kBool ||
       probs_or_mask.value().dtype() == torch::kFloat16)) {
    probs_or_mask = probs_or_mask.value().to(torch::kFloat32);
  }
  // If true, perform sampling for each edge type of each node, otherwise just
  // sample once for each node with no regard of edge types.
  bool consider_etype = (fanouts.size() > 1);
  std::vector<torch::Tensor> picked_neighbors_per_node(num_nodes);
  torch::Tensor num_picked_neighbors_per_node =
      torch::zeros({num_nodes + 1}, indptr_.options());

  AT_DISPATCH_INTEGRAL_TYPES(
      indptr_.scalar_type(), "parallel_for", ([&] {
        torch::parallel_for(0, num_nodes, 32, [&](scalar_t b, scalar_t e) {
          const scalar_t* indptr_data = indptr_.data_ptr<scalar_t>();
          for (scalar_t i = b; i < e; ++i) {
            const auto nid = nodes[i].item<int64_t>();
            TORCH_CHECK(
                nid >= 0 && nid < NumNodes(),
                "The seed nodes' IDs should fall within the range of the "
                "graph's node IDs.");
            const auto offset = indptr_data[nid];
            const auto num_neighbors = indptr_data[nid + 1] - offset;

            if (num_neighbors == 0) {
              // Initialization is performed here because all tensors will be
              // concatenated in the master thread, and having an undefined
              // tensor during concatenation can result in a crash.
              picked_neighbors_per_node[i] =
                  torch::tensor({}, indptr_.options());
              continue;
            }

            if (consider_etype) {
              picked_neighbors_per_node[i] = PickByEtype(
                  offset, num_neighbors, fanouts, replace, indptr_.options(),
                  type_per_edge_.value(), probs_or_mask);
            } else {
              picked_neighbors_per_node[i] = Pick(
                  offset, num_neighbors, fanouts[0], replace, indptr_.options(),
                  probs_or_mask);
            }
            num_picked_neighbors_per_node[i + 1] =
                picked_neighbors_per_node[i].size(0);
          }
        });  // End of the thread.
      }));

  torch::Tensor subgraph_indptr =
      torch::cumsum(num_picked_neighbors_per_node, 0);

  torch::Tensor picked_eids = torch::cat(picked_neighbors_per_node);
  torch::Tensor subgraph_indices =
      torch::index_select(indices_, 0, picked_eids);
  torch::optional<torch::Tensor> subgraph_type_per_edge = torch::nullopt;
  if (type_per_edge_.has_value()) {
    subgraph_type_per_edge =
        torch::index_select(type_per_edge_.value(), 0, picked_eids);
  }
  torch::optional<torch::Tensor> subgraph_reverse_edge_ids = torch::nullopt;
  if (return_eids) subgraph_reverse_edge_ids = std::move(picked_eids);
  return c10::make_intrusive<SampledSubgraph>(
      subgraph_indptr, subgraph_indices, nodes, torch::nullopt,
      subgraph_reverse_edge_ids, subgraph_type_per_edge);
}

std::tuple<torch::Tensor, torch::Tensor>
CSCSamplingGraph::SampleNegativeEdgesUniform(
    const std::tuple<torch::Tensor, torch::Tensor>& node_pairs,
    int64_t negative_ratio, int64_t max_node_id) const {
  torch::Tensor pos_src;
  std::tie(pos_src, std::ignore) = node_pairs;
  auto neg_len = pos_src.size(0) * negative_ratio;
  auto neg_src = pos_src.repeat(negative_ratio);
  auto neg_dst = torch::randint(0, max_node_id, {neg_len}, pos_src.options());
  return std::make_tuple(neg_src, neg_dst);
}

c10::intrusive_ptr<CSCSamplingGraph>
CSCSamplingGraph::BuildGraphFromSharedMemoryTensors(
    std::tuple<
        SharedMemoryPtr, SharedMemoryPtr,
        std::vector<torch::optional<torch::Tensor>>>&& shared_memory_tensors) {
  auto& optional_tensors = std::get<2>(shared_memory_tensors);
  auto graph = c10::make_intrusive<CSCSamplingGraph>(
      optional_tensors[0].value(), optional_tensors[1].value(),
      optional_tensors[2], optional_tensors[3]);
  graph->tensor_meta_shm_ = std::move(std::get<0>(shared_memory_tensors));
  graph->tensor_data_shm_ = std::move(std::get<1>(shared_memory_tensors));
  return graph;
}

c10::intrusive_ptr<CSCSamplingGraph> CSCSamplingGraph::CopyToSharedMemory(
    const std::string& shared_memory_name) {
  auto optional_tensors = std::vector<torch::optional<torch::Tensor>>{
      indptr_, indices_, node_type_offset_, type_per_edge_};
  auto shared_memory_tensors = CopyTensorsToSharedMemory(
      shared_memory_name, optional_tensors, SERIALIZED_METAINFO_SIZE_MAX);
  return BuildGraphFromSharedMemoryTensors(std::move(shared_memory_tensors));
}

c10::intrusive_ptr<CSCSamplingGraph> CSCSamplingGraph::LoadFromSharedMemory(
    const std::string& shared_memory_name) {
  auto shared_memory_tensors = LoadTensorsFromSharedMemory(
      shared_memory_name, SERIALIZED_METAINFO_SIZE_MAX);
  return BuildGraphFromSharedMemoryTensors(std::move(shared_memory_tensors));
}

/**
 * @brief Perform uniform sampling of elements and return the sampled indices.
 *
 * @param offset The starting edge ID for the connected neighbors of the sampled
 * node.
 * @param num_neighbors The number of neighbors to pick.
 * @param fanout The number of edges to be sampled for each node. It should be
 * >= 0 or -1.
 *  - When the value is -1, all neighbors will be chosen for sampling. It is
 * equivalent to selecting all neighbors with non-zero probability when the
 * fanout is >= the number of neighbors (and replacement is set to false).
 *  - When the value is a non-negative integer, it serves as a minimum
 * threshold for selecting neighbors.
 * @param replace Boolean indicating whether the sample is performed with or
 * without replacement. If True, a value can be selected multiple times.
 * Otherwise, each value can be selected only once.
 * @param options Tensor options specifying the desired data type of the result.
 *
 * @return A tensor containing the picked neighbors.
 */
inline torch::Tensor UniformPick(
    int64_t offset, int64_t num_neighbors, int64_t fanout, bool replace,
    const torch::TensorOptions& options) {
  torch::Tensor picked_neighbors;
  if ((fanout == -1) || (num_neighbors <= fanout && !replace)) {
    picked_neighbors = torch::arange(offset, offset + num_neighbors, options);
  } else if (replace) {
    picked_neighbors =
        torch::randint(offset, offset + num_neighbors, {fanout}, options);
  } else {
<<<<<<< HEAD
    if (replace) {
      picked_neighbors =
          torch::randint(offset, offset + num_neighbors, {fanout}, options);
    } else {
      picked_neighbors = torch::empty({fanout}, options);
      AT_DISPATCH_INTEGRAL_TYPES(
          picked_neighbors.scalar_type(), "UniformPick", ([&] {
            scalar_t* picked_neighbors_data =
                picked_neighbors.data_ptr<scalar_t>();
            // We use different sampling strategies for different sampling case.
            if (fanout >= num_neighbors / 10) {
              // [Algorithm]
              // This algorithm is conceptually related to the Fisher-Yates
              // shuffle.
              //
              // [Complexity Analysis]
              // This algorithm's memory complexity is O(num_neighbors), but
              // it generates fewer random numbers (O(fanout)).
              //
              // (Compare) Reservoir algorithm is one of the most classical
              // sampling algorithms. Both the reservoir algorithm and our
              // algorithm offer distinct advantages, we need to compare to
              // illustrate our trade-offs.
              // The reservoir algorithm is memory-efficient (O(fanout)) but
              // creates many random numbers (O(num_neighbors)), which is
              // costly.
              //
              // [Practical Consideration]
              // Use this algorithm when `fanout >= num_neighbors / 10` to
              // reduce computation.
              // In this scenarios above, memory complexity is not a concern due
              // to the small size of both `fanout` and `num_neighbors`. And it
              // is efficient to allocate a small amount of memory. So the
              // algorithm performence is great in this case.
              std::vector<scalar_t> seq(num_neighbors);
              // Assign the seq with [offset, offset + num_neighbors].
              std::iota(seq.begin(), seq.end(), offset);
              for (int64_t i = 0; i < fanout; ++i) {
                auto j = RandomEngine::ThreadLocal()->RandInt(i, num_neighbors);
                std::swap(seq[i], seq[j]);
              }
              // Save the randomly sampled fanout elements to the output tensor.
              std::copy(
                  seq.begin(), seq.begin() + fanout, picked_neighbors_data);
            } else if (fanout < 64) {
              // [Algorithm]
              // Use linear search to verify uniqueness.
              //
              // [Complexity Analysis]
              // Since the set of numbers is small (up to 64), so it is more
              // cost-effective for the CPU to use this algorithm.
              auto begin = picked_neighbors_data;
              auto end = picked_neighbors_data + fanout;

              while (begin != end) {
                // Put the new random number in the last position.
                *begin = RandomEngine::ThreadLocal()->RandInt(
                    offset, offset + num_neighbors);
                // Check if a new value doesn't exist in current
                // range(picked_neighbors_data, begin). Otherwise get a new
                // value until we haven't unique range of elements.
                auto it = std::find(picked_neighbors_data, begin, *begin);
                if (it == begin) ++begin;
              }
            } else {
              // [Algorithm]
              // Use hash-set to verify uniqueness. In the best scenario, the
              // time complexity is O(fanout), assuming no conflicts occur.
              //
              // [Complexity Analysis]
              // Let K = (fanout / num_neighbors), the expected number of extra
              // sampling steps is roughly K^2 / (1-K) * num_neighbors, which
              // means in the worst case scenario, the time complexity is
              // O(num_neighbors^2).
              //
              // [Practical Consideration]
              // In practice, we set the threshold K to 1/10. This trade-off is
              // due to the slower performance of std::unordered_set, which
              // would otherwise increase the sampling cost. By doing so, we
              // achieve a balance between theoretical efficiency and practical
              // performance.
              std::unordered_set<scalar_t> picked_set;
              while (static_cast<int64_t>(picked_set.size()) < fanout) {
                picked_set.insert(RandomEngine::ThreadLocal()->RandInt(
                    offset, offset + num_neighbors));
              }
              std::copy(
                  picked_set.begin(), picked_set.end(), picked_neighbors_data);
            }
          }));
    }
=======
    picked_neighbors = torch::randperm(num_neighbors, options);
    picked_neighbors = picked_neighbors.slice(0, 0, fanout) + offset;
>>>>>>> f50cc3ca
  }
  return picked_neighbors;
}

/**
 * @brief Perform non-uniform sampling of elements based on probabilities and
 * return the sampled indices.
 *
 * If 'probs_or_mask' is provided, it indicates that the sampling is
 * non-uniform. In such cases:
 * - When the number of neighbors with non-zero probability is less than or
 * equal to fanout, all neighbors with non-zero probability will be selected.
 * - When the number of neighbors with non-zero probability exceeds fanout, the
 * sampling process will select 'fanout' elements based on their respective
 * probabilities. Higher probabilities will increase the chances of being chosen
 * during the sampling process.
 *
 * @param offset The starting edge ID for the connected neighbors of the sampled
 * node.
 * @param num_neighbors The number of neighbors to pick.
 * @param fanout The number of edges to be sampled for each node. It should be
 * >= 0 or -1.
 *  - When the value is -1, all neighbors will be chosen for sampling. It is
 * equivalent to selecting all neighbors with non-zero probability when the
 * fanout is >= the number of neighbors (and replacement is set to false).
 *  - When the value is a non-negative integer, it serves as a minimum
 * threshold for selecting neighbors.
 * @param replace Boolean indicating whether the sample is performed with or
 * without replacement. If True, a value can be selected multiple times.
 * Otherwise, each value can be selected only once.
 * @param options Tensor options specifying the desired data type of the result.
 * @param probs_or_mask Optional tensor containing the (unnormalized)
 * probabilities associated with each neighboring edge of a node in the original
 * graph. It must be a 1D floating-point tensor with the number of elements
 * equal to the number of edges in the graph.
 *
 * @return A tensor containing the picked neighbors.
 */
inline torch::Tensor NonUniformPick(
    int64_t offset, int64_t num_neighbors, int64_t fanout, bool replace,
    const torch::TensorOptions& options,
    const torch::optional<torch::Tensor>& probs_or_mask) {
  torch::Tensor picked_neighbors;
  auto local_probs =
      probs_or_mask.value().slice(0, offset, offset + num_neighbors);
  auto positive_probs_indices = local_probs.nonzero().squeeze(1);
  auto num_positive_probs = positive_probs_indices.size(0);
  if (num_positive_probs == 0) return torch::tensor({}, options);
  if ((fanout == -1) || (num_positive_probs <= fanout && !replace)) {
    picked_neighbors = torch::arange(offset, offset + num_neighbors, options);
    picked_neighbors =
        torch::index_select(picked_neighbors, 0, positive_probs_indices);
  } else {
    if (!replace) fanout = std::min(fanout, num_positive_probs);
    picked_neighbors =
        torch::multinomial(local_probs, fanout, replace) + offset;
  }
  return picked_neighbors;
}

torch::Tensor Pick(
    int64_t offset, int64_t num_neighbors, int64_t fanout, bool replace,
    const torch::TensorOptions& options,
    const torch::optional<torch::Tensor>& probs_or_mask) {
  if (probs_or_mask.has_value()) {
    return NonUniformPick(
        offset, num_neighbors, fanout, replace, options, probs_or_mask);
  } else {
    return UniformPick(offset, num_neighbors, fanout, replace, options);
  }
}

torch::Tensor PickByEtype(
    int64_t offset, int64_t num_neighbors, const std::vector<int64_t>& fanouts,
    bool replace, const torch::TensorOptions& options,
    const torch::Tensor& type_per_edge,
    const torch::optional<torch::Tensor>& probs_or_mask) {
  std::vector<torch::Tensor> picked_neighbors(
      fanouts.size(), torch::tensor({}, options));
  int64_t etype_begin = offset;
  int64_t etype_end = offset;
  AT_DISPATCH_INTEGRAL_TYPES(
      type_per_edge.scalar_type(), "PickByEtype", ([&] {
        const scalar_t* type_per_edge_data = type_per_edge.data_ptr<scalar_t>();
        const auto end = offset + num_neighbors;
        while (etype_begin < end) {
          scalar_t etype = type_per_edge_data[etype_begin];
          TORCH_CHECK(
              etype >= 0 && etype < fanouts.size(),
              "Etype values exceed the number of fanouts.");
          int64_t fanout = fanouts[etype];
          auto etype_end_it = std::upper_bound(
              type_per_edge_data + etype_begin, type_per_edge_data + end,
              etype);
          etype_end = etype_end_it - type_per_edge_data;
          // Do sampling for one etype.
          if (fanout != 0) {
            picked_neighbors[etype] = Pick(
                etype_begin, etype_end - etype_begin, fanout, replace, options,
                probs_or_mask);
          }
          etype_begin = etype_end;
        }
      }));

  return torch::cat(picked_neighbors, 0);
}

}  // namespace sampling
}  // namespace graphbolt<|MERGE_RESOLUTION|>--- conflicted
+++ resolved
@@ -269,7 +269,6 @@
     picked_neighbors =
         torch::randint(offset, offset + num_neighbors, {fanout}, options);
   } else {
-<<<<<<< HEAD
     if (replace) {
       picked_neighbors =
           torch::randint(offset, offset + num_neighbors, {fanout}, options);
@@ -361,10 +360,6 @@
             }
           }));
     }
-=======
-    picked_neighbors = torch::randperm(num_neighbors, options);
-    picked_neighbors = picked_neighbors.slice(0, 0, fanout) + offset;
->>>>>>> f50cc3ca
   }
   return picked_neighbors;
 }
