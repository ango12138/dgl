/**
 *  Copyright (c) 2023 by Contributors
 * @file graphbolt/csc_sampling_graph.h
 * @brief Header file of csc sampling graph.
 */
#ifndef GRAPHBOLT_CSC_SAMPLING_GRAPH_H_
#define GRAPHBOLT_CSC_SAMPLING_GRAPH_H_

#include <graphbolt/sampled_subgraph.h>
#include <graphbolt/shared_memory.h>
#include <torch/torch.h>

#include <string>
#include <vector>

namespace graphbolt {
namespace sampling {

/**
 * @brief A sampling oriented csc format graph.
 *
 * Example usage:
 *
 * Suppose the graph has 3 node types, 3 edge types and 6 edges
 * auto node_type_offset = {0, 2, 4, 6}
 * auto type_per_edge = {0, 1, 0, 2, 1, 2}
 * auto graph = CSCSamplingGraph(..., ..., node_type_offset, type_per_edge)
 *
 * The `node_type_offset` tensor represents the offset array of node type, the
 * given array indicates that node [0, 2) has type id 0, [2, 4) has type id 1,
 * and [4, 6) has type id 2. And the `type_per_edge` tensor represents the type
 * id of each edge.
 */
class CSCSamplingGraph : public torch::CustomClassHolder {
 public:
  /** @brief Default constructor. */
  CSCSamplingGraph() = default;

  /**
   * @brief Constructor for CSC with data.
   * @param indptr The CSC format index pointer array.
   * @param indices The CSC format index array.
   * @param node_type_offset A tensor representing the offset of node types, if
   * present.
   * @param type_per_edge A tensor representing the type of each edge, if
   * present.
   */
  CSCSamplingGraph(
      const torch::Tensor& indptr, const torch::Tensor& indices,
      const torch::optional<torch::Tensor>& node_type_offset,
      const torch::optional<torch::Tensor>& type_per_edge);

  /**
   * @brief Create a homogeneous CSC graph from tensors of CSC format.
   * @param indptr Index pointer array of the CSC.
   * @param indices Indices array of the CSC.
   * @param node_type_offset A tensor representing the offset of node types, if
   * present.
   * @param type_per_edge A tensor representing the type of each edge, if
   * present.
   *
   * @return CSCSamplingGraph
   */
  static c10::intrusive_ptr<CSCSamplingGraph> FromCSC(
      const torch::Tensor& indptr, const torch::Tensor& indices,
      const torch::optional<torch::Tensor>& node_type_offset,
      const torch::optional<torch::Tensor>& type_per_edge);

  /** @brief Get the number of nodes. */
  int64_t NumNodes() const { return indptr_.size(0) - 1; }

  /** @brief Get the number of edges. */
  int64_t NumEdges() const { return indices_.size(0); }

  /** @brief Get the csc index pointer tensor. */
  const torch::Tensor CSCIndptr() const { return indptr_; }

  /** @brief Get the index tensor. */
  const torch::Tensor Indices() const { return indices_; }

  /** @brief Get the node type offset tensor for a heterogeneous graph. */
  inline const torch::optional<torch::Tensor> NodeTypeOffset() const {
    return node_type_offset_;
  }

  /** @brief Get the edge type tensor for a heterogeneous graph. */
  inline const torch::optional<torch::Tensor> TypePerEdge() const {
    return type_per_edge_;
  }

  /**
   * @brief Magic number to indicate graph version in serialize/deserialize
   * stage.
   */
  static constexpr int64_t kCSCSamplingGraphSerializeMagic = 0xDD2E60F0F6B4A128;

  /**
   * @brief Load graph from stream.
   * @param archive Input stream for deserializing.
   */
  void Load(torch::serialize::InputArchive& archive);

  /**
   * @brief Save graph to stream.
   * @param archive Output stream for serializing.
   */
  void Save(torch::serialize::OutputArchive& archive) const;

  /**
   * @brief Return the subgraph induced on the inbound edges of the given nodes.
   * @param nodes Type agnostic node IDs to form the subgraph.
   *
   * @return SampledSubgraph.
   */
  c10::intrusive_ptr<SampledSubgraph> InSubgraph(
      const torch::Tensor& nodes) const;

  /**
   * @brief Sample neighboring edges of the given nodes and return the induced
   * subgraph.
   *
   * @param nodes The nodes from which to sample neighbors.
   * @param fanouts The number of edges to be sampled for each node with or
   * without considering edge types.
   *   - When the length is 1, it indicates that the fanout applies to all
   * neighbors of the node as a collective, regardless of the edge type.
   *   - Otherwise, the length should equal to the number of edge types, and
   * each fanout value corresponds to a specific edge type of the node.
   * The value of each fanout should be >= 0 or = -1.
   *   - When the value is -1, all neighbors will be chosen for sampling. It is
   * equivalent to selecting all neighbors when the fanout is >= the number of
   * neighbors (and replacement is set to false).
   *   - When the value is a non-negative integer, it serves as a minimum
   * threshold for selecting neighbors.
   * @param replace Boolean indicating whether the sample is preformed with or
<<<<<<< HEAD
   * without replacement. If True, a value can be selected multiple
   * times.Otherwise, each value can be selected only once.
   * @param return_eids Boolean indicating whether edge IDs need to be returned,
   * typically used when edge features are required.
=======
   * without replacement. If True, a value can be selected multiple times.
   * Otherwise, each value can be selected only once.
>>>>>>> db8f27f3
   *
   * @return An intrusive pointer to a SampledSubgraph object containing the
   * sampled graph's information.
   */
  c10::intrusive_ptr<SampledSubgraph> SampleNeighbors(
      const torch::Tensor& nodes, const std::vector<int64_t>& fanouts,
      bool replace, bool return_eids) const;

  /**
   * @brief Copy the graph to shared memory.
   * @param shared_memory_name The name of the shared memory.
   *
   * @return A new CSCSamplingGraph object on shared memory.
   */
  c10::intrusive_ptr<CSCSamplingGraph> CopyToSharedMemory(
      const std::string& shared_memory_name);

  /**
   * @brief Load the graph from shared memory.
   * @param shared_memory_name The name of the shared memory.
   *
   * @return A new CSCSamplingGraph object on shared memory.
   */
  static c10::intrusive_ptr<CSCSamplingGraph> LoadFromSharedMemory(
      const std::string& shared_memory_name);

 private:
  /**
   * @brief Build a CSCSamplingGraph from shared memory tensors.
   *
   * @param shared_memory_tensors A tuple of two share memory objects holding
   * tensor meta information and data respectively, and a vector of optional
   * tensors on shared memory.
   *
   * @return A new CSCSamplingGraph on shared memory.
   */
  static c10::intrusive_ptr<CSCSamplingGraph> BuildGraphFromSharedMemoryTensors(
      std::tuple<
          SharedMemoryPtr, SharedMemoryPtr,
          std::vector<torch::optional<torch::Tensor>>>&& shared_memory_tensors);

  /** @brief CSC format index pointer array. */
  torch::Tensor indptr_;

  /** @brief CSC format index array. */
  torch::Tensor indices_;

  /**
   * @brief Offset array of node type. The length of it is equal to the number
   * of node types + 1. The tensor is in ascending order as nodes of the same
   * type have continuous IDs, and larger node IDs are paired with larger node
   * type IDs. Its first value is 0 and last value is the number of nodes. And
   * nodes with ID between `node_type_offset_[i] ~ node_type_offset_[i+1]` are
   * of type id `i`.
   */
  torch::optional<torch::Tensor> node_type_offset_;

  /**
   * @brief Type id of each edge, where type id is the corresponding index of
   * edge types. The length of it is equal to the number of edges.
   */
  torch::optional<torch::Tensor> type_per_edge_;

  /**
   * @brief Maximum number of bytes used to serialize the metadata of the
   * member tensors, including tensor shape and dtype. The constant is estimated
   * by multiplying the number of tensors in this class and the maximum number
   * of bytes used to serialize the metadata of a tensor (4 * 8192 for now).
   */
  static constexpr int64_t SERIALIZED_METAINFO_SIZE_MAX = 32768;

  /**
   * @brief Shared memory used to hold the tensor meta information and data of
   * this class. By storing its shared memory objects, the graph controls the
   * resources of shared memory, which will be released automatically when the
   * graph is destroyed.
   */
  SharedMemoryPtr tensor_meta_shm_, tensor_data_shm_;
};

/**
 * @brief Picks a specified number of neighbors for a node, starting from the
 * given offset and having the specified number of neighbors.
 *
 * @param offset The starting edge ID for the connected neighbors of the sampled
 * node.
 * @param num_neighbors The number of neighbors to pick.
 * @param fanout The number of edges to be sampled for each node. It should be
 * >= 0 or -1.
 *  - When the value is -1, all neighbors will be chosen for sampling. It is
 * equivalent to selecting all neighbors when the fanout is >= the number of
 * neighbors (and replacement is set to false).
 *  - When the value is a non-negative integer, it serves as a minimum
 * threshold for selecting neighbors.
 * @param replace Boolean indicating whether the sample is preformed with or
 * without replacement. If True, a value can be selected multiple times.
 * Otherwise, each value can be selected only once.
 * @param options Tensor options specifying the desired data type of the result.
 *
 * @return A tensor containing the picked neighbors.
 */
torch::Tensor Pick(
    int64_t offset, int64_t num_neighbors, int64_t fanout, bool replace,
    const torch::TensorOptions& options);

/**
 * @brief Picks a specified number of neighbors for a node per edge type,
 * starting from the given offset and having the specified number of neighbors.
 *
 * @param offset The starting edge ID for the connected neighbors of the sampled
 * node.
 * @param num_neighbors The number of neighbors to pick.
 * @param fanouts The edge sampling numbers corresponding to each edge type for
 * a single node. The value of each fanout should be >= 0 or = 1.
 *  - When the value is -1, all neighbors will be chosen for sampling. It is
 * equivalent to selecting all neighbors when the fanout is >= the number of
 * neighbors (and replacement is set to false).
 *  - When the value is a non-negative integer, it serves as a minimum threshold
 * for selecting neighbors.
 * @param replace Boolean indicating whether the sample is preformed with or
 * without replacement. If True, a value can be selected multiple times.
 * Otherwise, each value can be selected only once.
 * @param options Tensor options specifying the desired data type of the result.
 * @param type_per_edge Tensor representing the type of each edge in the
 * original graph.
 *
 * @return A tensor containing the picked neighbors.
 */
torch::Tensor PickByEtype(
    int64_t offset, int64_t num_neighbors, const std::vector<int64_t>& fanouts,
    bool replace, const torch::TensorOptions& options,
    const torch::Tensor& type_per_edge);

}  // namespace sampling
}  // namespace graphbolt

#endif  // GRAPHBOLT_CSC_SAMPLING_GRAPH_H_<|MERGE_RESOLUTION|>--- conflicted
+++ resolved
@@ -133,15 +133,10 @@
    *   - When the value is a non-negative integer, it serves as a minimum
    * threshold for selecting neighbors.
    * @param replace Boolean indicating whether the sample is preformed with or
-<<<<<<< HEAD
-   * without replacement. If True, a value can be selected multiple
-   * times.Otherwise, each value can be selected only once.
+   * without replacement. If True, a value can be selected multiple times.
+   * Otherwise, each value can be selected only once
    * @param return_eids Boolean indicating whether edge IDs need to be returned,
-   * typically used when edge features are required.
-=======
-   * without replacement. If True, a value can be selected multiple times.
-   * Otherwise, each value can be selected only once.
->>>>>>> db8f27f3
+   * typically used when edge features are required..
    *
    * @return An intrusive pointer to a SampledSubgraph object containing the
    * sampled graph's information.
