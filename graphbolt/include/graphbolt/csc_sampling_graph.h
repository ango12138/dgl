/**
 *  Copyright (c) 2023 by Contributors
 * @file graphbolt/csc_sampling_graph.h
 * @brief Header file of csc sampling graph.
 */
#ifndef GRAPHBOLT_CSC_SAMPLING_GRAPH_H_
#define GRAPHBOLT_CSC_SAMPLING_GRAPH_H_

#include <graphbolt/sampled_subgraph.h>
#include <graphbolt/shared_memory.h>
#include <torch/torch.h>

#include <string>
#include <vector>

namespace graphbolt {
namespace sampling {

/**
 * @brief A sampling oriented csc format graph.
 *
 * Example usage:
 *
 * Suppose the graph has 3 node types, 3 edge types and 6 edges
 * auto node_type_offset = {0, 2, 4, 6}
 * auto type_per_edge = {0, 1, 0, 2, 1, 2}
 * auto graph = CSCSamplingGraph(..., ..., node_type_offset, type_per_edge)
 *
 * The `node_type_offset` tensor represents the offset array of node type, the
 * given array indicates that node [0, 2) has type id 0, [2, 4) has type id 1,
 * and [4, 6) has type id 2. And the `type_per_edge` tensor represents the type
 * id of each edge.
 */
class CSCSamplingGraph : public torch::CustomClassHolder {
 public:
  /** @brief Default constructor. */
  CSCSamplingGraph() = default;

  /**
   * @brief Constructor for CSC with data.
   * @param indptr The CSC format index pointer array.
   * @param indices The CSC format index array.
   * @param node_type_offset A tensor representing the offset of node types, if
   * present.
   * @param type_per_edge A tensor representing the type of each edge, if
   * present.
   */
  CSCSamplingGraph(
      const torch::Tensor& indptr, const torch::Tensor& indices,
      const torch::optional<torch::Tensor>& node_type_offset,
      const torch::optional<torch::Tensor>& type_per_edge);

  /**
   * @brief Create a homogeneous CSC graph from tensors of CSC format.
   * @param indptr Index pointer array of the CSC.
   * @param indices Indices array of the CSC.
   * @param node_type_offset A tensor representing the offset of node types, if
   * present.
   * @param type_per_edge A tensor representing the type of each edge, if
   * present.
   *
   * @return CSCSamplingGraph
   */
  static c10::intrusive_ptr<CSCSamplingGraph> FromCSC(
      const torch::Tensor& indptr, const torch::Tensor& indices,
      const torch::optional<torch::Tensor>& node_type_offset,
      const torch::optional<torch::Tensor>& type_per_edge);

  /** @brief Get the number of nodes. */
  int64_t NumNodes() const { return indptr_.size(0) - 1; }

  /** @brief Get the number of edges. */
  int64_t NumEdges() const { return indices_.size(0); }

  /** @brief Get the csc index pointer tensor. */
  const torch::Tensor CSCIndptr() const { return indptr_; }

  /** @brief Get the index tensor. */
  const torch::Tensor Indices() const { return indices_; }

  /** @brief Get the node type offset tensor for a heterogeneous graph. */
  inline const torch::optional<torch::Tensor> NodeTypeOffset() const {
    return node_type_offset_;
  }

  /** @brief Get the edge type tensor for a heterogeneous graph. */
  inline const torch::optional<torch::Tensor> TypePerEdge() const {
    return type_per_edge_;
  }

  /**
   * @brief Magic number to indicate graph version in serialize/deserialize
   * stage.
   */
  static constexpr int64_t kCSCSamplingGraphSerializeMagic = 0xDD2E60F0F6B4A128;

  /**
   * @brief Load graph from stream.
   * @param archive Input stream for deserializing.
   */
  void Load(torch::serialize::InputArchive& archive);

  /**
   * @brief Save graph to stream.
   * @param archive Output stream for serializing.
   */
  void Save(torch::serialize::OutputArchive& archive) const;

  /**
   * @brief Return the subgraph induced on the inbound edges of the given nodes.
   * @param nodes Type agnostic node IDs to form the subgraph.
   *
   * @return SampledSubgraph.
   */
  c10::intrusive_ptr<SampledSubgraph> InSubgraph(
      const torch::Tensor& nodes) const;

  /**
   * @brief Sample neighboring edges of the given nodes and return the induced
   * subgraph.
   *
   * @param nodes The nodes from which to sample neighbors.
   * @param fanouts The number of edges to be sampled for each node with or
   * without considering edge types.
   *   - When the length is 1, it indicates that the fanout applies to all
   * neighbors of the node as a collective, regardless of the edge type.
   *   - Otherwise, the length should equal to the number of edge types, and
   * each fanout value corresponds to a specific edge type of the node.
   * The value of each fanout should be >= 0 or = -1.
   *   - When the value is -1, all neighbors will be chosen for sampling. It is
   * equivalent to selecting all neighbors with non-zero probability when the
   * fanout is >= the number of neighbors (and replacement is set to false).
   *   - When the value is a non-negative integer, it serves as a minimum
   * threshold for selecting neighbors.
   * @param replace Boolean indicating whether the sample is preformed with or
   * without replacement. If True, a value can be selected multiple times.
   * Otherwise, each value can be selected only once.
   * @param return_eids Boolean indicating whether edge IDs need to be returned,
   * typically used when edge features are required.
   * @param probs_or_mask Optional tensor containing the (unnormalized)
   * probabilities or boolean mask associated with each neighboring edge of a
   * node. It must be a 1D floating-point or boolean tensor with the number of
   * elements equal to the number of edges.
   *
   * @return An intrusive pointer to a SampledSubgraph object containing the
   * sampled graph's information.
   */
  c10::intrusive_ptr<SampledSubgraph> SampleNeighbors(
      const torch::Tensor& nodes, const std::vector<int64_t>& fanouts,
      bool replace, bool return_eids,
      torch::optional<torch::Tensor> probs_or_mask) const;

  /**
   * @brief Sample negative edges by randomly choosing negative
   * source-destination pairs according to a uniform distribution. For each edge
   * ``(u, v)``, it is supposed to generate `negative_ratio` pairs of negative
   * edges ``(u, v')``, where ``v'`` is chosen uniformly from all the nodes in
   * the graph.
   *
   * @param pos_pairs: A tuple consisting of two 1D tensors representing
   * source-destination positive edges, where positive means the edge must exist
   * in the graph.
   * @param negative_ratio The ratio of the number of negative samples to
   * positive samples.
<<<<<<< HEAD
=======
   * @param negative_ratio The total count of nodes that can be selected.
   * It should correspond to the number of nodes of a specific type.
>>>>>>> 4c5c3aa1
   *
   * @return A tuple consisting of two 1D tensors represents the source and
   * destination of negative edges. Note that negative refers to false
   * negatives, which means the edge could be present or not present in the
   * graph.
   */
  std::tuple<torch::Tensor, torch::Tensor> SampleNegativeEdgesUniform(
      const std::tuple<torch::Tensor, torch::Tensor>& pos_pairs,
<<<<<<< HEAD
      int64_t negative_ratio) const;
=======
      int64_t negative_ratio, int64_t num_nodes) const;
>>>>>>> 4c5c3aa1

  /**
   * @brief Copy the graph to shared memory.
   * @param shared_memory_name The name of the shared memory.
   *
   * @return A new CSCSamplingGraph object on shared memory.
   */
  c10::intrusive_ptr<CSCSamplingGraph> CopyToSharedMemory(
      const std::string& shared_memory_name);

  /**
   * @brief Load the graph from shared memory.
   * @param shared_memory_name The name of the shared memory.
   *
   * @return A new CSCSamplingGraph object on shared memory.
   */
  static c10::intrusive_ptr<CSCSamplingGraph> LoadFromSharedMemory(
      const std::string& shared_memory_name);

 private:
  /**
   * @brief Build a CSCSamplingGraph from shared memory tensors.
   *
   * @param shared_memory_tensors A tuple of two share memory objects holding
   * tensor meta information and data respectively, and a vector of optional
   * tensors on shared memory.
   *
   * @return A new CSCSamplingGraph on shared memory.
   */
  static c10::intrusive_ptr<CSCSamplingGraph> BuildGraphFromSharedMemoryTensors(
      std::tuple<
          SharedMemoryPtr, SharedMemoryPtr,
          std::vector<torch::optional<torch::Tensor>>>&& shared_memory_tensors);

  /** @brief CSC format index pointer array. */
  torch::Tensor indptr_;

  /** @brief CSC format index array. */
  torch::Tensor indices_;

  /**
   * @brief Offset array of node type. The length of it is equal to the number
   * of node types + 1. The tensor is in ascending order as nodes of the same
   * type have continuous IDs, and larger node IDs are paired with larger node
   * type IDs. Its first value is 0 and last value is the number of nodes. And
   * nodes with ID between `node_type_offset_[i] ~ node_type_offset_[i+1]` are
   * of type id `i`.
   */
  torch::optional<torch::Tensor> node_type_offset_;

  /**
   * @brief Type id of each edge, where type id is the corresponding index of
   * edge types. The length of it is equal to the number of edges.
   */
  torch::optional<torch::Tensor> type_per_edge_;

  /**
   * @brief Maximum number of bytes used to serialize the metadata of the
   * member tensors, including tensor shape and dtype. The constant is estimated
   * by multiplying the number of tensors in this class and the maximum number
   * of bytes used to serialize the metadata of a tensor (4 * 8192 for now).
   */
  static constexpr int64_t SERIALIZED_METAINFO_SIZE_MAX = 32768;

  /**
   * @brief Shared memory used to hold the tensor meta information and data of
   * this class. By storing its shared memory objects, the graph controls the
   * resources of shared memory, which will be released automatically when the
   * graph is destroyed.
   */
  SharedMemoryPtr tensor_meta_shm_, tensor_data_shm_;
};

/**
 * @brief Picks a specified number of neighbors for a node, starting from the
 * given offset and having the specified number of neighbors.
 *
 * If 'probs_or_mask' is provided, it indicates that the sampling is
 * non-uniform. In such cases:
 * - When the number of neighbors with non-zero probability is less than or
 * equal to fanout, all neighbors with non-zero probability will be selected.
 * - When the number of neighbors with non-zero probability exceeds fanout, the
 * sampling process will select 'fanout' elements based on their respective
 * probabilities. Higher probabilities will increase the chances of being chosen
 * during the sampling process.
 *
 * @param offset The starting edge ID for the connected neighbors of the sampled
 * node.
 * @param num_neighbors The number of neighbors to pick.
 * @param fanout The number of edges to be sampled for each node. It should be
 * >= 0 or -1.
 *  - When the value is -1, all neighbors will be chosen for sampling. It is
 * equivalent to selecting all neighbors with non-zero probability when the
 * fanout is >= the number of neighbors (and replacement is set to false).
 *  - When the value is a non-negative integer, it serves as a minimum
 * threshold for selecting neighbors.
 * @param replace Boolean indicating whether the sample is preformed with or
 * without replacement. If True, a value can be selected multiple times.
 * Otherwise, each value can be selected only once.
 * @param options Tensor options specifying the desired data type of the result.
 * @param probs_or_mask Optional tensor containing the (unnormalized)
 * probabilities associated with each neighboring edge of a node in the original
 * graph. It must be a 1D floating-point tensor with the number of elements
 * equal to the number of edges in the graph.
 *
 * @return A tensor containing the picked neighbors.
 */
torch::Tensor Pick(
    int64_t offset, int64_t num_neighbors, int64_t fanout, bool replace,
    const torch::TensorOptions& options,
    const torch::optional<torch::Tensor>& probs_or_mask);

/**
 * @brief Picks a specified number of neighbors for a node per edge type,
 * starting from the given offset and having the specified number of neighbors.
 *
 * @param offset The starting edge ID for the connected neighbors of the sampled
 * node.
 * @param num_neighbors The number of neighbors to pick.
 * @param fanouts The edge sampling numbers corresponding to each edge type for
 * a single node. The value of each fanout should be >= 0 or = 1.
 *  - When the value is -1, all neighbors with non-zero probability will be
 * chosen for sampling. It is equivalent to selecting all neighbors when the
 * fanout is >= the number of neighbors (and replacement is set to false).
 *  - When the value is a non-negative integer, it serves as a minimum threshold
 * for selecting neighbors.
 * @param replace Boolean indicating whether the sample is preformed with or
 * without replacement. If True, a value can be selected multiple times.
 * Otherwise, each value can be selected only once.
 * @param options Tensor options specifying the desired data type of the result.
 * @param type_per_edge Tensor representing the type of each edge in the
 * original graph.
 * @param probs_or_mask Optional tensor containing the (unnormalized)
 * probabilities associated with each neighboring edge of a node in the original
 * graph. It must be a 1D floating-point tensor with the number of elements
 * equal to the number of edges in the graph.
 *
 * @return A tensor containing the picked neighbors.
 */
torch::Tensor PickByEtype(
    int64_t offset, int64_t num_neighbors, const std::vector<int64_t>& fanouts,
    bool replace, const torch::TensorOptions& options,
    const torch::Tensor& type_per_edge,
    const torch::optional<torch::Tensor>& probs_or_mask);

}  // namespace sampling
}  // namespace graphbolt

#endif  // GRAPHBOLT_CSC_SAMPLING_GRAPH_H_<|MERGE_RESOLUTION|>--- conflicted
+++ resolved
@@ -162,11 +162,8 @@
    * in the graph.
    * @param negative_ratio The ratio of the number of negative samples to
    * positive samples.
-<<<<<<< HEAD
-=======
    * @param negative_ratio The total count of nodes that can be selected.
    * It should correspond to the number of nodes of a specific type.
->>>>>>> 4c5c3aa1
    *
    * @return A tuple consisting of two 1D tensors represents the source and
    * destination of negative edges. Note that negative refers to false
@@ -175,11 +172,7 @@
    */
   std::tuple<torch::Tensor, torch::Tensor> SampleNegativeEdgesUniform(
       const std::tuple<torch::Tensor, torch::Tensor>& pos_pairs,
-<<<<<<< HEAD
-      int64_t negative_ratio) const;
-=======
       int64_t negative_ratio, int64_t num_nodes) const;
->>>>>>> 4c5c3aa1
 
   /**
    * @brief Copy the graph to shared memory.
