--- conflicted
+++ resolved
@@ -99,7 +99,6 @@
 torch::Tensor UVAIndexSelectImpl(torch::Tensor input, torch::Tensor index);
 
 /**
-<<<<<<< HEAD
  * @brief Sample neighboring edges of the given nodes and return the induced
  * subgraph.
  *
@@ -143,7 +142,8 @@
     torch::optional<torch::Tensor> type_per_edge = torch::nullopt,
     torch::optional<torch::Tensor> probs_or_mask = torch::nullopt,
     torch::optional<int64_t> random_seed = torch::nullopt);
-=======
+
+/**
  * @brief Removes duplicate elements from the concatenated 'unique_dst_ids' and
  * 'src_ids' tensor and applies the uniqueness information to compact both
  * source and destination tensors.
@@ -181,7 +181,6 @@
 std::tuple<torch::Tensor, torch::Tensor, torch::Tensor> UniqueAndCompact(
     const torch::Tensor src_ids, const torch::Tensor dst_ids,
     const torch::Tensor unique_dst_ids, int num_bits = 0);
->>>>>>> 208fa368
 
 }  //  namespace ops
 }  //  namespace graphbolt