import copy
import logging
import os

import numpy as np
import pyarrow
import torch
from gloo_wrapper import allgather_sizes, alltoallv_cpu

from pyarrow import csv
from utils import map_partid_rank, memory_snapshot


class DistLookupService:
    """
    This is an implementation of a Distributed Lookup Service to provide the following
    services to its users. Map 1) global node-ids to partition-ids, and 2) global node-ids
    to shuffle global node-ids (contiguous, within each node for a give node_type and across
    all the partitions)

    This services initializes itself with the node-id to partition-id mappings, which are inputs
    to this service. The node-id to partition-id  mappings are assumed to be in one file for each
    node type. These node-id-to-partition-id mappings are split within the service processes so that
    each process ends up with a contiguous chunk. It first divides the no of mappings (node-id to
    partition-id) for each node type into equal chunks across all the service processes. So each
    service process will be thse owner of a set of node-id-to-partition-id mappings. This class
    has two functions which are as follows:

    1) `get_partition_ids` function which returns the node-id to partition-id mappings to the user
    2) `get_shuffle_nids` function which returns the node-id to shuffle-node-id mapping to the user

    Parameters:
    -----------
    input_dir : string
        string representing the input directory where the node-type partition-id
        files are located
    ntype_names : list of strings
        list of strings which are used to read files located within the input_dir
        directory and these files contents are partition-id's for the node-ids which
        are of a particular node type
    id_map : dgl.distributed.id_map instance
        this id_map is used to retrieve ntype-ids, node type ids, and type_nids, per type
        node ids, for any given global node id
    rank : integer
        integer indicating the rank of a given process
    world_size : integer
        integer indicating the total no. of processes
    num_parts : integer
        interger representing the no. of partitions
    """

<<<<<<< HEAD
    def __init__(self, input_dir, ntype_names, rank, world_size):
=======
    def __init__(
        self, input_dir, ntype_names, id_map, rank, world_size, num_parts
    ):
>>>>>>> fcf5ad5f
        assert os.path.isdir(input_dir)
        assert ntype_names is not None
        assert len(ntype_names) > 0

        # These lists are indexed by ntype_ids.
        type_nid_begin = []
        type_nid_end = []
        partid_list = []
        ntype_count = []
        ntypes = []

        # Iterate over the node types and extract the partition id mappings.
        for ntype in ntype_names:
            filename = f"{ntype}.txt"
            logging.info(
                f"[Rank: {rank}] Reading file: {os.path.join(input_dir, filename)}"
            )

            read_options = pyarrow.csv.ReadOptions(
                use_threads=True,
                block_size=4096,
                autogenerate_column_names=True,
            )
            parse_options = pyarrow.csv.ParseOptions(delimiter=" ")
            ntype_partids = []
            with pyarrow.csv.open_csv(
                os.path.join(input_dir, "{}.txt".format(ntype)),
                read_options=read_options,
                parse_options=parse_options,
            ) as reader:
                for next_chunk in reader:
                    if next_chunk is None:
                        break
                    next_table = pyarrow.Table.from_batches([next_chunk])
                    ntype_partids.append(next_table["f0"].to_numpy())

            ntype_partids = np.concatenate(ntype_partids)
            count = len(ntype_partids)
            ntype_count.append(count)
            ntypes.append(ntype)

            # Each rank assumes a contiguous set of partition-ids which are equally split
            # across all the processes.
            split_size = np.ceil(count / np.int64(world_size)).astype(np.int64)
            start, end = (
                np.int64(rank) * split_size,
                np.int64(rank + 1) * split_size,
            )
            if rank == (world_size - 1):
                end = count
            type_nid_begin.append(start)
            type_nid_end.append(end)

            # Slice the partition-ids which belong to the current instance.
            partid_list.append(copy.deepcopy(ntype_partids[start:end]))

            # Explicitly release the array read from the file.
            del ntype_partids

        logging.info(
            f"[Rank: {rank}] ntypeid begin - {type_nid_begin} - {type_nid_end}"
        )

        # Store all the information in the object instance variable.
        self.type_nid_begin = np.array(type_nid_begin, dtype=np.int64)
        self.type_nid_end = np.array(type_nid_end, dtype=np.int64)
        self.partid_list = partid_list
        self.ntype_count = np.array(ntype_count, dtype=np.int64)
        self.ntypes = ntypes
        self.rank = rank
        self.world_size = world_size
        self.num_parts = num_parts

<<<<<<< HEAD
    def set_idMap(self, id_map):
        self.id_map = id_map

    def get_typecounts(self):
        return dict(zip(self.ntypes, self.ntype_count))

    def get_partition_ids(self, global_nids):
=======
    def get_partition_ids(self, agg_global_nids):
>>>>>>> fcf5ad5f
        """
        This function is used to get the partition-ids for a given set of global node ids

        global_nids <-> partition-ids mappings are deterministically  distributed across
        all the participating processes, within the service. A contiguous global-nids
        (ntype-ids, per-type-nids) are stored within each process and this is determined
        by the total no. of nodes of a given ntype-id and the rank of the process.

        Process, where the global_nid <-> partition-id mapping is stored can be easily computed
        as described above. Once this is determined we perform an alltoallv to send the request.
        On the receiving side, each process receives a set of global_nids and retrieves corresponding
        partition-ids using locally stored lookup tables. It builds responses to all the other
        processes and performs alltoallv.

        Once the response, partition-ids, is received, they are re-ordered corresponding to the
        incoming global-nids order and returns to the caller.

        Parameters:
        -----------
        self : instance of this class
            instance of this class, which is passed by the runtime implicitly

        agg_global_nids : numpy array
            an array of aggregated global node-ids for which partition-ids are
            to be retrieved by the distributed lookup service.

        Returns:
        --------
        list of integers :
            list of integers, which are the partition-ids of the global-node-ids (which is the
            function argument)
        """
<<<<<<< HEAD

        if global_nids.shape[0] > 0:
            # Find the process where global_nid --> partition-id(owner) is stored.
            ntype_ids, type_nids = self.id_map(global_nids)
            ntype_ids, type_nids = ntype_ids.numpy(), type_nids.numpy()
            assert len(ntype_ids) == len(global_nids)

            # For each node-type, the per-type-node-id <-> partition-id mappings are
            # stored as contiguous chunks by this lookup service.
            # The no. of these mappings stored by each process, in the lookup service, are
            # equally split among all the processes in the lookup service, deterministically.
            typeid_counts = self.ntype_count[ntype_ids]
            chunk_sizes = np.ceil(typeid_counts / self.world_size).astype(
                np.int64
            )
            service_owners = np.floor_divide(type_nids, chunk_sizes).astype(
                np.int64
            )
        else:
            ntype_ids = np.array([], dtype=np.int64)
            type_nids = np.array([], dtype=np.int64)
            type_id_counts = np.array([], dtype=np.int64)
            chunk_sizes = np.array([], dtype=np.int64)
            service_owners = np.array([], dtype=np.int64)

        # Now `service_owners` is a list of ranks (process-ids) which own the corresponding
        # global-nid <-> partition-id mapping.

        # Split the input global_nids into a list of lists where each list will be
        # sent to the respective rank/process
        # We also need to store the indices, in the indices_list, so that we can re-order
        # the final result (partition-ids) in the same order as the global-nids (function argument)
        send_list = []
        indices_list = []
        for idx in range(self.world_size):
            idxes = np.where(service_owners == idx)
            ll = global_nids[idxes[0]]
            send_list.append(torch.from_numpy(ll))
            indices_list.append(idxes[0])
        assert len(np.concatenate(indices_list)) == len(global_nids)
        assert np.all(
            np.sort(np.concatenate(indices_list)) == np.arange(len(global_nids))
=======
        CHUNK_SIZE = 200 * 1000 * 1000
        # Determine the no. of times each process has to send alltoall messages.
        local_rows = agg_global_nids.shape[0]
        all_sizes = allgather_sizes(
            [local_rows], self.world_size, self.num_parts, return_sizes=True
        )
        max_count = np.amax(all_sizes)
        num_splits = np.ceil(max_count / CHUNK_SIZE).astype(np.uint16)
        LOCAL_CHUNK_SIZE = np.ceil(local_rows / num_splits).astype(np.int64)
        agg_partition_ids = []

        logging.info(
            f"[Rank: {self.rank}] BatchSize: {CHUNK_SIZE}, \
                            max_count: {max_count}, \
                            splits: {num_splits}, \
                            rows: {agg_global_nids.shape}, \
                            local batch_size: {LOCAL_CHUNK_SIZE}"
>>>>>>> fcf5ad5f
        )

        for split in range(num_splits):
            # Compute the global_nids for this iteration
            global_nids = agg_global_nids[
                split * LOCAL_CHUNK_SIZE : (split + 1) * LOCAL_CHUNK_SIZE
            ]

<<<<<<< HEAD
        # Create the response list here for each of the request list received in the previous
        # step. Populate the respective partition-ids in this response lists appropriately
        out_list = []
        for idx in range(self.world_size):
            if owner_req_list[idx] is None:
                out_list.append(torch.empty((0,), dtype=torch.int64))
                continue
            temp = owner_req_list[idx].numpy()
            # Get the node_type_ids and per_type_nids for the incoming global_nids.
            ntype_ids, type_nids = self.id_map(owner_req_list[idx].numpy())
=======
            # Find the process where global_nid --> partition-id(owner) is stored.
            ntype_ids, type_nids = self.id_map(global_nids)
>>>>>>> fcf5ad5f
            ntype_ids, type_nids = ntype_ids.numpy(), type_nids.numpy()
            assert len(ntype_ids) == len(global_nids)

            # For each node-type, the per-type-node-id <-> partition-id mappings are
            # stored as contiguous chunks by this lookup service.
            # The no. of these mappings stored by each process, in the lookup service, are
            # equally split among all the processes in the lookup service, deterministically.
            typeid_counts = self.ntype_count[ntype_ids]
            chunk_sizes = np.ceil(typeid_counts / self.world_size).astype(
                np.int64
            )
            service_owners = np.floor_divide(type_nids, chunk_sizes).astype(
                np.int64
            )

            # Now `service_owners` is a list of ranks (process-ids) which own the corresponding
            # global-nid <-> partition-id mapping.

            # Split the input global_nids into a list of lists where each list will be
            # sent to the respective rank/process
            # We also need to store the indices, in the indices_list, so that we can re-order
            # the final result (partition-ids) in the same order as the global-nids (function argument)
            send_list = []
            indices_list = []
            for idx in range(self.world_size):
                idxes = np.where(service_owners == idx)
                ll = global_nids[idxes[0]]
                send_list.append(torch.from_numpy(ll))
                indices_list.append(idxes[0])
            assert len(np.concatenate(indices_list)) == len(global_nids)
            assert np.all(
                np.sort(np.concatenate(indices_list))
                == np.arange(len(global_nids))
            )

            # Send the request to everyone else.
            # As a result of this operation, the current process also receives a list of lists
            # from all the other processes.
            # These lists are global-node-ids whose global-node-ids <-> partition-id mappings
            # are owned/stored by the current process
            owner_req_list = alltoallv_cpu(
                self.rank, self.world_size, send_list
            )

            # Create the response list here for each of the request list received in the previous
            # step. Populate the respective partition-ids in this response lists appropriately
            out_list = []
            for idx in range(self.world_size):
                if owner_req_list[idx] is None:
                    out_list.append(torch.empty((0,), dtype=torch.int64))
                    continue
                # Get the node_type_ids and per_type_nids for the incoming global_nids.
                ntype_ids, type_nids = self.id_map(owner_req_list[idx].numpy())
                ntype_ids, type_nids = ntype_ids.numpy(), type_nids.numpy()

                # Lists to store partition-ids for the incoming global-nids.
                type_id_lookups = []
                local_order_idx = []

                # Now iterate over all the node_types and acculumulate all the partition-ids
                # since all the partition-ids are based on the node_type order... they
                # must be re-ordered as per the order of the input, which may be different.
                for tid in range(len(self.partid_list)):
                    cond = ntype_ids == tid
                    local_order_idx.append(np.where(cond)[0])
                    global_type_nids = type_nids[cond]
                    if len(global_type_nids) <= 0:
                        continue

                    local_type_nids = (
                        global_type_nids - self.type_nid_begin[tid]
                    )

                    assert np.all(local_type_nids >= 0)
                    assert np.all(
                        local_type_nids
                        <= (
                            self.type_nid_end[tid]
                            + 1
                            - self.type_nid_begin[tid]
                        )
                    )

                    cur_owners = self.partid_list[tid][local_type_nids]
                    type_id_lookups.append(cur_owners)

                # Reorder the partition-ids, so that it agrees with the input order --
                # which is the order in which the incoming message is received.
                if len(type_id_lookups) <= 0:
                    out_list.append(torch.empty((0,), dtype=torch.int64))
                else:
                    # Now reorder results for each request.
                    sort_order_idx = np.argsort(np.concatenate(local_order_idx))
                    lookups = np.concatenate(type_id_lookups)[sort_order_idx]
                    out_list.append(torch.from_numpy(lookups))

            # Send the partition-ids to their respective requesting processes.
            owner_resp_list = alltoallv_cpu(
                self.rank, self.world_size, out_list
            )

            # Owner_resp_list, is a list of lists of numpy arrays where each list
            # is a list of partition-ids which the current process requested
            # Now we need to re-order so that the parition-ids correspond to the
            # global_nids which are passed into this function.

            # Order according to the requesting order.
            # Owner_resp_list is the list of owner-ids for global_nids (function argument).
            owner_ids = torch.cat(
                [x for x in owner_resp_list if x is not None]
            ).numpy()
            assert len(owner_ids) == len(global_nids)

            global_nids_order = np.concatenate(indices_list)
            sort_order_idx = np.argsort(global_nids_order)
            owner_ids = owner_ids[sort_order_idx]
            global_nids_order = global_nids_order[sort_order_idx]
            assert np.all(np.arange(len(global_nids)) == global_nids_order)

            # Store the partition-ids for the current split
            agg_partition_ids.append(owner_ids)

<<<<<<< HEAD
                local_type_nids = global_type_nids - self.type_nid_begin[tid]

                assert np.all(local_type_nids >= 0)
                assert np.all(
                    local_type_nids
                    <= (self.type_nid_end[tid] + 1 - self.type_nid_begin[tid])
                )

                cur_owners = self.partid_list[tid][local_type_nids]
                type_id_lookups.append(cur_owners)

            # Reorder the partition-ids, so that it agrees with the input order --
            # which is the order in which the incoming message is received.
            if len(type_id_lookups) <= 0:
                out_list.append(torch.empty((0,), dtype=torch.int64))
            else:
                # Now reorder results for each request.
                sort_order_idx = np.argsort(np.concatenate(local_order_idx))
                lookups = np.concatenate(type_id_lookups)[sort_order_idx]
                out_list.append(torch.from_numpy(lookups))

        # Send the partition-ids to their respective requesting processes.
        owner_resp_list = alltoallv_cpu(self.rank, self.world_size, out_list)

        # Owner_resp_list, is a list of lists of numpy arrays where each list
        # is a list of partition-ids which the current process requested
        # Now we need to re-order so that the parition-ids correspond to the
        # global_nids which are passed into this function.

        # Order according to the requesting order.
        # Owner_resp_list is the list of owner-ids for global_nids (function argument).
        if global_nids.shape[0] == 0:
            return np.array([], dtype=np.int64)

        owner_ids = torch.cat(
            [x for x in owner_resp_list if x is not None]
        ).numpy()
        assert len(owner_ids) == len(global_nids)

        global_nids_order = np.concatenate(indices_list)
        sort_order_idx = np.argsort(global_nids_order)
        owner_ids = owner_ids[sort_order_idx]
        global_nids_order = global_nids_order[sort_order_idx]
        assert np.all(np.arange(len(global_nids)) == global_nids_order)
=======
        # Stitch the list of partition-ids and return to the caller
        agg_partition_ids = np.concatenate(agg_partition_ids)
        assert agg_global_nids.shape[0] == agg_partition_ids.shape[0]
>>>>>>> fcf5ad5f

        # Now the owner_ids (partition-ids) which corresponding to the  global_nids.
        return agg_partition_ids

    def get_shuffle_nids(
        self, global_nids, my_global_nids, my_shuffle_global_nids, world_size
    ):
        """
        This function is used to retrieve shuffle_global_nids for a given set of incoming
        global_nids. Note that global_nids are of random order and will contain duplicates

        This function first retrieves the partition-ids of the incoming global_nids.
        These partition-ids which are also the ranks of processes which own the respective
        global-nids as well as shuffle-global-nids. alltoallv is performed to send the
        global-nids to respective ranks/partition-ids where the mapping
        global-nids <-> shuffle-global-nid is located.

        On the receiving side, once the global-nids are received associated shuffle-global-nids
        are retrieved and an alltoallv is performed to send the responses to all the other
        processes.

        Once the responses, shuffle-global-nids, are received, they are re-ordered according
        to the incoming global-nids order and returns to the caller.

        Parameters:
        -----------
        self : instance of this class
            instance of this class, which is passed by the runtime implicitly
        global_nids : numpy array
            an array of global node-ids for which partition-ids are to be retrieved by
            the distributed lookup service.
        my_global_nids: numpy ndarray
            array of global_nids which are owned by the current partition/rank/process
            This process has the node <-> partition id mapping
        my_shuffle_global_nids : numpy ndarray
            array of shuffle_global_nids which are assigned by the current process/rank
        world_size : int
            total no. of processes in the MPI_WORLD

        Returns:
        --------
        list of integers:
            list of shuffle_global_nids which correspond to the incoming node-ids in the
            global_nids.
        """

        # Get the owner_ids (partition-ids or rank).
        owner_ids = self.get_partition_ids(global_nids)

        # These owner_ids, which are also partition ids of the nodes in the
        # input graph, are in the range 0 - (num_partitions - 1).
        # These ids are generated using some kind of graph partitioning method.
        # Distribuged lookup service, as used by the graph partitioning
        # pipeline, is used to store ntype-ids (also type_nids) and their
        # mapping to the associated partition-id.
        # These ids are split into `num_process` chunks and processes in the
        # dist. lookup service are assigned the owernship of these chunks.
        # The pipeline also enforeces the following constraint among the
        # pipeline input parameters: num_partitions, num_processes
        #   num_partitions is an integer multiple of num_processes
        #   which means each individual node in the cluster will be running
        #   equal number of processes.
        owner_ids = map_partid_rank(owner_ids, world_size)

        # Ask these owners to supply for the shuffle_global_nids.
        send_list = []
        id_list = []
        for idx in range(self.world_size):
            cond = owner_ids == idx
            idxes = np.where(cond)
            ll = global_nids[idxes[0]]
            send_list.append(torch.from_numpy(ll))
            id_list.append(idxes[0])

        assert len(np.concatenate(id_list)) == len(global_nids)
        cur_global_nids = alltoallv_cpu(self.rank, self.world_size, send_list)

        # At this point, current process received a list of lists each containing
        # a list of global-nids whose corresponding shuffle_global_nids are located
        # in the current process.
        shuffle_nids_list = []
        for idx in range(self.world_size):
            if cur_global_nids[idx] is None:
                shuffle_nids_list.append(torch.empty((0,), dtype=torch.int64))
                continue

            uniq_ids, inverse_idx = np.unique(
                cur_global_nids[idx], return_inverse=True
            )
            common, idx1, idx2 = np.intersect1d(
                uniq_ids,
                my_global_nids,
                assume_unique=True,
                return_indices=True,
            )
            assert len(common) == len(uniq_ids)

            req_shuffle_global_nids = my_shuffle_global_nids[idx2][inverse_idx]
            assert len(req_shuffle_global_nids) == len(cur_global_nids[idx])
            shuffle_nids_list.append(torch.from_numpy(req_shuffle_global_nids))

        # Send the shuffle-global-nids to their respective ranks.
        mapped_global_nids = alltoallv_cpu(
            self.rank, self.world_size, shuffle_nids_list
        )
        for idx in range(len(mapped_global_nids)):
            if mapped_global_nids[idx] == None:
                mapped_global_nids[idx] = torch.empty((0,), dtype=torch.int64)

        # Reorder to match global_nids (function parameter).
        global_nids_order = np.concatenate(id_list)
        shuffle_global_nids = torch.cat(mapped_global_nids).numpy()
        assert len(shuffle_global_nids) == len(global_nids)

        sorted_idx = np.argsort(global_nids_order)
        shuffle_global_nids = shuffle_global_nids[sorted_idx]
        global_nids_ordered = global_nids_order[sorted_idx]
        assert np.all(global_nids_ordered == np.arange(len(global_nids)))

        return shuffle_global_nids<|MERGE_RESOLUTION|>--- conflicted
+++ resolved
@@ -49,13 +49,9 @@
         interger representing the no. of partitions
     """
 
-<<<<<<< HEAD
-    def __init__(self, input_dir, ntype_names, rank, world_size):
-=======
     def __init__(
         self, input_dir, ntype_names, id_map, rank, world_size, num_parts
     ):
->>>>>>> fcf5ad5f
         assert os.path.isdir(input_dir)
         assert ntype_names is not None
         assert len(ntype_names) > 0
@@ -129,17 +125,10 @@
         self.world_size = world_size
         self.num_parts = num_parts
 
-<<<<<<< HEAD
     def set_idMap(self, id_map):
         self.id_map = id_map
 
-    def get_typecounts(self):
-        return dict(zip(self.ntypes, self.ntype_count))
-
     def get_partition_ids(self, global_nids):
-=======
-    def get_partition_ids(self, agg_global_nids):
->>>>>>> fcf5ad5f
         """
         This function is used to get the partition-ids for a given set of global node ids
 
@@ -172,50 +161,6 @@
             list of integers, which are the partition-ids of the global-node-ids (which is the
             function argument)
         """
-<<<<<<< HEAD
-
-        if global_nids.shape[0] > 0:
-            # Find the process where global_nid --> partition-id(owner) is stored.
-            ntype_ids, type_nids = self.id_map(global_nids)
-            ntype_ids, type_nids = ntype_ids.numpy(), type_nids.numpy()
-            assert len(ntype_ids) == len(global_nids)
-
-            # For each node-type, the per-type-node-id <-> partition-id mappings are
-            # stored as contiguous chunks by this lookup service.
-            # The no. of these mappings stored by each process, in the lookup service, are
-            # equally split among all the processes in the lookup service, deterministically.
-            typeid_counts = self.ntype_count[ntype_ids]
-            chunk_sizes = np.ceil(typeid_counts / self.world_size).astype(
-                np.int64
-            )
-            service_owners = np.floor_divide(type_nids, chunk_sizes).astype(
-                np.int64
-            )
-        else:
-            ntype_ids = np.array([], dtype=np.int64)
-            type_nids = np.array([], dtype=np.int64)
-            type_id_counts = np.array([], dtype=np.int64)
-            chunk_sizes = np.array([], dtype=np.int64)
-            service_owners = np.array([], dtype=np.int64)
-
-        # Now `service_owners` is a list of ranks (process-ids) which own the corresponding
-        # global-nid <-> partition-id mapping.
-
-        # Split the input global_nids into a list of lists where each list will be
-        # sent to the respective rank/process
-        # We also need to store the indices, in the indices_list, so that we can re-order
-        # the final result (partition-ids) in the same order as the global-nids (function argument)
-        send_list = []
-        indices_list = []
-        for idx in range(self.world_size):
-            idxes = np.where(service_owners == idx)
-            ll = global_nids[idxes[0]]
-            send_list.append(torch.from_numpy(ll))
-            indices_list.append(idxes[0])
-        assert len(np.concatenate(indices_list)) == len(global_nids)
-        assert np.all(
-            np.sort(np.concatenate(indices_list)) == np.arange(len(global_nids))
-=======
         CHUNK_SIZE = 200 * 1000 * 1000
         # Determine the no. of times each process has to send alltoall messages.
         local_rows = agg_global_nids.shape[0]
@@ -233,7 +178,6 @@
                             splits: {num_splits}, \
                             rows: {agg_global_nids.shape}, \
                             local batch_size: {LOCAL_CHUNK_SIZE}"
->>>>>>> fcf5ad5f
         )
 
         for split in range(num_splits):
@@ -242,21 +186,8 @@
                 split * LOCAL_CHUNK_SIZE : (split + 1) * LOCAL_CHUNK_SIZE
             ]
 
-<<<<<<< HEAD
-        # Create the response list here for each of the request list received in the previous
-        # step. Populate the respective partition-ids in this response lists appropriately
-        out_list = []
-        for idx in range(self.world_size):
-            if owner_req_list[idx] is None:
-                out_list.append(torch.empty((0,), dtype=torch.int64))
-                continue
-            temp = owner_req_list[idx].numpy()
-            # Get the node_type_ids and per_type_nids for the incoming global_nids.
-            ntype_ids, type_nids = self.id_map(owner_req_list[idx].numpy())
-=======
             # Find the process where global_nid --> partition-id(owner) is stored.
             ntype_ids, type_nids = self.id_map(global_nids)
->>>>>>> fcf5ad5f
             ntype_ids, type_nids = ntype_ids.numpy(), type_nids.numpy()
             assert len(ntype_ids) == len(global_nids)
 
@@ -379,56 +310,9 @@
             # Store the partition-ids for the current split
             agg_partition_ids.append(owner_ids)
 
-<<<<<<< HEAD
-                local_type_nids = global_type_nids - self.type_nid_begin[tid]
-
-                assert np.all(local_type_nids >= 0)
-                assert np.all(
-                    local_type_nids
-                    <= (self.type_nid_end[tid] + 1 - self.type_nid_begin[tid])
-                )
-
-                cur_owners = self.partid_list[tid][local_type_nids]
-                type_id_lookups.append(cur_owners)
-
-            # Reorder the partition-ids, so that it agrees with the input order --
-            # which is the order in which the incoming message is received.
-            if len(type_id_lookups) <= 0:
-                out_list.append(torch.empty((0,), dtype=torch.int64))
-            else:
-                # Now reorder results for each request.
-                sort_order_idx = np.argsort(np.concatenate(local_order_idx))
-                lookups = np.concatenate(type_id_lookups)[sort_order_idx]
-                out_list.append(torch.from_numpy(lookups))
-
-        # Send the partition-ids to their respective requesting processes.
-        owner_resp_list = alltoallv_cpu(self.rank, self.world_size, out_list)
-
-        # Owner_resp_list, is a list of lists of numpy arrays where each list
-        # is a list of partition-ids which the current process requested
-        # Now we need to re-order so that the parition-ids correspond to the
-        # global_nids which are passed into this function.
-
-        # Order according to the requesting order.
-        # Owner_resp_list is the list of owner-ids for global_nids (function argument).
-        if global_nids.shape[0] == 0:
-            return np.array([], dtype=np.int64)
-
-        owner_ids = torch.cat(
-            [x for x in owner_resp_list if x is not None]
-        ).numpy()
-        assert len(owner_ids) == len(global_nids)
-
-        global_nids_order = np.concatenate(indices_list)
-        sort_order_idx = np.argsort(global_nids_order)
-        owner_ids = owner_ids[sort_order_idx]
-        global_nids_order = global_nids_order[sort_order_idx]
-        assert np.all(np.arange(len(global_nids)) == global_nids_order)
-=======
         # Stitch the list of partition-ids and return to the caller
         agg_partition_ids = np.concatenate(agg_partition_ids)
         assert agg_global_nids.shape[0] == agg_partition_ids.shape[0]
->>>>>>> fcf5ad5f
 
         # Now the owner_ids (partition-ids) which corresponding to the  global_nids.
         return agg_partition_ids
