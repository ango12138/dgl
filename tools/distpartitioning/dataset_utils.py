--- conflicted
+++ resolved
@@ -229,15 +229,9 @@
     if dataset_features and (len(dataset_features) > 0):
         for etype_name, etype_feature_data in dataset_features.items():
             for feat_name, feat_data in etype_feature_data.items():
-<<<<<<< HEAD
-                # No longer needed anymore.
-                # Input files can be of any number and typically more than no. of partitions.
-                #assert len(feat_data[constants.STR_DATA]) == world_size
                 assert feat_data[constants.STR_FORMAT][constants.STR_NAME] == constants.STR_NUMPY
-
                 num_chunks = len(feat_data[constants.STR_DATA])
                 read_list = np.array_split(np.arange(num_chunks), num_parts)
-
                 efeats = []
                 efeat_tids = []
                 for local_part_id in range(num_parts):
@@ -252,37 +246,8 @@
                                 logging.info(f'Loading numpy from {numpy_path}')
                                 efeats.append(torch.from_numpy(np.load(numpy_path)))
                         efeat_tids.append(edge_tids[etype_name][local_part_id])
-
                 edge_features[etype_name+'/'+feat_name] = torch.from_numpy(np.concatenate(efeats))
                 edge_feature_tids[etype_name+"/"+feat_name] = efeat_tids
-=======
-                assert feat_data[constants.STR_FORMAT][constants.STR_NAME] == constants.STR_NUMPY
-                num_chunks = len(feat_data[constants.STR_DATA])
-                read_list = np.array_split(np.arange(num_chunks), world_size)
-                efeat = []
-                for idx in read_list[rank]:
-                    efeat_file = feat_data[constants.STR_DATA][idx]
-                    if not os.path.isabs(efeat_file):
-                        efeat_file = os.path.join(input_dir, efeat_file)
-                    logging.info(
-                        f'Loading edge feature[{feat_name}] of etype[{etype_name}] from {efeat_file}'
-                    )
-                    efeat.append(np.load(efeat_file))
-                efeat = np.concatenate(efeat)
-                edge_features[etype_name + '/' + feat_name] = torch.from_numpy(efeat)
-
-                edge_feature_tids[etype_name].append([feat_name, -1, -1])
-
-    # Read edges for each node types that are processed by the currnet process.
-    edge_tids, _ = get_idranges(schema_map[constants.STR_EDGE_TYPE], 
-                                schema_map[constants.STR_NUM_EDGES_PER_CHUNK],
-                                num_chunks=world_size)
-    for etype_name in schema_map[constants.STR_EDGE_TYPE]: 
-        if etype_name in edge_feature_tids: 
-            for item in edge_feature_tids[etype_name]:
-                item[1] = edge_tids[etype_name][rank][0]
-                item[2] = edge_tids[etype_name][rank][1]
->>>>>>> 743516f3
 
     # Done with building node_features locally. 
     if len(edge_features) <= 0:
