import os
import sys
import constants
import numpy as np
import math
import torch
import torch.distributed as dist
import torch.multiprocessing as mp
import dgl
import logging

from timeit import default_timer as timer
from datetime import timedelta
from dataset_utils import get_dataset
from utils import read_ntype_partition_files, read_json, get_node_types, \
                    augment_edge_data, get_gnid_range_map, \
                    write_dgl_objects, write_metadata_json, get_ntype_featnames, \
                    get_idranges
from gloo_wrapper import allgather_sizes, gather_metadata_json,\
                    alltoallv_cpu
from globalids import assign_shuffle_global_nids_nodes, \
                    assign_shuffle_global_nids_edges, \
                    lookup_shuffle_global_nids_edges
from convert_partition import create_dgl_object, create_metadata_json
from dist_lookup import DistLookupService

def gen_node_data(rank, world_size, id_lookup, ntid_ntype_map, schema_map):
    '''
    For this data processing pipeline, reading node files is not needed. All the needed information about
    the nodes can be found in the metadata json file. This function generates the nodes owned by a given
    process, using metis partitions. 

    Parameters: 
    -----------
    rank : int
        rank of the process
    world_size : int
        total no. of processes
    id_lookup : instance of class DistLookupService
       Distributed lookup service used to map global-nids to respective partition-ids and 
       shuffle-global-nids
    ntid_ntype_map : 
        a dictionary where keys are node_type ids(integers) and values are node_type names(strings).
    schema_map: 
        dictionary formed by reading the input metadata json file for the input dataset.

        Please note that, it is assumed that for the input graph files, the nodes of a particular node-type are
        split into `p` files (because of `p` partitions to be generated). On a similar node, edges of a particular
        edge-type are split into `p` files as well. 

        #assuming m nodetypes present in the input graph
        "num_nodes_per_chunk" : [
            [a0, a1, a2, ... a<p-1>], 
            [b0, b1, b2, ... b<p-1>], 
            ...
            [m0, m1, m2, ... m<p-1>]
        ]
        Here, each sub-list, corresponding a nodetype in the input graph, has `p` elements. For instance [a0, a1, ... a<p-1>] 
        where each element represents the number of nodes which are to be processed by a process during distributed partitioning.

        In addition to the above key-value pair for the nodes in the graph, the node-features are captured in the
        "node_data" key-value pair. In this dictionary the keys will be nodetype names and value will be a dictionary which 
        is used to capture all the features present for that particular node-type. This is shown in the following example:

        "node_data" : {
            "paper": {       # node type
                "feat": {   # feature key
                    "format": {"name": "numpy"},
                    "data": ["node_data/paper-feat-part1.npy", "node_data/paper-feat-part2.npy"]
                },
                "label": {   # feature key
                    "format": {"name": "numpy"},
                    "data": ["node_data/paper-label-part1.npy", "node_data/paper-label-part2.npy"]
                },
                "year": {   # feature key
                    "format": {"name": "numpy"},
                    "data": ["node_data/paper-year-part1.npy", "node_data/paper-year-part2.npy"]
                }
            }
        }
        In the above textual description we have a node-type, which is paper, and it has 3 features namely feat, label and year. 
        Each feature has `p` files whose location in the filesystem is the list for the key "data" and "foramt" is used to 
        describe storage format. 

    Returns:
    --------
    dictionary : 
        dictionary where keys are column names and values are numpy arrays, these arrays are generated by 
        using information present in the metadata json file

    '''
    local_node_data = { constants.GLOBAL_NID : [], 
                        constants.NTYPE_ID : [], 
                        constants.GLOBAL_TYPE_NID : []
                        }

    type_nid_dict, global_nid_dict = get_idranges(schema_map[constants.STR_NODE_TYPE], 
                                        schema_map[constants.STR_NUM_NODES_PER_CHUNK])

    for ntype_id, ntype_name in ntid_ntype_map.items(): 
        type_start, type_end = type_nid_dict[ntype_name][0][0], type_nid_dict[ntype_name][-1][1]
        gnid_start, gnid_end = global_nid_dict[ntype_name][0, 0], global_nid_dict[ntype_name][0, 1]

        node_partid_slice = id_lookup.get_partition_ids(np.arange(gnid_start, gnid_end, dtype=np.int64)) #exclusive
        cond = node_partid_slice == rank
        own_gnids = np.arange(gnid_start, gnid_end, dtype=np.int64)
        own_gnids = own_gnids[cond]

        own_tnids = np.arange(type_start, type_end, dtype=np.int64)
        own_tnids = own_tnids[cond]

        local_node_data[constants.NTYPE_ID].append(np.ones(own_gnids.shape, dtype=np.int64)*ntype_id)
        local_node_data[constants.GLOBAL_NID].append(own_gnids)
        local_node_data[constants.GLOBAL_TYPE_NID].append(own_tnids)

    for k in local_node_data.keys():
        local_node_data[k] = np.concatenate(local_node_data[k])

    return local_node_data

def exchange_edge_data(rank, world_size, edge_data):
    """
    Exchange edge_data among processes in the world.
    Prepare list of sliced data targeting each process and trigger
    alltoallv_cpu to trigger messaging api

    Parameters:
    -----------
    rank : int
        rank of the process
    world_size : int
        total no. of processes
    edge_data : dictionary
        edge information, as a dicitonary which stores column names as keys and values
        as column data. This information is read from the edges.txt file.

    Returns:
    --------
    dictionary : 
        the input argument, edge_data, is updated with the edge data received by other processes
        in the world.
    """

    input_list = []
    start = timer()
    for i in np.arange(world_size):
        send_idx = (edge_data[constants.OWNER_PROCESS] == i)
        send_idx = send_idx.reshape(edge_data[constants.GLOBAL_SRC_ID].shape[0])
        filt_data = np.column_stack((edge_data[constants.GLOBAL_SRC_ID][send_idx == 1], \
                                    edge_data[constants.GLOBAL_DST_ID][send_idx == 1], \
                                    edge_data[constants.GLOBAL_TYPE_EID][send_idx == 1], \
                                    edge_data[constants.ETYPE_ID][send_idx == 1], \
                                    edge_data[constants.GLOBAL_EID][send_idx == 1]))
        if(filt_data.shape[0] <= 0):
            input_list.append(torch.empty((0,5), dtype=torch.int64))
        else:
            input_list.append(torch.from_numpy(filt_data))
    end = timer()
    
    dist.barrier ()
    output_list = alltoallv_cpu(rank, world_size, input_list)
    end = timer()
    logging.info(f'[Rank: {rank}] Time to send/rcv edge data: {timedelta(seconds=end-start)}')

    #Replace the values of the edge_data, with the received data from all the other processes.
    rcvd_edge_data = torch.cat(output_list).numpy()
    edge_data[constants.GLOBAL_SRC_ID] = rcvd_edge_data[:,0]
    edge_data[constants.GLOBAL_DST_ID] = rcvd_edge_data[:,1]
    edge_data[constants.GLOBAL_TYPE_EID] = rcvd_edge_data[:,2]
    edge_data[constants.ETYPE_ID] = rcvd_edge_data[:,3]
    edge_data[constants.GLOBAL_EID] = rcvd_edge_data[:,4]
    edge_data.pop(constants.OWNER_PROCESS)
    return edge_data

def exchange_node_features(rank, world_size, node_feature_tids, ntype_gnid_map, id_lookup, node_features):
    """
    This function is used to shuffle node features so that each process will receive
    all the node features whose corresponding nodes are owned by the same process. 
    The mapping procedure to identify the owner process is not straight forward. The
    following steps are used to identify the owner processes for the locally read node-
    features. 
    a. Compute the global_nids for the locally read node features. Here metadata json file
        is used to identify the corresponding global_nids. Please note that initial graph input
        nodes.txt files are sorted based on node_types. 
    b. Using global_nids and metis partitions owner processes can be easily identified. 
    c. Now each process sends the global_nids for which shuffle_global_nids are needed to be 
        retrieved. 
    d. After receiving the corresponding shuffle_global_nids these ids are added to the 
        node_data and edge_data dictionaries
    
    This pipeline assumes all the input data in numpy format, except node/edge features which
    are maintained as tensors throughout the various stages of the pipeline execution.

    Parameters: 
    -----------
    rank : int
        rank of the current process
    world_size : int
        total no. of participating processes. 
    node_feature_tids : dictionary
        dictionary with keys as node-type names and value is a dictionary. This dictionary
        contains information about node-features associated with a given node-type and value
        is a list.  This list contains a of indexes, like [starting-idx, ending-idx) which 
        can be used to index into the node feature tensors read from corresponding input files.
    ntypes_gnid_map : dictionary
        mapping between node type names and global_nids which belong to the keys in this dictionary
    id_lookup : instance of class DistLookupService
       Distributed lookup service used to map global-nids to respective partition-ids and 
       shuffle-global-nids
    node_feautres: dicitonary
        dictionry where node_features are stored and this information is read from the appropriate
        node features file which belongs to the current process

    Returns:
    --------
    dictionary : 
        node features are returned as a dictionary where keys are node type names and node feature names 
        and values are tensors
    dictionary : 
        a dictionary of global_nids for the nodes whose node features are received during the data shuffle 
        process
    """
    start = timer()
    own_node_features = {}
    own_global_nids = {}
    #To iterate over the node_types and associated node_features
    for ntype_name, ntype_info in node_feature_tids.items():

        #To iterate over the node_features, of a given node_type 
        #ntype_info is a list of 3 elements
        #[node-feature-name, starting-idx, ending-idx]
        #node-feature-name is the name given to the node-feature, read from the input metadata file
        #[starting-idx, ending-idx) specifies the range of indexes associated with the node-features read from
        #the associated input file. Note that the rows of node-features read from the input file should be same
        #as specified with this range. So no. of rows = ending-idx - starting-idx.
        for feat_info in ntype_info:

            #determine the owner process for these node features. 
            node_feats_per_rank = []
            global_nid_per_rank = []
            feat_name = feat_info[0]
            feat_key = ntype_name+'/'+feat_name
            logging.info(f'[Rank: {rank}] processing node feature: {feat_key}')

            #compute the global_nid range for this node features
            type_nid_start = int(feat_info[1])
            type_nid_end = int(feat_info[2])
            begin_global_nid = ntype_gnid_map[ntype_name][0]
            gnid_start = begin_global_nid + type_nid_start
            gnid_end = begin_global_nid + type_nid_end

            #type_nids for this feature subset on the current rank
            gnids_feat = np.arange(gnid_start, gnid_end)
            tnids_feat = np.arange(type_nid_start, type_nid_end)
            local_idx = np.arange(0, type_nid_end - type_nid_start)

            #check if node features exist for this ntype_name + feat_name
            #this check should always pass, because node_feature_tids are built
            #by reading the input metadata json file for existing node features.
            assert(feat_key in node_features)

            node_feats = node_features[feat_key]
            for part_id in range(world_size):
                partid_slice = id_lookup.get_partition_ids(np.arange(gnid_start, gnid_end, dtype=np.int64))
                cond = (partid_slice == part_id)
                gnids_per_partid = gnids_feat[cond]
                tnids_per_partid = tnids_feat[cond]
                local_idx_partid = local_idx[cond]

                if (gnids_per_partid.shape[0] == 0):
                    node_feats_per_rank.append(torch.empty((0,1), dtype=torch.float))
                    global_nid_per_rank.append(np.empty((0,1), dtype=np.int64))
                else:
                    node_feats_per_rank.append(node_feats[local_idx_partid])
                    global_nid_per_rank.append(torch.from_numpy(gnids_per_partid).type(torch.int64))

            #features (and global nids) per rank to be sent out are ready
            #for transmission, perform alltoallv here.
            output_feat_list = alltoallv_cpu(rank, world_size, node_feats_per_rank)
            output_nid_list = alltoallv_cpu(rank, world_size, global_nid_per_rank)

            #stitch node_features together to form one large feature tensor
            own_node_features[feat_key] = torch.cat(output_feat_list)
            own_global_nids[feat_key] = torch.cat(output_nid_list).numpy()

    end = timer()
    logging.info(f'[Rank: {rank}] Total time for node feature exchange: {timedelta(seconds = end - start)}')
    return own_node_features, own_global_nids

def exchange_graph_data(rank, world_size, node_features, node_feat_tids, edge_data,
        id_lookup, ntypes_ntypeid_map, ntypes_gnid_range_map, ntid_ntype_map, schema_map):
    """
    Wrapper function which is used to shuffle graph data on all the processes. 

    Parameters: 
    -----------
    rank : int
        rank of the current process
    world_size : int
        total no. of participating processes. 
    node_feautres: dicitonary
        dictionry where node_features are stored and this information is read from the appropriate
        node features file which belongs to the current process
    node_feat_tids: dictionary
        in which keys are node-type names and values are triplets. Each triplet has node-feature name
        and the starting and ending type ids of the node-feature data read from the corresponding
        node feature data file read by current process. Each node type may have several features and
        hence each key may have several triplets.
    edge_data : dictionary
        dictionary which is used to store edge information as read from the edges.txt file assigned
        to each process.
    id_lookup : instance of class DistLookupService
       Distributed lookup service used to map global-nids to respective partition-ids and 
       shuffle-global-nids
    ntypes_ntypeid_map : dictionary
        mappings between node type names and node type ids
    ntypes_gnid_range_map : dictionary
        mapping between node type names and global_nids which belong to the keys in this dictionary
    ntid_ntype_map : dictionary
        mapping between node type id and no of nodes which belong to each node_type_id
    schema_map : dictionary
        is the data structure read from the metadata json file for the input graph

    Returns:
    --------
    dictionary : 
        the input argument, node_data dictionary, is updated with the node data received from other processes
        in the world. The node data is received by each rank in the process of data shuffling.
    dictionary : 
        node features dictionary which has node features for the nodes which are owned by the current 
        process
    dictionary : 
        list of global_nids for the nodes whose node features are received when node features shuffling was 
        performed in the `exchange_node_features` function call
    dictionary : 
        the input argument, edge_data dictionary, is updated with the edge data received from other processes
        in the world. The edge data is received by each rank in the process of data shuffling.
    """
    rcvd_node_features, rcvd_global_nids = exchange_node_features(rank, world_size, node_feat_tids, \
<<<<<<< HEAD
                                                ntypes_gnid_range_map, id_lookup, node_features)
    print( 'Rank: ', rank, ' Done with node features exchange.')
=======
                                                ntypes_gnid_range_map, node_part_ids, node_features)
    logging.info(f'[Rank: {rank}] Done with node features exchange.')
>>>>>>> e9b624fe

    node_data = gen_node_data(rank, world_size, id_lookup, ntid_ntype_map, schema_map)
    edge_data = exchange_edge_data(rank, world_size, edge_data)
    return node_data, rcvd_node_features, rcvd_global_nids, edge_data

def read_dataset(rank, world_size, id_lookup, params, schema_map):
    """
    This function gets the dataset and performs post-processing on the data which is read from files.
    Additional information(columns) are added to nodes metadata like owner_process, global_nid which 
    are later used in processing this information. For edge data, which is now a dictionary, we add new columns
    like global_edge_id and owner_process. Augmenting these data structure helps in processing these data structures
    when data shuffling is performed. 

    Parameters:
    -----------
    rank : int
        rank of the current process
    world_size : int
        total no. of processes instantiated
    id_lookup : instance of class DistLookupService
       Distributed lookup service used to map global-nids to respective partition-ids and 
       shuffle-global-nids
    params : argparser object 
        argument parser object to access command line arguments
    schema_map : dictionary
        dictionary created by reading the input graph metadata json file

    Returns : 
    ---------
    dictionary
        in which keys are node-type names and values are are tuples representing the range of ids
        for nodes to be read by the current process
    dictionary
        node features which is a dictionary where keys are feature names and values are feature
        data as multi-dimensional tensors 
    dictionary
        in which keys are node-type names and values are triplets. Each triplet has node-feature name
        and the starting and ending type ids of the node-feature data read from the corresponding
        node feature data file read by current process. Each node type may have several features and
        hence each key may have several triplets.
    dictionary
        edge data information is read from edges.txt and additional columns are added such as 
        owner process for each edge. 
    dictionary
        edge features which is also a dictionary, similar to node features dictionary
    """
    edge_features = {}
    #node_tids, node_features, edge_datadict, edge_tids
    node_tids, node_features, node_feat_tids, edge_data, edge_tids = \
        get_dataset(params.input_dir, params.graph_name, rank, world_size, schema_map)
    logging.info(f'[Rank: {rank}] Done reading dataset deom {params.input_dir}')

<<<<<<< HEAD
    edge_data = augment_edge_data(edge_data, id_lookup, edge_tids, rank, world_size)
    print('[Rank: ', rank, '] Done augmenting edge_data: ', len(edge_data), edge_data[constants.GLOBAL_SRC_ID].shape)
=======
    augment_edge_data(edge_data, node_part_ids, edge_tids, rank, world_size)
    logging.info(f'[Rank: {rank}] Done augmenting edge_data: {len(edge_data)}, {edge_data[constants.GLOBAL_SRC_ID].shape}')
>>>>>>> e9b624fe

    return node_tids, node_features, node_feat_tids, edge_data, edge_features

def gen_dist_partitions(rank, world_size, params):
    """
    Function which will be executed by all Gloo processes to begin execution of the pipeline. 
    This function expects the input dataset is split across multiple file format. 

    Input dataset and its file structure is described in metadata json file which is also part of the 
    input dataset. On a high-level, this metadata json file contains information about the following items
    a) Nodes metadata, It is assumed that nodes which belong to each node-type are split into p files
       (wherer `p` is no. of partitions). 
    b) Similarly edge metadata contains information about edges which are split into p-files. 
    c) Node and Edge features, it is also assumed that each node (and edge) feature, if present, is also
       split into `p` files.

    For example, a sample metadata json file might be as follows: :
    (In this toy example, we assume that we have "m" node-types, "k" edge types, and for node_type = ntype0-name
     we have two features namely feat0-name and feat1-name. Please note that the node-features are also split into 
     `p` files. This will help in load-balancing during data-shuffling phase).

    Terminology used to identify any particular "id" assigned to nodes, edges or node features. Prefix "global" is
    used to indicate that this information is either read from the input dataset or autogenerated based on the information
    read from input dataset files. Prefix "type" is used to indicate a unique id assigned to either nodes or edges. 
    For instance, type_node_id means that a unique id, with a given node type,  assigned to a node. And prefix "shuffle" 
    will be used to indicate a unique id, across entire graph, assigned to either a node or an edge. For instance, 
    SHUFFLE_GLOBAL_NID means a unique id which is assigned to a node after the data shuffle is completed. 

    Some high-level notes on the structure of the metadata json file. 
    1. path(s) mentioned in the entries for nodes, edges and node-features files can be either absolute or relative. 
       if these paths are relative, then it is assumed that they are relative to the folder from which the execution is
       launched. 
    2. The id_startx and id_endx represent the type_node_id and type_edge_id respectively for nodes and edge data. This 
       means that these ids should match the no. of nodes/edges read from any given file. Since these are type_ids for 
       the nodes and edges in any given file, their global_ids can be easily computed as well. 

    {
        "graph_name" : xyz,
        "node_type" : ["ntype0-name", "ntype1-name", ....], #m node types
        "num_nodes_per_chunk" : [
            [a0, a1, ...a<p-1>], #p partitions
            [b0, b1, ... b<p-1>], 
            ....
            [c0, c1, ..., c<p-1>] #no, of node types
        ],
        "edge_type" : ["src_ntype:edge_type:dst_ntype", ....], #k edge types
        "num_edges_per_chunk" : [
            [a0, a1, ...a<p-1>], #p partitions
            [b0, b1, ... b<p-1>], 
            ....
            [c0, c1, ..., c<p-1>] #no, of edge types
        ],
        "node_data" : {
            "ntype0-name" : {
                "feat0-name" : {
                    "format" : {"name": "numpy"},
                    "data" :   [ #list of lists
                        ["<path>/feat-0.npy", 0, id_end0],
                        ["<path>/feat-1.npy", id_start1, id_end1],
                        ....
                        ["<path>/feat-<p-1>.npy", id_start<p-1>, id_end<p-1>]                
                    ]
                },
                "feat1-name" : {
                    "format" : {"name": "numpy"}, 
                    "data" : [ #list of lists
                        ["<path>/feat-0.npy", 0, id_end0],
                        ["<path>/feat-1.npy", id_start1, id_end1],
                        ....
                        ["<path>/feat-<p-1>.npy", id_start<p-1>, id_end<p-1>]                
                    ]
                }
            }
        },
        "edges": { #k edge types 
            "src_ntype:etype0-name:dst_ntype" : {
                "format": {"name" : "csv", "delimiter" : " "},
                "data" : [
                    ["<path>/etype0-name-0.txt", 0, id_end0], #These are type_edge_ids for edges of this type
                    ["<path>/etype0-name-1.txt", id_start1, id_end1],
                    ...,
                    ["<path>/etype0-name-<p-1>.txt", id_start<p-1>, id_end<p-1>]
                ]
            }, 
            ..., 
            "src_ntype:etype<k-1>-name:dst_ntype" : {
                "format": {"name" : "csv", "delimiter" : " "},
                "data" : [
                    ["<path>/etype<k-1>-name-0.txt", 0, id_end0],
                    ["<path>/etype<k-1>-name-1.txt", id_start1, id_end1],
                    ...,
                    ["<path>/etype<k-1>-name-<p-1>.txt", id_start<p-1>, id_end<p-1>]
                ]
            },         
        }, 
    }

    The function performs the following steps: 
    1. Reads the metis partitions to identify the owner process of all the nodes in the entire graph.
    2. Reads the input data set, each partitipating process will map to a single file for the edges, 
        node-features and edge-features for each node-type and edge-types respectively. Using nodes metadata
        information, nodes which are owned by a given process are generated to optimize communication to some
        extent.
    3. Now each process shuffles the data by identifying the respective owner processes using metis
        partitions. 
        a. To identify owner processes for nodes, metis partitions will be used. 
        b. For edges, the owner process of the destination node will be the owner of the edge as well. 
        c. For node and edge features, identifying the owner process is a little bit involved. 
            For this purpose, graph metadata json file is used to first map the locally read node features
            to their global_nids. Now owner process is identified using metis partitions for these global_nids
            to retrieve shuffle_global_nids. A similar process is used for edge_features as well. 
        d. After all the data shuffling is done, the order of node-features may be different when compared to 
            their global_type_nids. Node- and edge-data are ordered by node-type and edge-type respectively. 
            And now node features and edge features are re-ordered to match the order of their node- and edge-types. 
    4. Last step is to create the DGL objects with the data present on each of the processes. 
        a. DGL objects for nodes, edges, node- and edge- features. 
        b. Metadata is gathered from each process to create the global metadata json file, by process rank = 0. 

    Parameters:
    ----------
    rank : int
        integer representing the rank of the current process in a typical distributed implementation
    world_size : int
        integer representing the total no. of participating processes in a typical distributed implementation
    params : argparser object
        this object, key value pairs, provides access to the command line arguments from the runtime environment
    """
    global_start = timer()
    logging.info(f'[Rank: {rank}] Starting distributed data processing pipeline...')

    #init processing
    schema_map = read_json(os.path.join(params.input_dir, params.schema))

    #Initialize distributed lookup service for partition-id and shuffle-global-nids mappings
    #for global-nids
    _, global_nid_ranges = get_idranges(schema_map[constants.STR_NODE_TYPE], 
                                        schema_map[constants.STR_NUM_NODES_PER_CHUNK])
    id_map = dgl.distributed.id_map.IdMap(global_nid_ranges)
    id_lookup = DistLookupService(os.path.join(params.input_dir, params.partitions_dir),\
                                    schema_map[constants.STR_NODE_TYPE],\
                                    id_map, rank, world_size)

    ntypes_ntypeid_map, ntypes, ntypeid_ntypes_map = get_node_types(schema_map)
    logging.info(f'[Rank: {rank}] Initialized metis partitions and node_types map...')

    #read input graph files and augment these datastructures with
    #appropriate information (global_nid and owner process) for node and edge data
<<<<<<< HEAD
    node_tids, node_features, node_feat_tids, edge_data, edge_features = read_dataset(rank, world_size, id_lookup, params, schema_map)
    print('[Rank: ', rank, '] Done augmenting file input data with auxilary columns')
=======
    node_tids, node_features, node_feat_tids, edge_data, edge_features = read_dataset(rank, world_size, node_part_ids, params, schema_map)
    logging.info(f'[Rank: {rank}] Done augmenting file input data with auxilary columns')
>>>>>>> e9b624fe

    #send out node and edge data --- and appropriate features. 
    #this function will also stitch the data recvd from other processes
    #and return the aggregated data
    ntypes_gnid_range_map = get_gnid_range_map(node_tids)
    node_data, rcvd_node_features, rcvd_global_nids, edge_data  = \
                    exchange_graph_data(rank, world_size, node_features, node_feat_tids, \
                                        edge_data, id_lookup, ntypes_ntypeid_map, ntypes_gnid_range_map, \
                                        ntypeid_ntypes_map, schema_map)
    logging.info(f'[Rank: {rank}] Done with data shuffling...')

    #sort node_data by ntype
    idx = node_data[constants.NTYPE_ID].argsort()
    for k, v in node_data.items():
        node_data[k] = v[idx]
    logging.info(f'[Rank: {rank}] Sorted node_data by node_type')

    #resolve global_ids for nodes
    assign_shuffle_global_nids_nodes(rank, world_size, node_data)
    logging.info(f'[Rank: {rank}] Done assigning global-ids to nodes...')

    #shuffle node feature according to the node order on each rank. 
    for ntype_name in ntypes:
        featnames = get_ntype_featnames(ntype_name, schema_map)
        for featname in featnames:
            #if a feature name exists for a node-type, then it should also have 
            #feature data as well. Hence using the assert statement.
            assert(ntype_name+'/'+featname in rcvd_global_nids)
            global_nids = rcvd_global_nids[ntype_name+'/'+featname]

            common, idx1, idx2 = np.intersect1d(node_data[constants.GLOBAL_NID], global_nids, return_indices=True)
            shuffle_global_ids = node_data[constants.SHUFFLE_GLOBAL_NID][idx1]
            feature_idx = shuffle_global_ids.argsort()
            rcvd_node_features[ntype_name+'/'+featname] = rcvd_node_features[ntype_name+'/'+featname][feature_idx]

    #sort edge_data by etype
    sorted_idx = edge_data[constants.ETYPE_ID].argsort()
    for k, v in edge_data.items():
        edge_data[k] = v[sorted_idx]

    shuffle_global_eid_start = assign_shuffle_global_nids_edges(rank, world_size, edge_data)
    logging.info(f'[Rank: {rank}] Done assigning global_ids to edges ...')

    #determine global-ids for edge end-points
<<<<<<< HEAD
    edge_data = lookup_shuffle_global_nids_edges(rank, world_size, edge_data, id_lookup, node_data)
    print('[Rank: ', rank, '] Done resolving orig_node_id for local node_ids...')
=======
    get_shuffle_global_nids_edges(rank, world_size, edge_data, node_part_ids, node_data)
    logging.info(f'[Rank: {rank}] Done resolving orig_node_id for local node_ids...')
>>>>>>> e9b624fe

    #create dgl objects here
    start = timer()
    num_nodes = 0
    num_edges = shuffle_global_eid_start
    graph_obj, ntypes_map_val, etypes_map_val, ntypes_ntypeid_map, etypes_map = create_dgl_object(\
            params.graph_name, params.num_parts, \
            schema_map, rank, node_data, edge_data, num_nodes, num_edges)
    write_dgl_objects(graph_obj, rcvd_node_features, edge_features, params.output, rank)

    #get the meta-data 
    json_metadata = create_metadata_json(params.graph_name, len(node_data[constants.NTYPE_ID]), len(edge_data[constants.ETYPE_ID]), \
                            rank, world_size, ntypes_map_val, \
                            etypes_map_val, ntypes_ntypeid_map, etypes_map, params.output)

    if (rank == 0):
        #get meta-data from all partitions and merge them on rank-0
        metadata_list = gather_metadata_json(json_metadata, rank, world_size)
        metadata_list[0] = json_metadata
        write_metadata_json(metadata_list, params.output, params.graph_name)
    else:
        #send meta-data to Rank-0 process
        gather_metadata_json(json_metadata, rank, world_size)
    end = timer()
    logging.info(f'[Rank: {rank}] Time to create dgl objects: {timedelta(seconds = end - start)}')

    global_end = timer()
    logging.info(f'[Rank: {rank}] Total execution time of the program: {timedelta(seconds = global_end - global_start)}')

def single_machine_run(params):
    """ Main function for distributed implementation on a single machine

    Parameters:
    -----------
    params : argparser object
        Argument Parser structure with pre-determined arguments as defined
        at the bottom of this file.
    """
    log_params(params)
    processes = []
    mp.set_start_method("spawn")

    #Invoke `target` function from each of the spawned process for distributed
    #implementation
    for rank in range(params.world_size):
        p = mp.Process(target=run, args=(rank, params.world_size, gen_dist_partitions, params))
        p.start()
        processes.append(p)

    for p in processes:
        p.join()

def run(rank, world_size, func_exec, params, backend="gloo"):
    """
    Init. function which is run by each process in the Gloo ProcessGroup

    Parameters:
    -----------
    rank : integer
        rank of the process
    world_size : integer
        number of processes configured in the Process Group
    proc_exec : function name
        function which will be invoked which has the logic for each process in the group
    params : argparser object
        argument parser object to access the command line arguments
    backend : string
        string specifying the type of backend to use for communication
    """
    os.environ["MASTER_ADDR"] = '127.0.0.1'
    os.environ["MASTER_PORT"] = '29500'

    #create Gloo Process Group
    dist.init_process_group(backend, rank=rank, world_size=world_size, timeout=timedelta(seconds=5*60))

    #Invoke the main function to kick-off each process
    func_exec(rank, world_size, params)

def multi_machine_run(params):
    """
    Function to be invoked when executing data loading pipeline on multiple machines

    Parameters:
    -----------
    params : argparser object
        argparser object providing access to command line arguments.
    """
    rank = int(os.environ["RANK"])

    #init the gloo process group here.
    dist.init_process_group(
            backend="gloo",
            rank=rank,
            world_size=params.world_size,
            timeout=timedelta(seconds=constants.GLOO_MESSAGING_TIMEOUT))
    logging.info(f'[Rank: {rank}] Done with process group initialization...')

    #invoke the main function here.
    gen_dist_partitions(rank, params.world_size, params)
    logging.info(f'[Rank: {rank}] Done with Distributed data processing pipeline processing.')<|MERGE_RESOLUTION|>--- conflicted
+++ resolved
@@ -337,13 +337,8 @@
         in the world. The edge data is received by each rank in the process of data shuffling.
     """
     rcvd_node_features, rcvd_global_nids = exchange_node_features(rank, world_size, node_feat_tids, \
-<<<<<<< HEAD
                                                 ntypes_gnid_range_map, id_lookup, node_features)
-    print( 'Rank: ', rank, ' Done with node features exchange.')
-=======
-                                                ntypes_gnid_range_map, node_part_ids, node_features)
     logging.info(f'[Rank: {rank}] Done with node features exchange.')
->>>>>>> e9b624fe
 
     node_data = gen_node_data(rank, world_size, id_lookup, ntid_ntype_map, schema_map)
     edge_data = exchange_edge_data(rank, world_size, edge_data)
@@ -396,13 +391,8 @@
         get_dataset(params.input_dir, params.graph_name, rank, world_size, schema_map)
     logging.info(f'[Rank: {rank}] Done reading dataset deom {params.input_dir}')
 
-<<<<<<< HEAD
     edge_data = augment_edge_data(edge_data, id_lookup, edge_tids, rank, world_size)
-    print('[Rank: ', rank, '] Done augmenting edge_data: ', len(edge_data), edge_data[constants.GLOBAL_SRC_ID].shape)
-=======
-    augment_edge_data(edge_data, node_part_ids, edge_tids, rank, world_size)
     logging.info(f'[Rank: {rank}] Done augmenting edge_data: {len(edge_data)}, {edge_data[constants.GLOBAL_SRC_ID].shape}')
->>>>>>> e9b624fe
 
     return node_tids, node_features, node_feat_tids, edge_data, edge_features
 
@@ -550,13 +540,8 @@
 
     #read input graph files and augment these datastructures with
     #appropriate information (global_nid and owner process) for node and edge data
-<<<<<<< HEAD
     node_tids, node_features, node_feat_tids, edge_data, edge_features = read_dataset(rank, world_size, id_lookup, params, schema_map)
-    print('[Rank: ', rank, '] Done augmenting file input data with auxilary columns')
-=======
-    node_tids, node_features, node_feat_tids, edge_data, edge_features = read_dataset(rank, world_size, node_part_ids, params, schema_map)
     logging.info(f'[Rank: {rank}] Done augmenting file input data with auxilary columns')
->>>>>>> e9b624fe
 
     #send out node and edge data --- and appropriate features. 
     #this function will also stitch the data recvd from other processes
@@ -601,13 +586,8 @@
     logging.info(f'[Rank: {rank}] Done assigning global_ids to edges ...')
 
     #determine global-ids for edge end-points
-<<<<<<< HEAD
     edge_data = lookup_shuffle_global_nids_edges(rank, world_size, edge_data, id_lookup, node_data)
-    print('[Rank: ', rank, '] Done resolving orig_node_id for local node_ids...')
-=======
-    get_shuffle_global_nids_edges(rank, world_size, edge_data, node_part_ids, node_data)
     logging.info(f'[Rank: {rank}] Done resolving orig_node_id for local node_ids...')
->>>>>>> e9b624fe
 
     #create dgl objects here
     start = timer()
