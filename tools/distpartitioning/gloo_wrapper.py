import numpy as np
import torch
import torch.distributed as dist

<<<<<<< HEAD
def allgather_sizes(send_data, world_size, num_parts):
=======
def allgather_sizes(send_data, world_size, return_sizes=False):
>>>>>>> 4cd0a685
    """ 
    Perform all gather on list lengths, used to compute prefix sums
    to determine the offsets on each ranks. This is used to allocate
    global ids for edges/nodes on each ranks.

    Parameters
    ----------
    send_data : numpy array 
        Data on which allgather is performed.
    world_size : integer
        No. of processes configured for execution
<<<<<<< HEAD
    num_parts : integer
        No. of output graph partitions
=======
    return_sizes : bool
        Boolean flag to indicate whether to return raw sizes from each process
        or perform prefix sum on the raw sizes.
>>>>>>> 4cd0a685

    Returns : 
    ---------
        numpy array
            array with the prefix sum
    """

    # Assert on the world_size, num_parts
    assert (num_parts % world_size) == 0

    #compute the length of the local data
    send_length = len(send_data)
    out_tensor = torch.as_tensor(send_data, dtype=torch.int64)
    in_tensor = [torch.zeros(send_length, dtype=torch.int64) 
                    for _ in range(world_size)]

    #all_gather message
    dist.all_gather(in_tensor, out_tensor)

    # Return on the raw sizes from each process
    if return_sizes:
        return torch.cat(in_tensor).numpy()

    #gather sizes in on array to return to the invoking function
    rank_sizes = np.zeros(num_parts + 1, dtype=np.int64)
    part_counts = torch.cat(in_tensor).numpy()

    count = rank_sizes[0]
    idx = 1
    for local_part_id in range(num_parts//world_size):
        for r in range(world_size):
            count += part_counts[r*(num_parts//world_size) + local_part_id]
            rank_sizes[idx] = count
            idx += 1

    return rank_sizes

def __alltoall_cpu(rank, world_size, output_tensor_list, input_tensor_list):
    """
    Each process scatters list of input tensors to all processes in a cluster
    and return gathered list of tensors in output list. The tensors should have the same shape.

    Parameters
    ----------
    rank : int
        The rank of current worker
    world_size : int
        The size of the entire
    output_tensor_list : List of tensor
        The received tensors
    input_tensor_list : List of tensor
        The tensors to exchange
    """
    input_tensor_list = [tensor.to(torch.device('cpu')) for tensor in input_tensor_list]
    for i in range(world_size):
        dist.scatter(output_tensor_list[i], input_tensor_list if i == rank else [], src=i)

def alltoallv_cpu(rank, world_size, input_tensor_list):
    """
    Wrapper function to providing the alltoallv functionality by using underlying alltoall
    messaging primitive. This function, in its current implementation, supports exchanging 
    messages of arbitrary dimensions and is not tied to the user of this function.

    This function pads all input tensors, except one, so that all the messages are of the same
    size. Once the messages are padded, It first sends a vector whose first two elements are 
    1) actual message size along first dimension, and 2) Message size along first dimension 
    which is used for communication. The rest of the dimensions are assumed to be same across
    all the input tensors. After receiving the message sizes, the receiving end will create buffers
    of appropriate sizes. And then slices the received messages to remove the added padding, if any, 
    and returns to the caller. 

    Parameters:
    -----------
    rank : int
        The rank of current worker
    world_size : int
        The size of the entire
    input_tensor_list : List of tensor
        The tensors to exchange

    Returns:
    --------
    list : 
        list of tensors received from other processes during alltoall message

    """
    #ensure len of input_tensor_list is same as the world_size.
    assert input_tensor_list != None
    assert len(input_tensor_list) == world_size

    #ensure that all the tensors in the input_tensor_list are of same size.
    sizes = [list(x.size()) for x in input_tensor_list]
    for idx in range(1,len(sizes)):
        assert len(sizes[idx-1]) == len(sizes[idx]) #no. of dimensions should be same
        assert input_tensor_list[idx-1].dtype == input_tensor_list[idx].dtype # dtype should be same 
        assert sizes[idx-1][1:] == sizes[idx][1:] #except first dimension remaining dimensions should all be the same

    #decide how much to pad. 
    #always use the first-dimension for padding. 
    ll = [ x[0] for x in sizes ]

    #dims of the padding needed, if any
    #these dims are used for padding purposes.
    diff_dims = [ [np.amax(ll) - l[0]] + l[1:] for l in sizes ]

    #pad the actual message
    input_tensor_list = [torch.cat((x, torch.zeros(diff_dims[idx]).type(x.dtype))) for idx, x in enumerate(input_tensor_list)]

    #send useful message sizes to all
    send_counts = []
    recv_counts = []
    for idx in range(world_size):
        #send a vector, of atleast 3 elements, [a, b, ....] where 
        #a = useful message dim, b = actual message outgoing message size along the first dimension
        #and remaining elements are the remaining dimensions of the tensor
        send_counts.append(torch.from_numpy(np.array([sizes[idx][0]] + [np.amax(ll)] + sizes[idx][1:] )).type(torch.int64))
        recv_counts.append(torch.zeros((1 + len(sizes[idx])), dtype=torch.int64))
    __alltoall_cpu(rank, world_size, recv_counts, send_counts)

    #allocate buffers for receiving message
    output_tensor_list = []
    recv_counts = [ tsize.numpy() for tsize in recv_counts]
    for idx, tsize in enumerate(recv_counts):
        output_tensor_list.append(torch.zeros(tuple(tsize[1:])).type(input_tensor_list[idx].dtype))

    #send actual message itself. 
    __alltoall_cpu(rank, world_size, output_tensor_list, input_tensor_list)

    #extract un-padded message from the output_tensor_list and return it
    return_vals = []
    for s, t in zip(recv_counts, output_tensor_list):
        if s[0] == 0:
            return_vals.append(None)
        else:
            return_vals.append(t[0:s[0]])
    return return_vals

def gather_metadata_json(metadata, rank, world_size): 
    """ 
    Gather an object (json schema on `rank`)
    Parameters:
    -----------
    metadata : json dictionary object
        json schema formed on each rank with graph level data. 
        This will be used as input to the distributed training in the later steps.
    Returns:
    --------
    list : list of json dictionary objects
        The result of the gather operation, which is the list of json dicitonary 
        objects from each rank in the world
    """

    #Populate input obj and output obj list on rank-0 and non-rank-0 machines
    input_obj = None if rank == 0 else metadata
    output_objs = [None for _ in range(world_size)] if rank == 0 else None

    #invoke the gloo method to perform gather on rank-0
    dist.gather_object(input_obj, output_objs, dst=0)
    return output_objs<|MERGE_RESOLUTION|>--- conflicted
+++ resolved
@@ -2,11 +2,7 @@
 import torch
 import torch.distributed as dist
 
-<<<<<<< HEAD
-def allgather_sizes(send_data, world_size, num_parts):
-=======
-def allgather_sizes(send_data, world_size, return_sizes=False):
->>>>>>> 4cd0a685
+def allgather_sizes(send_data, world_size, num_parts, return_sizes=False):
     """ 
     Perform all gather on list lengths, used to compute prefix sums
     to determine the offsets on each ranks. This is used to allocate
@@ -18,14 +14,11 @@
         Data on which allgather is performed.
     world_size : integer
         No. of processes configured for execution
-<<<<<<< HEAD
     num_parts : integer
         No. of output graph partitions
-=======
     return_sizes : bool
         Boolean flag to indicate whether to return raw sizes from each process
         or perform prefix sum on the raw sizes.
->>>>>>> 4cd0a685
 
     Returns : 
     ---------
