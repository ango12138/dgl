--- conflicted
+++ resolved
@@ -380,9 +380,6 @@
     if (edge_features != None):
         write_edge_features(edge_features, os.path.join(part_dir, "edge_feat.dgl"))
 
-<<<<<<< HEAD
-def get_idranges(names, counts, num_chunks=None):
-=======
     if orig_nids is not None:
         orig_nids_file = os.path.join(part_dir, 'orig_nids.dgl')
         dgl.data.utils.save_tensors(orig_nids_file, orig_nids)
@@ -390,8 +387,7 @@
         orig_eids_file = os.path.join(part_dir, 'orig_eids.dgl')
         dgl.data.utils.save_tensors(orig_eids_file, orig_eids)
 
-def get_idranges(names, counts): 
->>>>>>> 6c1500d4
+def get_idranges(names, counts, num_chunks=None): 
     """
     Utility function to compute typd_id/global_id ranges for both nodes and edges. 
 
