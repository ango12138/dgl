import argparse
import logging
import os
import platform
import sys
from datetime import timedelta
from pathlib import Path
from timeit import default_timer as timer

import array_readwriter

import constants

import numpy as np
import pyarrow
import pyarrow.csv as csv
import pyarrow.parquet as pq
import torch
<<<<<<< HEAD
from utils import generate_read_list, get_idranges, get_node_types, read_json
=======
import torch.distributed as dist
from utils import get_idranges, get_node_types, read_json
>>>>>>> 704bcaf6


def get_proc_info():
    """Helper function to get the rank from the
    environment when `mpirun` is used to run this python program.

    Please note that for mpi(openmpi) installation the rank is retrieved from the
    environment using OMPI_COMM_WORLD_RANK. For mpich it is
    retrieved from the environment using PMI_RANK.

    Returns:
    --------
    integer :
        Rank of the current process.
    """
    env_variables = dict(os.environ)
    # mpich
    if "PMI_RANK" in env_variables:
        return int(env_variables["PMI_RANK"])
    # openmpi
    elif "OMPI_COMM_WORLD_RANK" in env_variables:
        return int(env_variables["OMPI_COMM_WORLD_RANK"])
    else:
        return 0


def gen_edge_files(schema_map, params):
    """Function to create edges files to be consumed by ParMETIS
    for partitioning purposes.

    This function creates the edge files and each of these will have the
    following format (meaning each line of these file is of the following format)
    <global_src_id> <global_dst_id>

    Here ``global`` prefix means that globally unique identifier assigned each node
    in the input graph. In this context globally unique means unique across all the
    nodes in the input graph.

    Parameters:
    -----------
    schema_map : json dictionary
        Dictionary created by reading the metadata.json file for the input dataset.
    output : string
        Location of storing the node-weights and edge files for ParMETIS.
    """
    rank = get_proc_info()
    type_nid_dict, ntype_gnid_offset = get_idranges(
        schema_map[constants.STR_NODE_TYPE],
        dict(
            zip(
                schema_map[constants.STR_NODE_TYPE],
                schema_map[constants.STR_NODE_TYPE_COUNTS],
            )
        ),
    )

    # Regenerate edge files here.
    edge_data = schema_map[constants.STR_EDGES]
    etype_names = schema_map[constants.STR_EDGE_TYPE]
    etype_name_idmap = {e: idx for idx, e in enumerate(etype_names)}

    outdir = Path(params.output_dir)
    os.makedirs(outdir, exist_ok=True)
    edge_files = []
    num_parts = params.num_parts
    for etype_name, etype_info in edge_data.items():
        edges_format = etype_info[constants.STR_FORMAT][constants.STR_NAME]
        edge_data_files = etype_info[constants.STR_DATA]

        # ``edgetype`` strings are in canonical format, src_node_type:edge_type:dst_node_type
        tokens = etype_name.split(":")
        assert len(tokens) == 3

        src_ntype_name = tokens[0]
        rel_name = tokens[1]
        dst_ntype_name = tokens[2]

        def convert_to_numpy_and_write_back(data_df, idx):
            data_f0 = data_df["f0"].to_numpy()
            data_f1 = data_df["f1"].to_numpy()

            global_src_id = data_f0 + ntype_gnid_offset[src_ntype_name][0, 0]
            global_dst_id = data_f1 + ntype_gnid_offset[dst_ntype_name][0, 0]
            cols = [global_src_id, global_dst_id]
            col_names = ["global_src_id", "global_dst_id"]

            out_file = edge_data_files[idx].split("/")[-1]
            out_file = os.path.join(outdir, "edges_{}".format(out_file))

            # TODO(thvasilo): We should support writing to the same format as the input
            options = csv.WriteOptions(include_header=False, delimiter=" ")
            options.delimiter = " "
            csv.write_csv(
                pyarrow.Table.from_arrays(cols, names=col_names),
                out_file,
                options,
            )
            return out_file

        # handle any no. of files case here.
        file_idxes = generate_read_list(len(edge_data_files), params.num_parts)

        for idx in file_idxes[rank]:
            if edges_format == constants.STR_CSV:
                delimiter = etype_info[constants.STR_FORMAT][
                    constants.STR_FORMAT_DELIMITER
                ]
                data_df = csv.read_csv(
                    edge_data_files[idx],
                    read_options=pyarrow.csv.ReadOptions(
                        autogenerate_column_names=True
                    ),
                    parse_options=pyarrow.csv.ParseOptions(delimiter=delimiter),
                )
            elif edges_format == constants.STR_PARQUET:
                data_df = pq.read_table(edge_data_files[idx])
                data_df = data_df.rename_columns(["f0", "f1"])
            else:
                raise NotImplementedError(f"Unknown edge format {edges_format}")

            out_file = convert_to_numpy_and_write_back(data_df, idx)
            edge_files.append(out_file)

    return edge_files


<<<<<<< HEAD
def gen_node_weights_files(schema_map, params):
=======
def read_node_features(schema_map, tgt_ntype_name, feat_names, input_dir):
    """Helper function to read the node features.
    Only node features which are requested are read from the input dataset.

    Parameters:
    -----------
    schema_map : json dictionary
        Dictionary created by reading the metadata.json file for the input dataset.
    tgt_ntype_name : string
        node-type name, for which node features will be read from the input dataset.
    feat_names : set
        A set of strings, feature names, which will be read for a given node type.
    input_dir : str
        The input directory where the dataset is located.

    Returns:
    --------
    dictionary :
        A dictionary where key is the feature-name and value is the numpy array.
    """
    rank = get_proc_info()
    node_features = {}
    if constants.STR_NODE_DATA in schema_map:
        dataset_features = schema_map[constants.STR_NODE_DATA]
        if dataset_features and (len(dataset_features) > 0):
            for ntype_name, ntype_feature_data in dataset_features.items():
                if ntype_name != tgt_ntype_name:
                    continue
                # ntype_feature_data is a dictionary
                # where key: feature_name, value: dictionary in which keys are "format", "data".
                for feat_name, feat_data in ntype_feature_data.items():
                    if feat_name in feat_names:
                        feat_data_fname = feat_data[constants.STR_DATA][rank]
                        if not os.path.isabs(feat_data_fname):
                            feat_data_fname = os.path.join(
                                input_dir, feat_data_fname
                            )
                        logging.info(f"Reading: {feat_data_fname}")
                        file_suffix = Path(feat_data_fname).suffix
                        reader_fmt_meta = {"name": file_suffix[1:]}
                        node_features[
                            feat_name
                        ] = array_readwriter.get_array_parser(
                            **reader_fmt_meta
                        ).read(
                            feat_data_fname
                        )
    return node_features


def gen_node_weights_files(schema_map, input_dir, output):
>>>>>>> 704bcaf6
    """Function to create node weight files for ParMETIS along with the edge files.

    This function generates node-data files, which will be read by the ParMETIS
    executable for partitioning purposes. Each line in these files will be of the
    following format:
        <node_type_id> <node_weight_list> <type_wise_node_id>
    node_type_id -  is id assigned to the node-type to which a given particular
        node belongs to
    weight_list - this is a one-hot vector in which the number in the location of
        the current nodes' node-type will be set to `1` and other will be `0`
    type_node_id - this is the id assigned to the node (in the context of the current
        nodes` node-type). Meaning this id is unique across all the nodes which belong to
        the current nodes` node-type.

    Parameters:
    -----------
    schema_map : json dictionary
        Dictionary created by reading the metadata.json file for the input dataset.
    output : string
        Location of storing the node-weights and edge files for ParMETIS.

    Returns:
    --------
    list :
        List of filenames for nodes of the input graph.
    list :
        List o ffilenames for edges of the input graph.
    """
    rank = get_proc_info()
    ntypes_ntypeid_map, ntypes, ntid_ntype_map = get_node_types(schema_map)
    type_nid_dict, ntype_gnid_offset = get_idranges(
        schema_map[constants.STR_NODE_TYPE],
        dict(
            zip(
                schema_map[constants.STR_NODE_TYPE],
                schema_map[constants.STR_NODE_TYPE_COUNTS],
            )
        ),
    )

    node_files = []
    outdir = Path(params.output_dir)
    os.makedirs(outdir, exist_ok=True)

    for ntype_id, ntype_name in ntid_ntype_map.items():

        # This ntype does not have any train/test/val masks...
        # Each rank will generate equal no. of rows for this node type.
        total_count = schema_map[constants.STR_NODE_TYPE_COUNTS][ntype_id]
        per_rank_range = np.ones((params.num_parts,), dtype=np.int64) * (
            total_count // params.num_parts
        )
        for i in range(total_count % params.num_parts):
            per_rank_range[i] += 1

        tid_start = np.cumsum([0] + list(per_rank_range[:-1]))
        tid_end = np.cumsum(list(per_rank_range))
        local_tid_start = tid_start[rank]
        local_tid_end = tid_end[rank]
        sz = local_tid_end - local_tid_start

        cols = []
        col_names = []

        # ntype-id
        cols.append(
            pyarrow.array(np.ones(sz, dtype=np.int64) * np.int64(ntype_id))
        )
        col_names.append("ntype")

        # one-hot vector for ntype-id here.
        for i in range(len(ntypes)):
            if i == ntype_id:
                cols.append(pyarrow.array(np.ones(sz, dtype=np.int64)))
            else:
                cols.append(pyarrow.array(np.zeros(sz, dtype=np.int64)))
            col_names.append("w{}".format(i))

<<<<<<< HEAD
=======
        # Add train/test/validation masks if present. node-degree will be added when this file
        # is read by ParMETIS to mimic the exisiting single process pipeline present in dgl.
        node_feats = read_node_features(
            schema_map,
            ntype_name,
            set(["train_mask", "val_mask", "test_mask"]),
            input_dir,
        )
        for k, v in node_feats.items():
            assert sz == v.shape
            cols.append(pyarrow.array(v))
            col_names.append(k)

>>>>>>> 704bcaf6
        # `type_nid` should be the very last column in the node weights files.
        cols.append(
            pyarrow.array(
                np.arange(local_tid_start, local_tid_end, dtype=np.int64)
            )
        )
        col_names.append("type_nid")

        out_file = os.path.join(
            outdir, "node_weights_{}_{}.txt".format(ntype_name, rank)
        )
        options = csv.WriteOptions(include_header=False, delimiter=" ")
        options.delimiter = " "

        csv.write_csv(
            pyarrow.Table.from_arrays(cols, names=col_names), out_file, options
        )
        node_files.append(
            (
                ntype_gnid_offset[ntype_name][0, 0] + local_tid_start,
                ntype_gnid_offset[ntype_name][0, 0] + local_tid_end,
                out_file,
            )
        )

    return node_files


def gen_parmetis_input_args(params, schema_map):
    """Function to create two input arguments which will be passed to the parmetis.
    first argument is a text file which has a list of node-weights files,
    namely parmetis-nfiles.txt, and second argument is a text file which has a
    list of edge files, namely parmetis_efiles.txt.
    ParMETIS uses these two files to read/load the graph and partition the graph
    With regards to the file format, parmetis_nfiles.txt uses the following format
    for each line in that file:
        <filename> <global_node_id_start> <global_node_id_end>(exclusive)
    While parmetis_efiles.txt just has <filename> in each line.

    Parameters:
    -----------
    params : argparser instance
        Instance of ArgParser class, which has all the input arguments passed to
        run this program.
    schema_map : json dictionary
        Dictionary object created after reading the graph metadata.json file.
    """

    # TODO: This makes the assumption that all node files have the same number of chunks
    ntypes_ntypeid_map, ntypes, ntid_ntype_map = get_node_types(schema_map)
    type_nid_dict, ntype_gnid_offset = get_idranges(
        schema_map[constants.STR_NODE_TYPE],
        dict(
            zip(
                schema_map[constants.STR_NODE_TYPE],
                schema_map[constants.STR_NODE_TYPE_COUNTS],
            )
        ),
    )

    # Check if <graph-name>_stats.txt exists, if not create one using metadata.
    # Here stats file will be created in the current directory.
    # No. of constraints, third column in the stats file is computed as follows:
    #   num_constraints = no. of node types + train_mask + test_mask + val_mask
    #   Here, (train/test/val) masks will be set to 1 if these masks exist for
    #   all the node types in the graph, otherwise these flags will be set to 0
    assert (
        constants.STR_GRAPH_NAME in schema_map
    ), "Graph name is not present in the json file"
    graph_name = schema_map[constants.STR_GRAPH_NAME]
    if not os.path.isfile(f"{graph_name}_stats.txt"):
        num_nodes = np.sum(schema_map[constants.STR_NODE_TYPE_COUNTS])
        num_edges = np.sum(schema_map[constants.STR_EDGE_TYPE_COUNTS])
        num_ntypes = len(schema_map[constants.STR_NODE_TYPE])

        num_constraints = num_ntypes

        with open(f"{graph_name}_stats.txt", "w") as sf:
            sf.write(f"{num_nodes} {num_edges} {num_constraints}")

    node_files = []
    outdir = Path(params.output_dir)
    os.makedirs(outdir, exist_ok=True)
    for ntype_id, ntype_name in ntid_ntype_map.items():
        global_nid_offset = ntype_gnid_offset[ntype_name][0, 0]
        total_count = schema_map[constants.STR_NODE_TYPE_COUNTS][ntype_id]
        per_rank_range = np.ones((params.num_parts,), dtype=np.int64) * (
            total_count // params.num_parts
        )
        for i in range(total_count % params.num_parts):
            per_rank_range[i] += 1
        tid_start = np.cumsum([0] + list(per_rank_range[:-1]))
        tid_end = np.cumsum(per_rank_range)
        logging.info(f" tid-start = {tid_start}, tid-end = {tid_end}")
        logging.info(f" per_rank_range - {per_rank_range}")

        for rank in range(params.num_parts):
            local_tid_start = tid_start[rank]
            local_tid_end = tid_end[rank]
            out_file = os.path.join(
                outdir, "node_weights_{}_{}.txt".format(ntype_name, rank)
            )
            node_files.append(
                (
                    out_file,
                    global_nid_offset + local_tid_start,
                    global_nid_offset + local_tid_end,
                )
            )

    nfile = open(os.path.join(params.output_dir, "parmetis_nfiles.txt"), "w")
    for f in node_files:
        # format: filename global_node_id_start global_node_id_end(exclusive)
        nfile.write("{} {} {}\n".format(f[0], f[1], f[2]))
    nfile.close()

    # Regenerate edge files here.
    edge_data = schema_map[constants.STR_EDGES]
    edge_files = []
    for etype_name, etype_info in edge_data.items():
        edge_data_files = etype_info[constants.STR_DATA]
        for edge_file_path in edge_data_files:
            out_file = os.path.basename(edge_file_path)
            out_file = os.path.join(outdir, "edges_{}".format(out_file))
            edge_files.append(out_file)

    with open(
        os.path.join(params.output_dir, "parmetis_efiles.txt"), "w"
    ) as efile:
        for f in edge_files:
            efile.write("{}\n".format(f))


def run_preprocess_data(params):
    """Main function which will help create graph files for ParMETIS processing

    Parameters:
    -----------
    params : argparser object
        An instance of argparser class which stores command line arguments.
    """
    logging.info(f"Starting to generate ParMETIS files...")
    rank = get_proc_info()
    schema_map = read_json(params.schema_file)
    gen_node_weights_files(schema_map, params)
    logging.info(f"Done with node weights....")

    gen_edge_files(schema_map, params)
    logging.info(f"Done with edge weights...")

    if rank == 0:
        gen_parmetis_input_args(params, schema_map)
    logging.info(f"Done generating files for ParMETIS run ..")


if __name__ == "__main__":
    """Main function used to generate temporary files needed for ParMETIS execution.
    This function generates node-weight files and edges files which are consumed by ParMETIS.

    Example usage:
    --------------
    mpirun -np 4 python3 parmetis_preprocess.py --schema <file> --output <target-output-dir>
    """
    parser = argparse.ArgumentParser(
        description="Generate ParMETIS files for input dataset"
    )
    parser.add_argument(
        "--schema_file",
        required=True,
        type=str,
        help="The schema of the input graph",
    )
    parser.add_argument(
        "--input_dir",
        required=True,
        type=str,
        help="This directory will be used as the relative directory to locate files, if absolute paths are not used",
    )
    parser.add_argument(
        "--output_dir",
        required=True,
        type=str,
        help="The output directory for the node weights files and auxiliary files for ParMETIS.",
    )
    parser.add_argument(
        "--num_parts",
        required=True,
        type=int,
        help="Total no. of output graph partitions.",
    )
    params = parser.parse_args()

    # Configure logging.
    logging.basicConfig(
        level="INFO",
        format=f"[{platform.node()} \
        %(levelname)s %(asctime)s PID:%(process)d] %(message)s",
    )

    # Invoke the function to generate files for parmetis
    run_preprocess_data(params)<|MERGE_RESOLUTION|>--- conflicted
+++ resolved
@@ -16,12 +16,7 @@
 import pyarrow.csv as csv
 import pyarrow.parquet as pq
 import torch
-<<<<<<< HEAD
 from utils import generate_read_list, get_idranges, get_node_types, read_json
-=======
-import torch.distributed as dist
-from utils import get_idranges, get_node_types, read_json
->>>>>>> 704bcaf6
 
 
 def get_proc_info():
@@ -147,62 +142,7 @@
 
     return edge_files
 
-
-<<<<<<< HEAD
 def gen_node_weights_files(schema_map, params):
-=======
-def read_node_features(schema_map, tgt_ntype_name, feat_names, input_dir):
-    """Helper function to read the node features.
-    Only node features which are requested are read from the input dataset.
-
-    Parameters:
-    -----------
-    schema_map : json dictionary
-        Dictionary created by reading the metadata.json file for the input dataset.
-    tgt_ntype_name : string
-        node-type name, for which node features will be read from the input dataset.
-    feat_names : set
-        A set of strings, feature names, which will be read for a given node type.
-    input_dir : str
-        The input directory where the dataset is located.
-
-    Returns:
-    --------
-    dictionary :
-        A dictionary where key is the feature-name and value is the numpy array.
-    """
-    rank = get_proc_info()
-    node_features = {}
-    if constants.STR_NODE_DATA in schema_map:
-        dataset_features = schema_map[constants.STR_NODE_DATA]
-        if dataset_features and (len(dataset_features) > 0):
-            for ntype_name, ntype_feature_data in dataset_features.items():
-                if ntype_name != tgt_ntype_name:
-                    continue
-                # ntype_feature_data is a dictionary
-                # where key: feature_name, value: dictionary in which keys are "format", "data".
-                for feat_name, feat_data in ntype_feature_data.items():
-                    if feat_name in feat_names:
-                        feat_data_fname = feat_data[constants.STR_DATA][rank]
-                        if not os.path.isabs(feat_data_fname):
-                            feat_data_fname = os.path.join(
-                                input_dir, feat_data_fname
-                            )
-                        logging.info(f"Reading: {feat_data_fname}")
-                        file_suffix = Path(feat_data_fname).suffix
-                        reader_fmt_meta = {"name": file_suffix[1:]}
-                        node_features[
-                            feat_name
-                        ] = array_readwriter.get_array_parser(
-                            **reader_fmt_meta
-                        ).read(
-                            feat_data_fname
-                        )
-    return node_features
-
-
-def gen_node_weights_files(schema_map, input_dir, output):
->>>>>>> 704bcaf6
     """Function to create node weight files for ParMETIS along with the edge files.
 
     This function generates node-data files, which will be read by the ParMETIS
@@ -281,22 +221,6 @@
                 cols.append(pyarrow.array(np.zeros(sz, dtype=np.int64)))
             col_names.append("w{}".format(i))
 
-<<<<<<< HEAD
-=======
-        # Add train/test/validation masks if present. node-degree will be added when this file
-        # is read by ParMETIS to mimic the exisiting single process pipeline present in dgl.
-        node_feats = read_node_features(
-            schema_map,
-            ntype_name,
-            set(["train_mask", "val_mask", "test_mask"]),
-            input_dir,
-        )
-        for k, v in node_feats.items():
-            assert sz == v.shape
-            cols.append(pyarrow.array(v))
-            col_names.append(k)
-
->>>>>>> 704bcaf6
         # `type_nid` should be the very last column in the node weights files.
         cols.append(
             pyarrow.array(
