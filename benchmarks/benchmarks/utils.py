import os
import shutil, zipfile
import requests
import inspect
import numpy as np
import pandas
import dgl
import torch

def _download(url, path, filename):
    fn = os.path.join(path, filename)
    if os.path.exists(fn):
        return

    os.makedirs(path, exist_ok=True)
    f_remote = requests.get(url, stream=True)
    sz = f_remote.headers.get('content-length')
    assert f_remote.status_code == 200, 'fail to open {}'.format(url)
    with open(fn, 'wb') as writer:
        for chunk in f_remote.iter_content(chunk_size=1024*1024):
            writer.write(chunk)
    print('Download finished.')

def get_livejournal():
    _download('https://snap.stanford.edu/data/soc-LiveJournal1.txt.gz',
              '/tmp', 'soc-LiveJournal1.txt.gz')
    df = pandas.read_csv('/tmp/soc-LiveJournal1.txt.gz', sep='\t', skiprows=4, header=None,
                         names=['src', 'dst'], compression='gzip')
    src = np.array(df['src'])
    dst = np.array(df['dst'])
    print('construct the graph')
    return dgl.DGLGraph((src, dst), readonly=True)

def get_graph(name):
    if name == 'livejournal':
        return get_livejournal()
    else:
        print(name + " doesn't exist")
        return None

class OGBDataset(object):
<<<<<<< HEAD
    def __init__(self, g, num_labels, predict_category=None):
=======
    def __init__(self, g, num_labels):
>>>>>>> 5d8330cc
        self._g = g
        self._num_labels = num_labels
        self._predict_category = predict_category

    @property
    def num_labels(self):
        return self._num_labels

    @property
    def num_classes(self):
        return self._num_labels

    @property
    def predict_category(self):
        return self._predict_category

    def __getitem__(self, idx):
        return self._g

def load_ogb_product(name):
    name = 'ogbn-products'
    from ogb.nodeproppred import DglNodePropPredDataset

    os.symlink('/tmp/dataset/', os.path.join(os.getcwd(), 'dataset'))

    print('load', name)
    data = DglNodePropPredDataset(name=name)
    print('finish loading', name)
    splitted_idx = data.get_idx_split()
    graph, labels = data[0]
    labels = labels[:, 0]

    graph.ndata['label'] = labels
    in_feats = graph.ndata['feat'].shape[1]
    num_labels = len(torch.unique(labels[torch.logical_not(torch.isnan(labels))]))

    # Find the node IDs in the training, validation, and test set.
    train_nid, val_nid, test_nid = splitted_idx['train'], splitted_idx['valid'], splitted_idx['test']
    train_mask = torch.zeros((graph.number_of_nodes(),), dtype=torch.bool)
    train_mask[train_nid] = True
    val_mask = torch.zeros((graph.number_of_nodes(),), dtype=torch.bool)
    val_mask[val_nid] = True
    test_mask = torch.zeros((graph.number_of_nodes(),), dtype=torch.bool)
    test_mask[test_nid] = True
    graph.ndata['train_mask'] = train_mask
    graph.ndata['val_mask'] = val_mask
    graph.ndata['test_mask'] = test_mask

    return OGBDataset(graph, num_labels)
<<<<<<< HEAD

def load_ogb_mag():
    name = 'ogbn-mag'
    from ogb.nodeproppred import DglNodePropPredDataset

    os.symlink('/tmp/dataset/', os.path.join(os.getcwd(), 'dataset'))

    print('load', name)
    dataset = DglNodePropPredDataset(name=name)
    print('finish loading', name)
    split_idx = dataset.get_idx_split()
    train_idx = split_idx["train"]['paper']
    val_idx = split_idx["valid"]['paper']
    test_idx = split_idx["test"]['paper']
    hg_orig, labels = dataset[0]
    subgs = {}
    for etype in hg_orig.canonical_etypes:
        u, v = hg_orig.all_edges(etype=etype)
        subgs[etype] = (u, v)
        subgs[(etype[2], 'rev-'+etype[1], etype[0])] = (v, u)
    hg = dgl.heterograph(subgs)
    hg.nodes['paper'].data['feat'] = hg_orig.nodes['paper'].data['feat']
    hg.nodes['paper'].data['label'] = labels['paper'].squeeze()
    train_mask = torch.zeros((hg.number_of_nodes('paper'),), dtype=torch.bool)
    train_mask[train_idx] = True
    val_mask = torch.zeros((hg.number_of_nodes('paper'),), dtype=torch.bool)
    val_mask[val_idx] = True
    test_mask = torch.zeros((hg.number_of_nodes('paper'),), dtype=torch.bool)
    test_mask[test_idx] = True
    hg.nodes['paper'].data['train_mask'] = train_mask
    hg.nodes['paper'].data['val_mask'] = val_mask
    hg.nodes['paper'].data['test_mask'] = test_mask

    num_classes = dataset.num_classes
    return OGBDataset(hg, num_classes, 'paper')
=======
>>>>>>> 5d8330cc

def process_data(name):
    if name == 'cora':
        return dgl.data.CoraGraphDataset()
    elif name == 'pubmed':
        return dgl.data.PubmedGraphDataset()
    elif name == 'aifb':
        return dgl.data.AIFBDataset()
    elif name == 'mutag':
        return dgl.data.MUTAGDataset()
    elif name == 'bgs':
        return dgl.data.BGSDataset()
    elif name == 'am':
        return dgl.data.AMDataset()
    elif name == 'reddit':
        return dgl.data.RedditDataset(self_loop=True)
    elif name == 'ogbn-products':
        return load_ogb_product()
    elif name == 'ogbn-mag':
        return load_ogb_mag()
    else:
        raise ValueError('Invalid dataset name:', name)

def get_bench_device():
    return os.environ.get('DGL_BENCH_DEVICE', 'cpu')

def setup_track_time(*args, **kwargs):
    # fix random seed
    np.random.seed(42)
    torch.random.manual_seed(42)

def setup_track_acc(*args, **kwargs):
    # fix random seed
    np.random.seed(42)
    torch.random.manual_seed(42)

TRACK_UNITS = {
    'time' : 's',
    'acc' : '%',
}

TRACK_SETUP = {
    'time' : setup_track_time,
    'acc' : setup_track_acc,
}

def parametrize(param_name, params):
    """Decorator for benchmarking over a set of parameters.

    Parameters
    ----------
    param_name : str
        Parameter name. Must be one of the arguments of the decorated function.
    params : list[any]
        List of values to benchmark for the given parameter name. Recommend
        to use Python's native object type (e.g., int, str, list[int]) because
        ASV will display them on the plot.

    Examples
    --------

    Benchmark function `foo` when argument `x` is equal to 10 or 20.

    .. code::
        @benchmark('time')
        @parametrize('x', [10, 20]):
        def foo(x):
            pass

    Benchmark function with multiple parametrizations. It will run the function
    with all possible combinations. The example below generates 6 benchmarks.

    .. code::
        @benchmark('time')
        @parametrize('x', [10, 20]):
        @parametrize('y', [-1, -2, -3]):
        def foo(x, y):
            pass

    When using multiple parametrizations, it can have arbitrary order. The example
    below is the same as the above one.

    .. code::
        @benchmark('time')
        @parametrize('y', [-1, -2, -3]):
        @parametrize('x', [10, 20]):
        def foo(x, y):
            pass
    """
    def _wrapper(func):
        sig_params = inspect.signature(func).parameters.keys()
        num_params = len(sig_params)
        if getattr(func, 'params', None) is None:
            func.params = [None] * num_params
        if getattr(func, 'param_names', None) is None:
            func.param_names = [None] * num_params
        found_param = False
        for i, sig_param in enumerate(sig_params):
            if sig_param == param_name:
                func.params[i] = params
                func.param_names[i] = param_name
                found_param = True
                break
        if not found_param:
            raise ValueError('Invalid parameter name:', param_name)
        return func
    return _wrapper

def benchmark(track_type, timeout=60):
    """Decorator for indicating the benchmark type.

    Parameters
    ----------
    track_type : str
        Type. Must be either:

            - 'time' : For timing. Unit: second.
            - 'acc' : For accuracy. Unit: percentage, value between 0 and 100.
    timeout : int
        Timeout threshold in second.

    Examples
    --------

    .. code::
        @benchmark('time')
        def foo():
            pass
    """
    assert track_type in ['time', 'acc']
    def _wrapper(func):
        func.unit = TRACK_UNITS[track_type]
        func.setup = TRACK_SETUP[track_type]
        func.timeout = timeout
        return func
    return _wrapper<|MERGE_RESOLUTION|>--- conflicted
+++ resolved
@@ -39,11 +39,7 @@
         return None
 
 class OGBDataset(object):
-<<<<<<< HEAD
     def __init__(self, g, num_labels, predict_category=None):
-=======
-    def __init__(self, g, num_labels):
->>>>>>> 5d8330cc
         self._g = g
         self._num_labels = num_labels
         self._predict_category = predict_category
@@ -93,7 +89,6 @@
     graph.ndata['test_mask'] = test_mask
 
     return OGBDataset(graph, num_labels)
-<<<<<<< HEAD
 
 def load_ogb_mag():
     name = 'ogbn-mag'
@@ -129,8 +124,6 @@
 
     num_classes = dataset.num_classes
     return OGBDataset(hg, num_classes, 'paper')
-=======
->>>>>>> 5d8330cc
 
 def process_data(name):
     if name == 'cora':
