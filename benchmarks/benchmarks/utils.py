--- conflicted
+++ resolved
@@ -38,11 +38,7 @@
         print(name + " doesn't exist")
         return None
 
-<<<<<<< HEAD
-class ogb_data(object):
-=======
 class OGBDataset(object):
->>>>>>> 1ac70abb
     def __init__(self, g, num_labels):
         self._g = g
         self._num_labels = num_labels
@@ -86,8 +82,7 @@
     graph.ndata['val_mask'] = val_mask
     graph.ndata['test_mask'] = test_mask
 
-<<<<<<< HEAD
-    return ogb_data(graph, num_labels)
+    return OGBDataset(graph, num_labels)
 
 class PinsageDataset:
     def __init__(self, g, user_ntype, item_ntype, textset):
@@ -152,17 +147,12 @@
         field.build_vocab(getattr(textset, key))
 
     return PinsageDataset(g, user_ntype, item_ntype, textset)
-=======
-    return OGBDataset(graph, num_labels)
->>>>>>> 1ac70abb
 
 def process_data(name):
     if name == 'cora':
         return dgl.data.CoraGraphDataset()
     elif name == 'pubmed':
         return dgl.data.PubmedGraphDataset()
-<<<<<<< HEAD
-=======
     elif name == 'aifb':
         return dgl.data.AIFBDataset()
     elif name == 'mutag':
@@ -171,16 +161,12 @@
         return dgl.data.BGSDataset()
     elif name == 'am':
         return dgl.data.AMDataset()
->>>>>>> 1ac70abb
     elif name == 'reddit':
         return dgl.data.RedditDataset(self_loop=True)
     elif name == 'ogbn-products':
         return load_ogb_product('ogbn-products')
-<<<<<<< HEAD
     elif name == 'nowplaying_rs':
         return load_nowplaying_rs()
-=======
->>>>>>> 1ac70abb
     else:
         raise ValueError('Invalid dataset name:', name)
 
@@ -270,8 +256,6 @@
     return _wrapper
 
 def benchmark(track_type, timeout=60):
-<<<<<<< HEAD
-=======
     """Decorator for indicating the benchmark type.
 
     Parameters
@@ -292,7 +276,6 @@
         def foo():
             pass
     """
->>>>>>> 1ac70abb
     assert track_type in ['time', 'acc']
     def _wrapper(func):
         func.unit = TRACK_UNITS[track_type]
