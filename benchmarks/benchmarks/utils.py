import os, pickle
import shutil, zipfile
import requests
import inspect
import numpy as np
import pandas
import dgl
import torch
import torchtext

def _download(url, path, filename):
    fn = os.path.join(path, filename)
    if os.path.exists(fn):
        return

    os.makedirs(path, exist_ok=True)
    f_remote = requests.get(url, stream=True)
    sz = f_remote.headers.get('content-length')
    assert f_remote.status_code == 200, 'fail to open {}'.format(url)
    with open(fn, 'wb') as writer:
        for chunk in f_remote.iter_content(chunk_size=1024*1024):
            writer.write(chunk)
    print('Download finished.')

def get_livejournal():
    _download('https://snap.stanford.edu/data/soc-LiveJournal1.txt.gz',
              '/tmp', 'soc-LiveJournal1.txt.gz')
    df = pandas.read_csv('/tmp/soc-LiveJournal1.txt.gz', sep='\t', skiprows=4, header=None,
                         names=['src', 'dst'], compression='gzip')
    src = np.array(df['src'])
    dst = np.array(df['dst'])
    print('construct the graph')
    return dgl.DGLGraph((src, dst), readonly=True)

def get_graph(name):
    if name == 'livejournal':
        return get_livejournal()
    else:
        print(name + " doesn't exist")
        return None

class OGBDataset(object):
    def __init__(self, g, num_labels, predict_category=None):
        self._g = g
        self._num_labels = num_labels
        self._predict_category = predict_category

    @property
    def num_labels(self):
        return self._num_labels

    @property
    def num_classes(self):
        return self._num_labels

    @property
    def predict_category(self):
        return self._predict_category

    def __getitem__(self, idx):
        return self._g

def load_ogb_product(name):
    name = 'ogbn-products'
    from ogb.nodeproppred import DglNodePropPredDataset

    os.symlink('/tmp/dataset/', os.path.join(os.getcwd(), 'dataset'))

    print('load', name)
    data = DglNodePropPredDataset(name=name)
    print('finish loading', name)
    splitted_idx = data.get_idx_split()
    graph, labels = data[0]
    labels = labels[:, 0]

    graph.ndata['label'] = labels
    in_feats = graph.ndata['feat'].shape[1]
    num_labels = len(torch.unique(labels[torch.logical_not(torch.isnan(labels))]))

    # Find the node IDs in the training, validation, and test set.
    train_nid, val_nid, test_nid = splitted_idx['train'], splitted_idx['valid'], splitted_idx['test']
    train_mask = torch.zeros((graph.number_of_nodes(),), dtype=torch.bool)
    train_mask[train_nid] = True
    val_mask = torch.zeros((graph.number_of_nodes(),), dtype=torch.bool)
    val_mask[val_nid] = True
    test_mask = torch.zeros((graph.number_of_nodes(),), dtype=torch.bool)
    test_mask[test_nid] = True
    graph.ndata['train_mask'] = train_mask
    graph.ndata['val_mask'] = val_mask
    graph.ndata['test_mask'] = test_mask

    return OGBDataset(graph, num_labels)

<<<<<<< HEAD
def load_ogb_mag():
    name = 'ogbn-mag'
    from ogb.nodeproppred import DglNodePropPredDataset

    os.symlink('/tmp/dataset/', os.path.join(os.getcwd(), 'dataset'))

    print('load', name)
    dataset = DglNodePropPredDataset(name=name)
    print('finish loading', name)
    split_idx = dataset.get_idx_split()
    train_idx = split_idx["train"]['paper']
    val_idx = split_idx["valid"]['paper']
    test_idx = split_idx["test"]['paper']
    hg_orig, labels = dataset[0]
    subgs = {}
    for etype in hg_orig.canonical_etypes:
        u, v = hg_orig.all_edges(etype=etype)
        subgs[etype] = (u, v)
        subgs[(etype[2], 'rev-'+etype[1], etype[0])] = (v, u)
    hg = dgl.heterograph(subgs)
    hg.nodes['paper'].data['feat'] = hg_orig.nodes['paper'].data['feat']
    hg.nodes['paper'].data['labels'] = labels['paper'].squeeze()
    train_mask = torch.zeros((hg.number_of_nodes('paper'),), dtype=torch.bool)
    train_mask[train_idx] = True
    val_mask = torch.zeros((hg.number_of_nodes('paper'),), dtype=torch.bool)
    val_mask[val_idx] = True
    test_mask = torch.zeros((hg.number_of_nodes('paper'),), dtype=torch.bool)
    test_mask[test_idx] = True
    hg.nodes['paper'].data['train_mask'] = train_mask
    hg.nodes['paper'].data['val_mask'] = val_mask
    hg.nodes['paper'].data['test_mask'] = test_mask

    num_classes = dataset.num_classes
    return OGBDataset(hg, num_classes, 'paper')
=======
class PinsageDataset:
    def __init__(self, g, user_ntype, item_ntype, textset):
        self._g = g
        self._user_ntype = user_ntype
        self._item_ntype = item_ntype
        self._textset = textset

    @property
    def user_ntype(self):
        return self._user_ntype

    @property
    def item_ntype(self):
        return self._item_ntype

    @property
    def textset(self):
        return self._textset

    def __getitem__(self, idx):
        return self._g

def load_nowplaying_rs():
    name = 'nowplaying_rs.pkl' # follow examples/pytorch/pinsage/README to create nowplaying_rs.pkl
    dataset_dir = os.path.join(os.getcwd(), 'dataset')
    os.symlink('/tmp/dataset/', dataset_dir)

    dataset_path = os.path.join(dataset_dir, name)
    # Load dataset
    with open(dataset_path, 'rb') as f:
        dataset = pickle.load(f)

    g = dataset['train-graph']
    val_matrix = dataset['val-matrix'].tocsr()
    test_matrix = dataset['test-matrix'].tocsr()
    item_texts = dataset['item-texts']
    user_ntype = dataset['user-type']
    item_ntype = dataset['item-type']
    user_to_item_etype = dataset['user-to-item-type']
    timestamp = dataset['timestamp-edge-column']

    # Assign user and movie IDs and use them as features (to learn an individual trainable
    # embedding for each entity)
    g.nodes[user_ntype].data['id'] = torch.arange(g.number_of_nodes(user_ntype))
    g.nodes[item_ntype].data['id'] = torch.arange(g.number_of_nodes(item_ntype))

    # Prepare torchtext dataset and vocabulary
    fields = {}
    examples = []
    for key, texts in item_texts.items():
        fields[key] = torchtext.data.Field(include_lengths=True, lower=True, batch_first=True)
    for i in range(g.number_of_nodes(item_ntype)):
        example = torchtext.data.Example.fromlist(
            [item_texts[key][i] for key in item_texts.keys()],
            [(key, fields[key]) for key in item_texts.keys()])
        examples.append(example)
    textset = torchtext.data.Dataset(examples, fields)
    for key, field in fields.items():
        field.build_vocab(getattr(textset, key))

    return PinsageDataset(g, user_ntype, item_ntype, textset)
>>>>>>> 08671d81

def process_data(name):
    if name == 'cora':
        return dgl.data.CoraGraphDataset()
    elif name == 'pubmed':
        return dgl.data.PubmedGraphDataset()
    elif name == 'aifb':
        return dgl.data.AIFBDataset()
    elif name == 'mutag':
        return dgl.data.MUTAGDataset()
    elif name == 'bgs':
        return dgl.data.BGSDataset()
    elif name == 'am':
        return dgl.data.AMDataset()
    elif name == 'reddit':
        return dgl.data.RedditDataset(self_loop=True)
    elif name == 'ogbn-products':
<<<<<<< HEAD
        return load_ogb_product()
    elif name == 'ogbn-mag':
        return load_ogb_mag()
=======
        return load_ogb_product('ogbn-products')
    elif name == 'nowplaying_rs':
        return load_nowplaying_rs()
>>>>>>> 08671d81
    else:
        raise ValueError('Invalid dataset name:', name)

def get_bench_device():
    return os.environ.get('DGL_BENCH_DEVICE', 'cpu')

def setup_track_time(*args, **kwargs):
    # fix random seed
    np.random.seed(42)
    torch.random.manual_seed(42)

def setup_track_acc(*args, **kwargs):
    # fix random seed
    np.random.seed(42)
    torch.random.manual_seed(42)

TRACK_UNITS = {
    'time' : 's',
    'acc' : '%',
}

TRACK_SETUP = {
    'time' : setup_track_time,
    'acc' : setup_track_acc,
}

def parametrize(param_name, params):
    """Decorator for benchmarking over a set of parameters.

    Parameters
    ----------
    param_name : str
        Parameter name. Must be one of the arguments of the decorated function.
    params : list[any]
        List of values to benchmark for the given parameter name. Recommend
        to use Python's native object type (e.g., int, str, list[int]) because
        ASV will display them on the plot.

    Examples
    --------

    Benchmark function `foo` when argument `x` is equal to 10 or 20.

    .. code::
        @benchmark('time')
        @parametrize('x', [10, 20]):
        def foo(x):
            pass

    Benchmark function with multiple parametrizations. It will run the function
    with all possible combinations. The example below generates 6 benchmarks.

    .. code::
        @benchmark('time')
        @parametrize('x', [10, 20]):
        @parametrize('y', [-1, -2, -3]):
        def foo(x, y):
            pass

    When using multiple parametrizations, it can have arbitrary order. The example
    below is the same as the above one.

    .. code::
        @benchmark('time')
        @parametrize('y', [-1, -2, -3]):
        @parametrize('x', [10, 20]):
        def foo(x, y):
            pass
    """
    def _wrapper(func):
        sig_params = inspect.signature(func).parameters.keys()
        num_params = len(sig_params)
        if getattr(func, 'params', None) is None:
            func.params = [None] * num_params
        if getattr(func, 'param_names', None) is None:
            func.param_names = [None] * num_params
        found_param = False
        for i, sig_param in enumerate(sig_params):
            if sig_param == param_name:
                func.params[i] = params
                func.param_names[i] = param_name
                found_param = True
                break
        if not found_param:
            raise ValueError('Invalid parameter name:', param_name)
        return func
    return _wrapper

def benchmark(track_type, timeout=60):
    """Decorator for indicating the benchmark type.

    Parameters
    ----------
    track_type : str
        Type. Must be either:

            - 'time' : For timing. Unit: second.
            - 'acc' : For accuracy. Unit: percentage, value between 0 and 100.
    timeout : int
        Timeout threshold in second.

    Examples
    --------

    .. code::
        @benchmark('time')
        def foo():
            pass
    """
    assert track_type in ['time', 'acc']
    def _wrapper(func):
        func.unit = TRACK_UNITS[track_type]
        func.setup = TRACK_SETUP[track_type]
        func.timeout = timeout
        return func
    return _wrapper<|MERGE_RESOLUTION|>--- conflicted
+++ resolved
@@ -60,7 +60,7 @@
     def __getitem__(self, idx):
         return self._g
 
-def load_ogb_product(name):
+def load_ogb_product():
     name = 'ogbn-products'
     from ogb.nodeproppred import DglNodePropPredDataset
 
@@ -91,7 +91,6 @@
 
     return OGBDataset(graph, num_labels)
 
-<<<<<<< HEAD
 def load_ogb_mag():
     name = 'ogbn-mag'
     from ogb.nodeproppred import DglNodePropPredDataset
@@ -126,7 +125,7 @@
 
     num_classes = dataset.num_classes
     return OGBDataset(hg, num_classes, 'paper')
-=======
+
 class PinsageDataset:
     def __init__(self, g, user_ntype, item_ntype, textset):
         self._g = g
@@ -188,7 +187,6 @@
         field.build_vocab(getattr(textset, key))
 
     return PinsageDataset(g, user_ntype, item_ntype, textset)
->>>>>>> 08671d81
 
 def process_data(name):
     if name == 'cora':
@@ -206,15 +204,11 @@
     elif name == 'reddit':
         return dgl.data.RedditDataset(self_loop=True)
     elif name == 'ogbn-products':
-<<<<<<< HEAD
         return load_ogb_product()
     elif name == 'ogbn-mag':
         return load_ogb_mag()
-=======
-        return load_ogb_product('ogbn-products')
     elif name == 'nowplaying_rs':
         return load_nowplaying_rs()
->>>>>>> 08671d81
     else:
         raise ValueError('Invalid dataset name:', name)
 
