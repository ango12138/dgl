--- conflicted
+++ resolved
@@ -308,11 +308,7 @@
    * \param eids The edges in the subgraph.
    * \return the induced edge subgraph
    */
-<<<<<<< HEAD
-  Subgraph EdgeSubgraph(IdArray eids, bool preserve_nodes = false) const;
-=======
-  Subgraph EdgeSubgraph(IdArray eids) const override;
->>>>>>> 70ee8664
+  Subgraph EdgeSubgraph(IdArray eids, bool preserve_nodes = false) const override;
 
   /*!
    * \brief Return a new graph with all the edges reversed.
