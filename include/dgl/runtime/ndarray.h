--- conflicted
+++ resolved
@@ -151,51 +151,22 @@
     else
       return static_cast<T*>(operator->()->data);
   }
-<<<<<<< HEAD
-  /*!
-   * \brief Copy data content from another array.
-   * \param other The source array to be copied from.
-   * \param stream The stream to perform the copy on if it involves a GPU
-   *        context, otherwise this parameter is ignored.
-   * \note The copy may happen asynchrously if it involves a GPU context.
-   *       DGLSynchronize is necessary.
-   */
-  inline void CopyFrom(DGLArray* other,
-      DGLStreamHandle stream = nullptr);
-  inline void CopyFrom(const NDArray& other,
-      DGLStreamHandle stream = nullptr);
-  /*!
-   * \brief Copy data content into another array.
-=======
    /*!
    * \brief Copy data content from/into another array.
->>>>>>> 1c9d2a03
    * \param other The source array to be copied from.
    * \note The copy runs on the dgl internal stream if it involves a GPU context.
    */
-<<<<<<< HEAD
-  inline void CopyTo(DGLArray *other,
-                     const DGLStreamHandle &stream = nullptr) const;
-  inline void CopyTo(const NDArray &other,
-                     const DGLStreamHandle &stream = nullptr) const;
-=======
-  inline void CopyFrom(DLTensor* other);
+  inline void CopyFrom(DGLArray* other);
   inline void CopyFrom(const NDArray& other);
-  inline void CopyTo(DLTensor *other) const;
+  inline void CopyTo(DGLArray *other) const;
   inline void CopyTo(const NDArray &other) const;
 
->>>>>>> 1c9d2a03
   /*!
    * \brief Copy the data to another context.
    * \param ctx The target context.
    * \return The array under another context.
    */
-<<<<<<< HEAD
-  inline NDArray CopyTo(const DGLContext &ctx,
-                        const DGLStreamHandle &stream = nullptr) const;
-=======
-  inline NDArray CopyTo(const DLContext &ctx) const;
->>>>>>> 1c9d2a03
+  inline NDArray CopyTo(const DGLContext &ctx) const;
   /*!
    * \brief Return a new array with a copy of the content.
    */
@@ -308,13 +279,9 @@
    * \param (optional) stream The stream used in copy.
    */
   DGL_DLL static void CopyFromTo(
-<<<<<<< HEAD
-      DGLArray* from, DGLArray* to, DGLStreamHandle stream = nullptr);
-=======
-      DLTensor* from, DLTensor* to);
+      DGLArray* from, DGLArray* to);
   DGL_DLL static void CopyFromTo(
-      DLTensor* from, DLTensor* to, DGLStreamHandle stream);
->>>>>>> 1c9d2a03
+      DGLArray* from, DGLArray* to, DGLStreamHandle stream);
 
   /*!
    * \brief Function to pin the DGLArray of a Container.
@@ -475,12 +442,7 @@
   }
 }
 
-<<<<<<< HEAD
-inline void NDArray::CopyFrom(DGLArray* other,
-                              DGLStreamHandle stream) {
-=======
-inline void NDArray::CopyFrom(DLTensor* other) {
->>>>>>> 1c9d2a03
+inline void NDArray::CopyFrom(DGLArray* other) {
   CHECK(data_ != nullptr);
   CopyFromTo(other, &(data_->dl_tensor));
 }
@@ -490,12 +452,7 @@
   CopyFrom(&(other.data_->dl_tensor));
 }
 
-<<<<<<< HEAD
-inline void NDArray::CopyTo(DGLArray *other,
-                            const DGLStreamHandle &stream) const {
-=======
-inline void NDArray::CopyTo(DLTensor *other) const {
->>>>>>> 1c9d2a03
+inline void NDArray::CopyTo(DGLArray *other) const {
   CHECK(data_ != nullptr);
   CopyFromTo(&(data_->dl_tensor), other);
 }
@@ -505,12 +462,7 @@
   CopyTo(&(other.data_->dl_tensor));
 }
 
-<<<<<<< HEAD
-inline NDArray NDArray::CopyTo(const DGLContext &ctx,
-                               const DGLStreamHandle &stream) const {
-=======
-inline NDArray NDArray::CopyTo(const DLContext &ctx) const {
->>>>>>> 1c9d2a03
+inline NDArray NDArray::CopyTo(const DGLContext &ctx) const {
   CHECK(data_ != nullptr);
   const DGLArray* dptr = operator->();
   NDArray ret = Empty(std::vector<int64_t>(dptr->shape, dptr->shape + dptr->ndim),
@@ -521,13 +473,8 @@
 
 inline NDArray NDArray::Clone() const {
   CHECK(data_ != nullptr);
-<<<<<<< HEAD
-  const DGLArray* dptr = operator->();
-  return this->CopyTo(dptr->ctx, stream);
-=======
   const DLTensor* dptr = operator->();
   return this->CopyTo(dptr->ctx);
->>>>>>> 1c9d2a03
 }
 
 inline void NDArray::PinMemory_() {
