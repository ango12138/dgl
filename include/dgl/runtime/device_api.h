--- conflicted
+++ resolved
@@ -101,14 +101,8 @@
                               size_t num_bytes,
                               DGLContext ctx_from,
                               DGLContext ctx_to,
-<<<<<<< HEAD
-                              DGLDataType type_hint,
-                              DGLStreamHandle stream) = 0;
-    /*!
-=======
-                              DGLType type_hint) = 0;
+                              DGLDataType type_hint) = 0;
    /*!
->>>>>>> 1c9d2a03
    * \brief Create a new stream of execution.
    *
    * \param ctx The context of allocation.
