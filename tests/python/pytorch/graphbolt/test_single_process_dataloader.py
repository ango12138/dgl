--- conflicted
+++ resolved
@@ -19,15 +19,10 @@
     features[keys[1]] = dgl.graphbolt.TorchBasedFeature(torch.randn(200, 4))
     feature_store = dgl.graphbolt.BasicFeatureStore(features)
 
-<<<<<<< HEAD
-    minibatch_sampler = dgl.graphbolt.MinibatchSampler(itemset, batch_size=B)
+    item_sampler = dgl.graphbolt.ItemSampler(itemset, batch_size=B)
     block_converter = Mapper(
-        minibatch_sampler, gb_test_utils.minibatch_node_collator
+        item_sampler, gb_test_utils.minibatch_node_collator
     )
-=======
-    item_sampler = dgl.graphbolt.ItemSampler(itemset, batch_size=B)
-    block_converter = Mapper(item_sampler, to_node_block)
->>>>>>> f281959a
     subgraph_sampler = dgl.graphbolt.NeighborSampler(
         block_converter,
         graph,
