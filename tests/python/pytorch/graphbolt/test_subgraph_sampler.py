--- conflicted
+++ resolved
@@ -415,20 +415,11 @@
     assert len(list(datapipe)) == 5
 
 
-<<<<<<< HEAD
-@pytest.mark.parametrize("labor", [False, True])
-def test_SubgraphSampler_Random_Hetero_Graph(labor):
-=======
-@unittest.skipIf(
-    F._default_context_str != "cpu",
-    reason="Sampling with replacement not yet supported on GPU.",
-)
 @pytest.mark.parametrize(
     "sampler_type",
     [SamplerType.Normal, SamplerType.Layer, SamplerType.Temporal],
 )
 def test_SubgraphSampler_Random_Hetero_Graph(sampler_type):
->>>>>>> 55280b67
     num_nodes = 5
     num_edges = 9
     num_ntypes = 3
@@ -482,11 +473,7 @@
     fanouts = [torch.LongTensor([2]) for _ in range(num_layer)]
     sampler = _get_sampler(sampler_type)
 
-<<<<<<< HEAD
     sampler_dp = Sampler(item_sampler, graph, fanouts)
-=======
-    sampler_dp = sampler(item_sampler, graph, fanouts, replace=True)
->>>>>>> 55280b67
 
     for data in sampler_dp:
         for sampledsubgraph in data.sampled_subgraphs:
@@ -516,20 +503,11 @@
                 )
 
 
-<<<<<<< HEAD
-@pytest.mark.parametrize("labor", [False, True])
-def test_SubgraphSampler_without_dedpulication_Homo(labor):
-=======
-@unittest.skipIf(
-    F._default_context_str != "cpu",
-    reason="Fails due to randomness on the GPU.",
-)
 @pytest.mark.parametrize(
     "sampler_type",
     [SamplerType.Normal, SamplerType.Layer, SamplerType.Temporal],
 )
 def test_SubgraphSampler_without_dedpulication_Homo(sampler_type):
->>>>>>> 55280b67
     graph = dgl.graph(
         ([5, 0, 1, 5, 6, 7, 2, 2, 4], [0, 1, 2, 2, 2, 2, 3, 4, 4])
     )
@@ -554,7 +532,8 @@
     num_layer = 2
     fanouts = [torch.LongTensor([2]) for _ in range(num_layer)]
 
-    sampler = _get_sampler(sampler_type)
+    sampler = 
+    (sampler_type)
     if sampler_type == SamplerType.Temporal:
         datapipe = sampler(item_sampler, graph, fanouts)
     else:
@@ -681,7 +660,7 @@
 
 @unittest.skipIf(
     F._default_context_str != "cpu",
-    reason="Fails due to randomness on the GPU.",
+    reason="Fails due to different result on the GPU.",
 )
 @pytest.mark.parametrize("labor", [False, True])
 def test_SubgraphSampler_unique_csc_format_Homo_cpu(labor):
