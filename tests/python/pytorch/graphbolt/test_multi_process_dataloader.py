import os
import unittest
from functools import partial

import backend as F

import dgl
import dgl.graphbolt
import gb_test_utils
import torch
from torchdata.datapipes.iter import Mapper


<<<<<<< HEAD
def to_node_block(data):
    block = dgl.graphbolt.NodeClassificationBlock(seed_node=data)
    return block


def to_tuple(data):
    output_nodes = data.sampled_subgraphs[-1].reverse_column_node_ids
    return data.input_nodes, output_nodes, data.sampled_subgraphs


def fetch_func(features, labels, data):
    input_nodes, output_nodes, adjs = data
    input_features = features.read(input_nodes)
    output_labels = labels.read(output_nodes)
    return input_features, output_labels, adjs


=======
@unittest.skipIf(os.name == "nt", reason="Do not support windows yet")
# TODO (peizhou): Will enable windows test once CSCSamplingraph is pickleable.
>>>>>>> bc72349c
def test_DataLoader():
    N = 40
    B = 4
    itemset = dgl.graphbolt.ItemSet(torch.arange(N))
    graph = gb_test_utils.rand_csc_graph(200, 0.15)
    features = {}
    keys = [("node", None, "a"), ("node", None, "b")]
    features[keys[0]] = dgl.graphbolt.TorchBasedFeature(torch.randn(200, 4))
    features[keys[1]] = dgl.graphbolt.TorchBasedFeature(torch.randn(200, 4))
    feature_store = dgl.graphbolt.BasicFeatureStore(features)

    minibatch_sampler = dgl.graphbolt.MinibatchSampler(itemset, batch_size=B)
    block_converter = Mapper(minibatch_sampler, gb_test_utils.to_node_block)
    subgraph_sampler = dgl.graphbolt.NeighborSampler(
        block_converter,
        graph,
        fanouts=[torch.LongTensor([2]) for _ in range(2)],
    )
    feature_fetcher = dgl.graphbolt.FeatureFetcher(
        subgraph_sampler,
        feature_store,
        keys,
    )
    device_transferrer = dgl.graphbolt.CopyTo(feature_fetcher, F.ctx())

    dataloader = dgl.graphbolt.MultiProcessDataLoader(
        device_transferrer,
        num_workers=4,
    )
    assert len(list(dataloader)) == N // B<|MERGE_RESOLUTION|>--- conflicted
+++ resolved
@@ -11,28 +11,6 @@
 from torchdata.datapipes.iter import Mapper
 
 
-<<<<<<< HEAD
-def to_node_block(data):
-    block = dgl.graphbolt.NodeClassificationBlock(seed_node=data)
-    return block
-
-
-def to_tuple(data):
-    output_nodes = data.sampled_subgraphs[-1].reverse_column_node_ids
-    return data.input_nodes, output_nodes, data.sampled_subgraphs
-
-
-def fetch_func(features, labels, data):
-    input_nodes, output_nodes, adjs = data
-    input_features = features.read(input_nodes)
-    output_labels = labels.read(output_nodes)
-    return input_features, output_labels, adjs
-
-
-=======
-@unittest.skipIf(os.name == "nt", reason="Do not support windows yet")
-# TODO (peizhou): Will enable windows test once CSCSamplingraph is pickleable.
->>>>>>> bc72349c
 def test_DataLoader():
     N = 40
     B = 4
