--- conflicted
+++ resolved
@@ -28,10 +28,7 @@
 
     for ntype, nodes in compacted.items():
         expected_nodes = nodes_dict[ntype]
-<<<<<<< HEAD
-=======
         assert isinstance(nodes, list)
->>>>>>> e362f023
         for expected_node, node in zip(expected_nodes, nodes):
             node = unique[ntype][node]
             assert torch.equal(expected_node, node)
@@ -46,10 +43,7 @@
 
     assert torch.equal(torch.sort(unique)[0], expected_unique_N)
 
-<<<<<<< HEAD
-=======
     assert isinstance(compacted, list)
->>>>>>> e362f023
     for expected_node, node in zip(nodes_list, compacted):
         node = unique[node]
         assert torch.equal(expected_node, node)
