--- conflicted
+++ resolved
@@ -411,11 +411,7 @@
 
     # Generate subgraph via sample neighbors.
     nodes = torch.LongTensor([1, 3, 4])
-<<<<<<< HEAD
-    fanouts = torch.tensor([2, 2, 3])
-=======
     fanouts = torch.tensor([2, 2])
->>>>>>> 95cf6924
     subgraph = graph.sample_neighbors(nodes, fanouts, return_eids=True)
 
     # Verify in subgraph.
@@ -697,4 +693,5 @@
 
 
 if __name__ == "__main__":
+    test_sample_neighbors()
     test_sample_neighbors_replace(True, 12)