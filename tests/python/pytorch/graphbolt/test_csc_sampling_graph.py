import os
import tempfile
import unittest

import backend as F

import dgl.graphbolt as gb

import pytest
import torch

torch.manual_seed(3407)


def get_metadata(num_ntypes, num_etypes):
    ntypes = {f"n{i}": i for i in range(num_ntypes)}
    etypes = {}
    count = 0
    for n1 in range(num_ntypes):
        for n2 in range(n1, num_ntypes):
            if count >= num_etypes:
                break
            etypes.update({(f"n{n1}", f"e{count}", f"n{n2}"): count})
            count += 1
    return gb.GraphMetadata(ntypes, etypes)


@unittest.skipIf(
    F._default_context_str == "gpu",
    reason="Graph is CPU only at present.",
)
@pytest.mark.parametrize("num_nodes", [0, 1, 10, 100, 1000])
def test_empty_graph(num_nodes):
    csc_indptr = torch.zeros((num_nodes + 1,), dtype=int)
    indices = torch.tensor([])
    graph = gb.from_csc(csc_indptr, indices)
    assert graph.num_edges == 0
    assert graph.num_nodes == num_nodes
    assert torch.equal(graph.csc_indptr, csc_indptr)
    assert torch.equal(graph.indices, indices)


@unittest.skipIf(
    F._default_context_str == "gpu",
    reason="Graph is CPU only at present.",
)
@pytest.mark.parametrize("num_nodes", [0, 1, 10, 100, 1000])
def test_hetero_empty_graph(num_nodes):
    csc_indptr = torch.zeros((num_nodes + 1,), dtype=int)
    indices = torch.tensor([])
    metadata = get_metadata(num_ntypes=3, num_etypes=5)
    # Some node types have no nodes.
    if num_nodes == 0:
        node_type_offset = torch.zeros((4,), dtype=int)
    else:
        node_type_offset = torch.sort(torch.randint(0, num_nodes, (4,)))[0]
        node_type_offset[0] = 0
        node_type_offset[-1] = num_nodes
    type_per_edge = torch.tensor([])
    graph = gb.from_csc(
        csc_indptr,
        indices,
        node_type_offset,
        type_per_edge,
        metadata,
    )
    assert graph.num_edges == 0
    assert graph.num_nodes == num_nodes
    assert torch.equal(graph.csc_indptr, csc_indptr)
    assert torch.equal(graph.indices, indices)
    assert graph.metadata.node_type_to_id == metadata.node_type_to_id
    assert graph.metadata.edge_type_to_id == metadata.edge_type_to_id
    assert torch.equal(graph.node_type_offset, node_type_offset)
    assert torch.equal(graph.type_per_edge, type_per_edge)


@unittest.skipIf(
    F._default_context_str == "gpu",
    reason="Graph is CPU only at present.",
)
@pytest.mark.parametrize(
    "ntypes", [{"n1": 1, "n2": 1}, {5: 1, "n2": 2}, {"n1": 1.5, "n2": 2.0}]
)
def test_metadata_with_ntype_exception(ntypes):
    with pytest.raises(Exception):
        gb.GraphMetadata(ntypes, {("n1", "e1", "n2"): 1})


@unittest.skipIf(
    F._default_context_str == "gpu",
    reason="Graph is CPU only at present.",
)
@pytest.mark.parametrize(
    "etypes",
    [
        {("n1", 5, "n12"): 1},
        {"e1": 1},
        {("n1", "e1"): 1},
        {("n1", "e1", 10): 1},
        {("n1", "e1", "n2"): 1, ("n1", "e2", "n3"): 1},
        {("n1", "e1", "n10"): 1},
        {("n1", "e1", "n2"): 1.5},
    ],
)
def test_metadata_with_etype_exception(etypes):
    with pytest.raises(Exception):
        gb.GraphMetadata({"n1": 0, "n2": 1, "n3": 2}, etypes)


def random_homo_graph(num_nodes, num_edges):
    csc_indptr = torch.randint(0, num_edges, (num_nodes + 1,))
    csc_indptr = torch.sort(csc_indptr)[0]
    csc_indptr[0] = 0
    csc_indptr[-1] = num_edges
    indices = torch.randint(0, num_nodes, (num_edges,))
    return csc_indptr, indices


def random_hetero_graph(num_nodes, num_edges, num_ntypes, num_etypes):
    csc_indptr, indices = random_homo_graph(num_nodes, num_edges)
    metadata = get_metadata(num_ntypes, num_etypes)
    # Randomly get node type split point.
    node_type_offset = torch.sort(
        torch.randint(0, num_nodes, (num_ntypes + 1,))
    )[0]
    node_type_offset[0] = 0
    node_type_offset[-1] = num_nodes

    type_per_edge = []
    for i in range(num_nodes):
        num = csc_indptr[i + 1] - csc_indptr[i]
        type_per_edge.append(
            torch.sort(torch.randint(0, num_etypes, (num,)))[0]
        )
    type_per_edge = torch.cat(type_per_edge, dim=0)
    return (csc_indptr, indices, node_type_offset, type_per_edge, metadata)


@unittest.skipIf(
    F._default_context_str == "gpu",
    reason="Graph is CPU only at present.",
)
@pytest.mark.parametrize(
    "num_nodes, num_edges", [(1, 1), (100, 1), (10, 50), (1000, 50000)]
)
def test_homo_graph(num_nodes, num_edges):
    csc_indptr, indices = random_homo_graph(num_nodes, num_edges)
    graph = gb.from_csc(csc_indptr, indices)

    assert graph.num_nodes == num_nodes
    assert graph.num_edges == num_edges

    assert torch.equal(csc_indptr, graph.csc_indptr)
    assert torch.equal(indices, graph.indices)

    assert graph.metadata is None
    assert graph.node_type_offset is None
    assert graph.type_per_edge is None


@unittest.skipIf(
    F._default_context_str == "gpu",
    reason="Graph is CPU only at present.",
)
@pytest.mark.parametrize(
    "num_nodes, num_edges", [(1, 1), (100, 1), (10, 50), (1000, 50000)]
)
@pytest.mark.parametrize("num_ntypes, num_etypes", [(1, 1), (3, 5), (100, 1)])
def test_hetero_graph(num_nodes, num_edges, num_ntypes, num_etypes):
    (
        csc_indptr,
        indices,
        node_type_offset,
        type_per_edge,
        metadata,
    ) = random_hetero_graph(num_nodes, num_edges, num_ntypes, num_etypes)
    graph = gb.from_csc(
        csc_indptr, indices, node_type_offset, type_per_edge, metadata
    )

    assert graph.num_nodes == num_nodes
    assert graph.num_edges == num_edges

    assert torch.equal(csc_indptr, graph.csc_indptr)
    assert torch.equal(indices, graph.indices)
    assert torch.equal(node_type_offset, graph.node_type_offset)
    assert torch.equal(type_per_edge, graph.type_per_edge)
    assert metadata.node_type_to_id == graph.metadata.node_type_to_id
    assert metadata.edge_type_to_id == graph.metadata.edge_type_to_id


@unittest.skipIf(
    F._default_context_str == "gpu",
    reason="Graph is CPU only at present.",
)
@pytest.mark.parametrize(
    "node_type_offset",
    [
        torch.tensor([0, 1]),
        torch.tensor([0, 1, 5, 6, 10]),
        torch.tensor([0, 1, 10]),
    ],
)
def test_node_type_offset_wrong_legnth(node_type_offset):
    num_ntypes = 3
    csc_indptr, indices, _, type_per_edge, metadata = random_hetero_graph(
        10, 50, num_ntypes, 5
    )
    with pytest.raises(Exception):
        gb.from_csc(
            csc_indptr, indices, node_type_offset, type_per_edge, metadata
        )


@unittest.skipIf(
    F._default_context_str == "gpu",
    reason="Graph is CPU only at present.",
)
@pytest.mark.parametrize(
    "num_nodes, num_edges", [(1, 1), (100, 1), (10, 50), (1000, 50000)]
)
def test_load_save_homo_graph(num_nodes, num_edges):
    csc_indptr, indices = random_homo_graph(num_nodes, num_edges)
    graph = gb.from_csc(csc_indptr, indices)

    with tempfile.TemporaryDirectory() as test_dir:
        filename = os.path.join(test_dir, "csc_sampling_graph.tar")
        gb.save_csc_sampling_graph(graph, filename)
        graph2 = gb.load_csc_sampling_graph(filename)

    assert graph.num_nodes == graph2.num_nodes
    assert graph.num_edges == graph2.num_edges

    assert torch.equal(graph.csc_indptr, graph2.csc_indptr)
    assert torch.equal(graph.indices, graph2.indices)

    assert graph.metadata is None and graph2.metadata is None
    assert graph.node_type_offset is None and graph2.node_type_offset is None
    assert graph.type_per_edge is None and graph2.type_per_edge is None


@unittest.skipIf(
    F._default_context_str == "gpu",
    reason="Graph is CPU only at present.",
)
@pytest.mark.parametrize(
    "num_nodes, num_edges", [(1, 1), (100, 1), (10, 50), (1000, 50000)]
)
@pytest.mark.parametrize("num_ntypes, num_etypes", [(1, 1), (3, 5), (100, 1)])
def test_load_save_hetero_graph(num_nodes, num_edges, num_ntypes, num_etypes):
    (
        csc_indptr,
        indices,
        node_type_offset,
        type_per_edge,
        metadata,
    ) = random_hetero_graph(num_nodes, num_edges, num_ntypes, num_etypes)
    graph = gb.from_csc(
        csc_indptr, indices, node_type_offset, type_per_edge, metadata
    )

    with tempfile.TemporaryDirectory() as test_dir:
        filename = os.path.join(test_dir, "csc_sampling_graph.tar")
        gb.save_csc_sampling_graph(graph, filename)
        graph2 = gb.load_csc_sampling_graph(filename)

    assert graph.num_nodes == graph2.num_nodes
    assert graph.num_edges == graph2.num_edges

    assert torch.equal(graph.csc_indptr, graph2.csc_indptr)
    assert torch.equal(graph.indices, graph2.indices)
    assert torch.equal(graph.node_type_offset, graph2.node_type_offset)
    assert torch.equal(graph.type_per_edge, graph2.type_per_edge)
    assert graph.metadata.node_type_to_id == graph2.metadata.node_type_to_id
    assert graph.metadata.edge_type_to_id == graph2.metadata.edge_type_to_id


@unittest.skipIf(
    F._default_context_str == "gpu",
    reason="Graph is CPU only at present.",
)
def test_in_subgraph_homogeneous():
    """Original graph in COO:
    1   0   1   0   1
    1   0   1   1   0
    0   1   0   1   0
    0   1   0   0   1
    1   0   0   0   1
    """
    # Initialize data.
    num_nodes = 5
    num_edges = 12
    indptr = torch.LongTensor([0, 3, 5, 7, 9, 12])
    indices = torch.LongTensor([0, 1, 4, 2, 3, 0, 1, 1, 2, 0, 3, 4])
    assert indptr[-1] == num_edges
    assert indptr[-1] == len(indices)

    # Construct CSCSamplingGraph.
    graph = gb.from_csc(indptr, indices)

    # Extract in subgraph.
    nodes = torch.LongTensor([1, 3, 4])
    in_subgraph = graph.in_subgraph(nodes)

    # Verify in subgraph.
    assert torch.equal(in_subgraph.indptr, torch.LongTensor([0, 2, 4, 7]))
    assert torch.equal(
        in_subgraph.indices, torch.LongTensor([2, 3, 1, 2, 0, 3, 4])
    )
    assert torch.equal(in_subgraph.reverse_column_node_ids, nodes)
    assert torch.equal(
        in_subgraph.reverse_row_node_ids, torch.arange(0, num_nodes)
    )
    assert torch.equal(
        in_subgraph.reverse_edge_ids, torch.LongTensor([3, 4, 7, 8, 9, 10, 11])
    )
    assert in_subgraph.type_per_edge is None


@unittest.skipIf(
    F._default_context_str == "gpu",
    reason="Graph is CPU only at present.",
)
def test_in_subgraph_heterogeneous():
    """Original graph in COO:
    1   0   1   0   1
    1   0   1   1   0
    0   1   0   1   0
    0   1   0   0   1
    1   0   0   0   1

    node_type_0: [0, 1]
    node_type_1: [2, 3, 4]
    edge_type_0: node_type_0 -> node_type_0
    edge_type_1: node_type_0 -> node_type_1
    edge_type_2: node_type_1 -> node_type_0
    edge_type_3: node_type_1 -> node_type_1
    """
    # Initialize data.
    num_nodes = 5
    num_edges = 12
    ntypes = {
        "N0": 0,
        "N1": 1,
    }
    etypes = {
        ("N0", "R0", "N0"): 0,
        ("N0", "R1", "N1"): 1,
        ("N1", "R2", "N0"): 2,
        ("N1", "R3", "N1"): 3,
    }
    indptr = torch.LongTensor([0, 3, 5, 7, 9, 12])
    indices = torch.LongTensor([0, 1, 4, 2, 3, 0, 1, 1, 2, 0, 3, 4])
    node_type_offset = torch.LongTensor([0, 2, 5])
    type_per_edge = torch.LongTensor([0, 0, 2, 2, 2, 1, 1, 1, 3, 1, 3, 3])
    assert indptr[-1] == num_edges
    assert indptr[-1] == len(indices)
    assert node_type_offset[-1] == num_nodes
    assert all(type_per_edge < len(etypes))

    # Construct CSCSamplingGraph.
    metadata = gb.GraphMetadata(ntypes, etypes)
    graph = gb.from_csc(
        indptr, indices, node_type_offset, type_per_edge, metadata
    )

    # Extract in subgraph.
    nodes = torch.LongTensor([1, 3, 4])
    in_subgraph = graph.in_subgraph(nodes)

    # Verify in subgraph.
    assert torch.equal(in_subgraph.indptr, torch.LongTensor([0, 2, 4, 7]))
    assert torch.equal(
        in_subgraph.indices, torch.LongTensor([2, 3, 1, 2, 0, 3, 4])
    )
    assert torch.equal(in_subgraph.reverse_column_node_ids, nodes)
    assert torch.equal(
        in_subgraph.reverse_row_node_ids, torch.arange(0, num_nodes)
    )
    assert torch.equal(
        in_subgraph.reverse_edge_ids, torch.LongTensor([3, 4, 7, 8, 9, 10, 11])
    )
    assert torch.equal(
        in_subgraph.type_per_edge, torch.LongTensor([2, 2, 1, 3, 1, 3, 3])
    )


@unittest.skipIf(
    F._default_context_str == "gpu",
    reason="Graph is CPU only at present.",
)
def test_sample_neighbors():
    """Original graph in COO:
    1   0   1   0   1
    1   0   1   1   0
    0   1   0   1   0
    0   1   0   0   1
    1   0   0   0   1
    """
    # Initialize data.
    num_nodes = 5
    num_edges = 12
    indptr = torch.LongTensor([0, 3, 5, 7, 9, 12])
    indices = torch.LongTensor([0, 1, 4, 2, 3, 0, 1, 1, 2, 0, 3, 4])
    assert indptr[-1] == num_edges
    assert indptr[-1] == len(indices)

    # Construct CSCSamplingGraph.
    graph = gb.from_csc(indptr, indices)

    # Generate subgraph via sample neighbors.
    nodes = torch.LongTensor([1, 3, 4])
    fanout = -1
    subgraph = graph.sample_neighbors(nodes, fanout)

    # Verify in subgraph.
    assert torch.equal(subgraph.indptr, torch.LongTensor([0, 2, 4, 7]))
    assert torch.equal(
        subgraph.indices, torch.LongTensor([2, 3, 1, 2, 0, 3, 4])
    )
    assert torch.equal(subgraph.reverse_column_node_ids, nodes)
    assert subgraph.reverse_row_node_ids is None
    assert subgraph.reverse_edge_ids is None
    assert subgraph.type_per_edge is None


@unittest.skipIf(
    F._default_context_str == "gpu",
    reason="Graph is CPU only at present.",
)
@pytest.mark.parametrize(
    "fanout, expected_sampled_num",
    [(0, 0), (1, 3), (2, 6), (3, 7), (4, 7), (-1, 7)],
)
def test_sample_neighbors_fanout(fanout, expected_sampled_num):
    """Original graph in COO:
    1   0   1   0   1
    1   0   1   1   0
    0   1   0   1   0
    0   1   0   0   1
    1   0   0   0   1
    """
    # Initialize data.
    num_nodes = 5
    num_edges = 12
    indptr = torch.LongTensor([0, 3, 5, 7, 9, 12])
    indices = torch.LongTensor([0, 1, 4, 2, 3, 0, 1, 1, 2, 0, 3, 4])
    assert indptr[-1] == num_edges
    assert indptr[-1] == len(indices)

    # Construct CSCSamplingGraph.
    graph = gb.from_csc(indptr, indices)

    # Generate subgraph via sample neighbors.
    nodes = torch.LongTensor([1, 3, 4])
    subgraph = graph.sample_neighbors(nodes, fanout)

    # Verify in subgraph.
    sampled_num = subgraph.indices.size(0)
    assert sampled_num == expected_sampled_num


@unittest.skipIf(
    F._default_context_str == "gpu",
    reason="Graph is CPU only at present.",
)
@pytest.mark.parametrize(
    "replace, expected_sampled_num", [(False, 7), (True, 12)]
)
def test_sample_neighbors_replace(replace, expected_sampled_num):
    """Original graph in COO:
    1   0   1   0   1
    1   0   1   1   0
    0   1   0   1   0
    0   1   0   0   1
    1   0   0   0   1
    """
    # Initialize data.
    num_nodes = 5
    num_edges = 12
    indptr = torch.LongTensor([0, 3, 5, 7, 9, 12])
    indices = torch.LongTensor([0, 1, 4, 2, 3, 0, 1, 1, 2, 0, 3, 4])
    assert indptr[-1] == num_edges
    assert indptr[-1] == len(indices)

    # Construct CSCSamplingGraph.
    graph = gb.from_csc(indptr, indices)

    # Generate subgraph via sample neighbors.
    nodes = torch.LongTensor([1, 3, 4])
    subgraph = graph.sample_neighbors(nodes, fanout=4, replace=replace)

    # Verify in subgraph.
    sampled_num = subgraph.indices.size(0)
    assert sampled_num == expected_sampled_num


@unittest.skipIf(
    F._default_context_str == "gpu",
    reason="Graph is CPU only at present.",
)
def test_sample_etype_neighbors():
    """Original graph in COO:
    1   0   1   0   1
    1   0   1   1   0
    0   1   0   1   0
    0   1   0   0   1
    1   0   0   0   1
    """
    # Initialize data.
    num_nodes = 5
    num_edges = 12
    indptr = torch.LongTensor([0, 3, 5, 7, 9, 12])
    indices = torch.LongTensor([0, 1, 4, 2, 3, 0, 1, 1, 2, 0, 3, 4])
    type_per_edge = torch.LongTensor([0, 0, 1, 0, 1, 0, 1, 0, 1, 0, 0, 1])
    assert indptr[-1] == num_edges
    assert indptr[-1] == len(indices)

    # Construct CSCSamplingGraph.
    graph = gb.from_csc(indptr, indices, type_per_edge=type_per_edge)

    # Generate subgraph via sample neighbors.
    nodes = torch.LongTensor([1, 3, 4])
    fanouts = torch.tensor([2, 2, 3])
    subgraph = graph.sample_etype_neighbors(nodes, fanouts)

    # Verify in subgraph.
    assert torch.equal(subgraph.indptr, torch.LongTensor([0, 2, 4, 7]))
    assert torch.equal(
        torch.sort(subgraph.indices)[0],
        torch.sort(torch.LongTensor([2, 3, 1, 2, 0, 3, 4]))[0],
    )
    assert torch.equal(subgraph.reverse_column_node_ids, nodes)
    assert subgraph.reverse_row_node_ids is None
    assert subgraph.reverse_edge_ids is None
    assert subgraph.type_per_edge is None


def check_tensors_on_the_same_shared_memory(t1: torch.Tensor, t2: torch.Tensor):
    """Check if two tensors are on the same shared memory.

    This function copies a random tensor value to `t1` and checks whether `t2`
    holds the same random value and checks whether t2 is a distinct tensor
    object from `t1`. Their equality confirms that they are separate tensors
    that rely on the shared memory for their tensor value.
    """
    assert t1.data_ptr() != t2.data_ptr()
    old_t1 = t1.clone()
    v = torch.randint_like(t1, 100)
    t1[:] = v
    assert torch.equal(t1, t2)
    t1[:] = old_t1


@unittest.skipIf(
    F._default_context_str == "gpu",
    reason="CSCSamplingGraph is only supported on CPU.",
)
@pytest.mark.parametrize(
    "num_nodes, num_edges", [(1, 1), (100, 1), (10, 50), (1000, 50000)]
)
def test_homo_graph_on_shared_memory(num_nodes, num_edges):
    csc_indptr, indices = random_homo_graph(num_nodes, num_edges)
    graph = gb.from_csc(csc_indptr, indices)

    shm_name = "test_homo_g"
    graph1 = graph.copy_to_shared_memory(shm_name)
    graph2 = gb.load_from_shared_memory(shm_name, graph.metadata)

    assert graph1.num_nodes == num_nodes
    assert graph1.num_nodes == num_nodes
    assert graph2.num_edges == num_edges
    assert graph2.num_edges == num_edges

    # Test the value of graph1 is correct
    assert torch.equal(graph1.csc_indptr, csc_indptr)
    assert torch.equal(graph1.indices, indices)

    # Test the value of graph2 is correct
    assert torch.equal(graph2.csc_indptr, csc_indptr)
    assert torch.equal(graph2.indices, indices)

    # Test the memory of graph1 and graph2 is on shared memory
    check_tensors_on_the_same_shared_memory(
        graph1.csc_indptr, graph2.csc_indptr
    )
    check_tensors_on_the_same_shared_memory(graph1.indices, graph2.indices)

    assert graph1.metadata is None and graph2.metadata is None
    assert graph1.node_type_offset is None and graph2.node_type_offset is None
    assert graph1.type_per_edge is None and graph2.type_per_edge is None


@unittest.skipIf(
    F._default_context_str == "gpu",
    reason="CSCSamplingGraph is only supported on CPU.",
)
@pytest.mark.parametrize(
    "num_nodes, num_edges", [(1, 1), (100, 1), (10, 50), (1000, 50000)]
)
@pytest.mark.parametrize("num_ntypes, num_etypes", [(1, 1), (3, 5), (100, 1)])
def test_hetero_graph_on_shared_memory(
    num_nodes, num_edges, num_ntypes, num_etypes
):
    (
        csc_indptr,
        indices,
        node_type_offset,
        type_per_edge,
        metadata,
    ) = random_hetero_graph(num_nodes, num_edges, num_ntypes, num_etypes)
    graph = gb.from_csc(
        csc_indptr, indices, node_type_offset, type_per_edge, metadata
    )

    shm_name = "test_hetero_g"
    graph1 = graph.copy_to_shared_memory(shm_name)
    graph2 = gb.load_from_shared_memory(shm_name, graph.metadata)

    assert graph1.num_nodes == num_nodes
    assert graph1.num_nodes == num_nodes
    assert graph2.num_edges == num_edges
    assert graph2.num_edges == num_edges

    # Test the value of graph1 is correct
    assert torch.equal(graph1.csc_indptr, csc_indptr)
    assert torch.equal(graph1.indices, indices)
    assert torch.equal(graph1.node_type_offset, node_type_offset)
    assert torch.equal(graph1.type_per_edge, type_per_edge)

    # Test the value of graph2 is correct
    assert torch.equal(graph2.csc_indptr, csc_indptr)
    assert torch.equal(graph2.indices, indices)
    assert torch.equal(graph2.node_type_offset, node_type_offset)
    assert torch.equal(graph2.type_per_edge, type_per_edge)

    # Test the memory of graph1 and graph2 is on shared memory
    check_tensors_on_the_same_shared_memory(
        graph1.csc_indptr, graph2.csc_indptr
    )
    check_tensors_on_the_same_shared_memory(graph1.indices, graph2.indices)
    check_tensors_on_the_same_shared_memory(
        graph1.node_type_offset, graph2.node_type_offset
    )
    check_tensors_on_the_same_shared_memory(
        graph1.type_per_edge, graph2.type_per_edge
    )

    assert metadata.node_type_to_id == graph1.metadata.node_type_to_id
    assert metadata.edge_type_to_id == graph1.metadata.edge_type_to_id
    assert metadata.node_type_to_id == graph2.metadata.node_type_to_id
    assert metadata.edge_type_to_id == graph2.metadata.edge_type_to_id


if __name__ == "__main__":
<<<<<<< HEAD
    test_sample_etype_neighbors()
=======
    test_sample_neighbors_replace(True, 12)
>>>>>>> 91c9fe1b
<|MERGE_RESOLUTION|>--- conflicted
+++ resolved
@@ -653,8 +653,5 @@
 
 
 if __name__ == "__main__":
-<<<<<<< HEAD
     test_sample_etype_neighbors()
-=======
-    test_sample_neighbors_replace(True, 12)
->>>>>>> 91c9fe1b
+    test_sample_neighbors_replace(True, 12)