--- conflicted
+++ resolved
@@ -622,7 +622,6 @@
             break
 
 
-<<<<<<< HEAD
 def test_edge_dataloader_exclusion_without_all_reverses():
     data_dict = {('A','AB','B'): (torch.tensor([0,1]),torch.tensor([0,1])),
              ('B','BA','A'): (torch.tensor([0,1]),torch.tensor([0,1])),
@@ -653,7 +652,6 @@
 
     next(iter(d))
     
-=======
 def dummy_worker_init_fn(worker_id):
     pass
 
@@ -673,8 +671,6 @@
     for _ in dataloader:
         pass
 
->>>>>>> 5854ef5e
-
 if __name__ == "__main__":
     # test_node_dataloader(F.int32, 'neighbor', None)
     test_edge_dataloader_excludes(
