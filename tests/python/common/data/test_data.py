import gzip
import io
import os
import tarfile
import tempfile
import unittest

import backend as F

import dgl
import dgl.data as data
import numpy as np
import pandas as pd
import pytest
import yaml
from dgl import DGLError


@unittest.skipIf(
    F._default_context_str == "gpu",
    reason="Datasets don't need to be tested on GPU.",
)
@unittest.skipIf(dgl.backend.backend_name == "mxnet", reason="Skip MXNet")
def test_minigc():
    ds = data.MiniGCDataset(16, 10, 20)
    g, l = list(zip(*ds))
    print(g, l)
    g1 = ds[0][0]
    transform = dgl.AddSelfLoop(allow_duplicate=True)
    ds = data.MiniGCDataset(16, 10, 20, transform=transform)
    g2 = ds[0][0]
    assert g2.num_edges() - g1.num_edges() == g1.num_nodes()


@unittest.skipIf(
    F._default_context_str == "gpu",
    reason="Datasets don't need to be tested on GPU.",
)
@unittest.skipIf(dgl.backend.backend_name == "mxnet", reason="Skip MXNet")
def test_gin():
    ds_n_graphs = {
        "MUTAG": 188,
        "IMDBBINARY": 1000,
        "IMDBMULTI": 1500,
        "PROTEINS": 1113,
        "PTC": 344,
    }
    transform = dgl.AddSelfLoop(allow_duplicate=True)
    for name, n_graphs in ds_n_graphs.items():
        ds = data.GINDataset(name, self_loop=False, degree_as_nlabel=False)
        assert len(ds) == n_graphs, (len(ds), name)
        g1 = ds[0][0]
        ds = data.GINDataset(
            name, self_loop=False, degree_as_nlabel=False, transform=transform
        )
        g2 = ds[0][0]
        assert g2.num_edges() - g1.num_edges() == g1.num_nodes()
        assert ds.num_classes == ds.gclasses


@unittest.skipIf(
    F._default_context_str == "gpu",
    reason="Datasets don't need to be tested on GPU.",
)
@unittest.skipIf(dgl.backend.backend_name == "mxnet", reason="Skip MXNet")
def test_fraud():
    transform = dgl.AddSelfLoop(allow_duplicate=True)

    g = data.FraudDataset("amazon")[0]
    assert g.num_nodes() == 11944
    num_edges1 = g.num_edges()
    g2 = data.FraudDataset("amazon", transform=transform)[0]
    # 3 edge types
    assert g2.num_edges() - num_edges1 == g.num_nodes() * 3

    g = data.FraudAmazonDataset()[0]
    assert g.num_nodes() == 11944
    g2 = data.FraudAmazonDataset(transform=transform)[0]
    # 3 edge types
    assert g2.num_edges() - g.num_edges() == g.num_nodes() * 3

    g = data.FraudYelpDataset()[0]
    assert g.num_nodes() == 45954
    g2 = data.FraudYelpDataset(transform=transform)[0]
    # 3 edge types
    assert g2.num_edges() - g.num_edges() == g.num_nodes() * 3


@unittest.skipIf(
    F._default_context_str == "gpu",
    reason="Datasets don't need to be tested on GPU.",
)
@unittest.skipIf(dgl.backend.backend_name == "mxnet", reason="Skip MXNet")
def test_fakenews():
    transform = dgl.AddSelfLoop(allow_duplicate=True)

    ds = data.FakeNewsDataset("politifact", "bert")
    assert len(ds) == 314
    g = ds[0][0]
    g2 = data.FakeNewsDataset("politifact", "bert", transform=transform)[0][0]
    assert g2.num_edges() - g.num_edges() == g.num_nodes()

    ds = data.FakeNewsDataset("gossipcop", "profile")
    assert len(ds) == 5464
    g = ds[0][0]
    g2 = data.FakeNewsDataset("gossipcop", "profile", transform=transform)[0][0]
    assert g2.num_edges() - g.num_edges() == g.num_nodes()


@unittest.skipIf(
    F._default_context_str == "gpu",
    reason="Datasets don't need to be tested on GPU.",
)
@unittest.skipIf(dgl.backend.backend_name == "mxnet", reason="Skip MXNet")
def test_tudataset_regression():
    ds = data.TUDataset("ZINC_test", force_reload=True)
    assert ds.num_classes == ds.num_labels
    assert len(ds) == 5000
    g = ds[0][0]

    transform = dgl.AddSelfLoop(allow_duplicate=True)
    ds = data.TUDataset("ZINC_test", force_reload=True, transform=transform)
    g2 = ds[0][0]
    assert g2.num_edges() - g.num_edges() == g.num_nodes()


@unittest.skipIf(
    F._default_context_str == "gpu",
    reason="Datasets don't need to be tested on GPU.",
)
@unittest.skipIf(dgl.backend.backend_name == "mxnet", reason="Skip MXNet")
def test_data_hash():
    class HashTestDataset(data.DGLDataset):
        def __init__(self, hash_key=()):
            super(HashTestDataset, self).__init__("hashtest", hash_key=hash_key)

        def _load(self):
            pass

    a = HashTestDataset((True, 0, "1", (1, 2, 3)))
    b = HashTestDataset((True, 0, "1", (1, 2, 3)))
    c = HashTestDataset((True, 0, "1", (1, 2, 4)))
    assert a.hash == b.hash
    assert a.hash != c.hash


@unittest.skipIf(
    F._default_context_str == "gpu",
    reason="Datasets don't need to be tested on GPU.",
)
@unittest.skipIf(dgl.backend.backend_name == "mxnet", reason="Skip MXNet")
def test_citation_graph():
    transform = dgl.AddSelfLoop(allow_duplicate=True)

    # cora
    g = data.CoraGraphDataset(force_reload=True, reorder=True)[0]
    assert g.num_nodes() == 2708
    assert g.num_edges() == 10556
    dst = F.asnumpy(g.edges()[1])
    assert np.array_equal(dst, np.sort(dst))
    g2 = data.CoraGraphDataset(transform=transform)[0]
    assert g2.num_edges() - g.num_edges() == g.num_nodes()

    # Citeseer
    g = data.CiteseerGraphDataset(force_reload=True, reorder=True)[0]
    assert g.num_nodes() == 3327
    assert g.num_edges() == 9228
    dst = F.asnumpy(g.edges()[1])
    assert np.array_equal(dst, np.sort(dst))
    g2 = data.CiteseerGraphDataset(transform=transform)[0]
    assert g2.num_edges() - g.num_edges() == g.num_nodes()

    # Pubmed
    g = data.PubmedGraphDataset(force_reload=True, reorder=True)[0]
    assert g.num_nodes() == 19717
    assert g.num_edges() == 88651
    dst = F.asnumpy(g.edges()[1])
    assert np.array_equal(dst, np.sort(dst))
    g2 = data.PubmedGraphDataset(transform=transform)[0]
    assert g2.num_edges() - g.num_edges() == g.num_nodes()


@unittest.skipIf(
    F._default_context_str == "gpu",
    reason="Datasets don't need to be tested on GPU.",
)
@unittest.skipIf(dgl.backend.backend_name == "mxnet", reason="Skip MXNet")
def test_gnn_benchmark():
    transform = dgl.AddSelfLoop(allow_duplicate=True)

    # AmazonCoBuyComputerDataset
    g = data.AmazonCoBuyComputerDataset()[0]
    assert g.num_nodes() == 13752
    assert g.num_edges() == 491722
    dst = F.asnumpy(g.edges()[1])
    assert np.array_equal(dst, np.sort(dst))
    g2 = data.AmazonCoBuyComputerDataset(transform=transform)[0]
    assert g2.num_edges() - g.num_edges() == g.num_nodes()

    # AmazonCoBuyPhotoDataset
    g = data.AmazonCoBuyPhotoDataset()[0]
    assert g.num_nodes() == 7650
    assert g.num_edges() == 238163
    dst = F.asnumpy(g.edges()[1])
    assert np.array_equal(dst, np.sort(dst))
    g2 = data.AmazonCoBuyPhotoDataset(transform=transform)[0]
    assert g2.num_edges() - g.num_edges() == g.num_nodes()

    # CoauthorPhysicsDataset
    g = data.CoauthorPhysicsDataset()[0]
    assert g.num_nodes() == 34493
    assert g.num_edges() == 495924
    dst = F.asnumpy(g.edges()[1])
    assert np.array_equal(dst, np.sort(dst))
    g2 = data.CoauthorPhysicsDataset(transform=transform)[0]
    assert g2.num_edges() - g.num_edges() == g.num_nodes()

    # CoauthorCSDataset
    g = data.CoauthorCSDataset()[0]
    assert g.num_nodes() == 18333
    assert g.num_edges() == 163788
    dst = F.asnumpy(g.edges()[1])
    assert np.array_equal(dst, np.sort(dst))
    g2 = data.CoauthorCSDataset(transform=transform)[0]
    assert g2.num_edges() - g.num_edges() == g.num_nodes()

    # CoraFullDataset
    g = data.CoraFullDataset()[0]
    assert g.num_nodes() == 19793
    assert g.num_edges() == 126842
    dst = F.asnumpy(g.edges()[1])
    assert np.array_equal(dst, np.sort(dst))
    g2 = data.CoraFullDataset(transform=transform)[0]
    assert g2.num_edges() - g.num_edges() == g.num_nodes()


@unittest.skipIf(
    F._default_context_str == "gpu",
    reason="Datasets don't need to be tested on GPU.",
)
@unittest.skipIf(dgl.backend.backend_name == "mxnet", reason="Skip MXNet")
def test_reddit():
    # RedditDataset
    g = data.RedditDataset()[0]
    assert g.num_nodes() == 232965
    assert g.num_edges() == 114615892
    dst = F.asnumpy(g.edges()[1])
    assert np.array_equal(dst, np.sort(dst))

    transform = dgl.AddSelfLoop(allow_duplicate=True)
    g2 = data.RedditDataset(transform=transform)[0]
    assert g2.num_edges() - g.num_edges() == g.num_nodes()


@unittest.skipIf(
    F._default_context_str == "gpu",
    reason="Datasets don't need to be tested on GPU.",
)
@unittest.skipIf(dgl.backend.backend_name == "mxnet", reason="Skip MXNet")
def test_explain_syn():
    dataset = data.BAShapeDataset()
    assert dataset.num_classes == 4
    g = dataset[0]
    assert "label" in g.ndata
    assert "feat" in g.ndata

    g1 = data.BAShapeDataset(force_reload=True, seed=0)[0]
    src1, dst1 = g1.edges()
    g2 = data.BAShapeDataset(force_reload=True, seed=0)[0]
    src2, dst2 = g2.edges()
    assert F.allclose(src1, src2)
    assert F.allclose(dst1, dst2)

    dataset = data.BACommunityDataset()
    assert dataset.num_classes == 8
    g = dataset[0]
    assert "label" in g.ndata
    assert "feat" in g.ndata

    g1 = data.BACommunityDataset(force_reload=True, seed=0)[0]
    src1, dst1 = g1.edges()
    g2 = data.BACommunityDataset(force_reload=True, seed=0)[0]
    src2, dst2 = g2.edges()
    assert F.allclose(src1, src2)
    assert F.allclose(dst1, dst2)

    dataset = data.TreeCycleDataset()
    assert dataset.num_classes == 2
    g = dataset[0]
    assert "label" in g.ndata
    assert "feat" in g.ndata

    g1 = data.TreeCycleDataset(force_reload=True, seed=0)[0]
    src1, dst1 = g1.edges()
    g2 = data.TreeCycleDataset(force_reload=True, seed=0)[0]
    src2, dst2 = g2.edges()
    assert F.allclose(src1, src2)
    assert F.allclose(dst1, dst2)

    dataset = data.TreeGridDataset()
    assert dataset.num_classes == 2
    g = dataset[0]
    assert "label" in g.ndata
    assert "feat" in g.ndata

    g1 = data.TreeGridDataset(force_reload=True, seed=0)[0]
    src1, dst1 = g1.edges()
    g2 = data.TreeGridDataset(force_reload=True, seed=0)[0]
    src2, dst2 = g2.edges()
    assert F.allclose(src1, src2)
    assert F.allclose(dst1, dst2)

    dataset = data.BA2MotifDataset()
    assert dataset.num_classes == 2
    g, label = dataset[0]
    assert "feat" in g.ndata


@unittest.skipIf(
    F._default_context_str == "gpu",
    reason="Datasets don't need to be tested on GPU.",
)
@unittest.skipIf(dgl.backend.backend_name == "mxnet", reason="Skip MXNet")
def test_wiki_cs():
    g = data.WikiCSDataset()[0]
    assert g.num_nodes() == 11701
    assert g.num_edges() == 431726
    dst = F.asnumpy(g.edges()[1])
    assert np.array_equal(dst, np.sort(dst))

    transform = dgl.AddSelfLoop(allow_duplicate=True)
    g2 = data.WikiCSDataset(transform=transform)[0]
    assert g2.num_edges() - g.num_edges() == g.num_nodes()


@unittest.skip(reason="Dataset too large to download for the latest CI.")
@unittest.skipIf(dgl.backend.backend_name == "mxnet", reason="Skip MXNet")
def test_yelp():
    g = data.YelpDataset(reorder=True)[0]
    assert g.num_nodes() == 716847
    assert g.num_edges() == 13954819
    dst = F.asnumpy(g.edges()[1])
    assert np.array_equal(dst, np.sort(dst))

    transform = dgl.AddSelfLoop(allow_duplicate=True)
    g2 = data.YelpDataset(reorder=True, transform=transform)[0]
    assert g2.num_edges() - g.num_edges() == g.num_nodes()


@unittest.skipIf(
    F._default_context_str == "gpu",
    reason="Datasets don't need to be tested on GPU.",
)
@unittest.skipIf(dgl.backend.backend_name == "mxnet", reason="Skip MXNet")
def test_flickr():
    g = data.FlickrDataset(reorder=True)[0]
    assert g.num_nodes() == 89250
    assert g.num_edges() == 899756
    dst = F.asnumpy(g.edges()[1])
    assert np.array_equal(dst, np.sort(dst))

    transform = dgl.AddSelfLoop(allow_duplicate=True)
    g2 = data.FlickrDataset(reorder=True, transform=transform)[0]
    assert g2.num_edges() - g.num_edges() == g.num_nodes()


@unittest.skipIf(
    F._default_context_str == "gpu",
    reason="Datasets don't need to be tested on GPU.",
)
@unittest.skipIf(dgl.backend.backend_name == "mxnet", reason="Skip MXNet")
<<<<<<< HEAD
def test_pattern():
    mode_n_graphs = {
        "train": 10000,
        "valid": 2000,
        "test": 2000,
    }
    transform = dgl.AddSelfLoop(allow_duplicate=True)
    for mode, n_graphs in mode_n_graphs.items():
        ds = data.PATTERNDataset(mode=mode)
        assert len(ds) == n_graphs, (len(ds), mode)
        g1 = ds[0]
        ds = data.PATTERNDataset(mode=mode, transform=transform)
        g2 = ds[0]
        assert g2.num_edges() - g1.num_edges() == g1.num_nodes()
        assert ds.num_classes == 2
=======
def test_cluster():
    mode_n_graphs = {
        "train": 10000,
        "valid": 1000,
        "test": 1000,
    }
    transform = dgl.AddSelfLoop(allow_duplicate=True)
    for mode, n_graphs in mode_n_graphs.items():
        ds = data.CLUSTERDataset(mode=mode)
        assert len(ds) == n_graphs, (len(ds), mode)
        g1 = ds[0]
        ds = data.CLUSTERDataset(mode=mode, transform=transform)
        g2 = ds[0]
        assert g2.num_edges() - g1.num_edges() == g1.num_nodes()
        assert ds.num_classes == 6
>>>>>>> bfd411d0


@unittest.skipIf(
    F._default_context_str == "gpu",
    reason="Datasets don't need to be tested on GPU.",
)
@unittest.skipIf(dgl.backend.backend_name == "mxnet", reason="Skip MXNet")
def test_extract_archive():
    # gzip
    with tempfile.TemporaryDirectory() as src_dir:
        gz_file = "gz_archive"
        gz_path = os.path.join(src_dir, gz_file + ".gz")
        content = b"test extract archive gzip"
        with gzip.open(gz_path, "wb") as f:
            f.write(content)
        with tempfile.TemporaryDirectory() as dst_dir:
            data.utils.extract_archive(gz_path, dst_dir, overwrite=True)
            assert os.path.exists(os.path.join(dst_dir, gz_file))

    # tar
    with tempfile.TemporaryDirectory() as src_dir:
        tar_file = "tar_archive"
        tar_path = os.path.join(src_dir, tar_file + ".tar")
        # default encode to utf8
        content = "test extract archive tar\n".encode()
        info = tarfile.TarInfo(name="tar_archive")
        info.size = len(content)
        with tarfile.open(tar_path, "w") as f:
            f.addfile(info, io.BytesIO(content))
        with tempfile.TemporaryDirectory() as dst_dir:
            data.utils.extract_archive(tar_path, dst_dir, overwrite=True)
            assert os.path.exists(os.path.join(dst_dir, tar_file))


def _test_construct_graphs_node_ids():
    from dgl.data.csv_dataset_base import (
        DGLGraphConstructor,
        EdgeData,
        NodeData,
    )

    num_nodes = 100
    num_edges = 1000

    # node IDs are required to be unique
    node_ids = np.random.choice(np.arange(num_nodes / 2), num_nodes)
    src_ids = np.random.choice(node_ids, size=num_edges)
    dst_ids = np.random.choice(node_ids, size=num_edges)
    node_data = NodeData(node_ids, {})
    edge_data = EdgeData(src_ids, dst_ids, {})
    expect_except = False
    try:
        _, _ = DGLGraphConstructor.construct_graphs(node_data, edge_data)
    except:
        expect_except = True
    assert expect_except

    # node IDs are already labelled from 0~num_nodes-1
    node_ids = np.arange(num_nodes)
    np.random.shuffle(node_ids)
    _, idx = np.unique(node_ids, return_index=True)
    src_ids = np.random.choice(node_ids, size=num_edges)
    dst_ids = np.random.choice(node_ids, size=num_edges)
    node_feat = np.random.rand(num_nodes, 3)
    node_data = NodeData(node_ids, {"feat": node_feat})
    edge_data = EdgeData(src_ids, dst_ids, {})
    graphs, data_dict = DGLGraphConstructor.construct_graphs(
        node_data, edge_data
    )
    assert len(graphs) == 1
    assert len(data_dict) == 0
    g = graphs[0]
    assert g.is_homogeneous
    assert g.num_nodes() == len(node_ids)
    assert g.num_edges() == len(src_ids)
    assert F.array_equal(
        F.tensor(node_feat[idx], dtype=F.float32), g.ndata["feat"]
    )

    # node IDs are mixed with numeric and non-numeric values
    # homogeneous graph
    node_ids = [1, 2, 3, "a"]
    src_ids = [1, 2, 3]
    dst_ids = ["a", 1, 2]
    node_data = NodeData(node_ids, {})
    edge_data = EdgeData(src_ids, dst_ids, {})
    graphs, data_dict = DGLGraphConstructor.construct_graphs(
        node_data, edge_data
    )
    assert len(graphs) == 1
    assert len(data_dict) == 0
    g = graphs[0]
    assert g.is_homogeneous
    assert g.num_nodes() == len(node_ids)
    assert g.num_edges() == len(src_ids)

    # heterogeneous graph
    node_ids_user = [1, 2, 3]
    node_ids_item = ["a", "b", "c"]
    src_ids = node_ids_user
    dst_ids = node_ids_item
    node_data_user = NodeData(node_ids_user, {}, type="user")
    node_data_item = NodeData(node_ids_item, {}, type="item")
    edge_data = EdgeData(src_ids, dst_ids, {}, type=("user", "like", "item"))
    graphs, data_dict = DGLGraphConstructor.construct_graphs(
        [node_data_user, node_data_item], edge_data
    )
    assert len(graphs) == 1
    assert len(data_dict) == 0
    g = graphs[0]
    assert not g.is_homogeneous
    assert g.num_nodes("user") == len(node_ids_user)
    assert g.num_nodes("item") == len(node_ids_item)
    assert g.num_edges() == len(src_ids)


def _test_construct_graphs_homo():
    from dgl.data.csv_dataset_base import (
        DGLGraphConstructor,
        EdgeData,
        NodeData,
    )

    # node_id could be non-sorted, non-numeric.
    num_nodes = 100
    num_edges = 1000
    num_dims = 3
    node_ids = np.random.choice(
        np.arange(num_nodes * 2), size=num_nodes, replace=False
    )
    assert len(node_ids) == num_nodes
    # to be non-sorted
    np.random.shuffle(node_ids)
    # to be non-numeric
    node_ids = ["id_{}".format(id) for id in node_ids]
    t_ndata = {
        "feat": np.random.rand(num_nodes, num_dims),
        "label": np.random.randint(2, size=num_nodes),
    }
    _, u_indices = np.unique(node_ids, return_index=True)
    ndata = {
        "feat": t_ndata["feat"][u_indices],
        "label": t_ndata["label"][u_indices],
    }
    node_data = NodeData(node_ids, t_ndata)
    src_ids = np.random.choice(node_ids, size=num_edges)
    dst_ids = np.random.choice(node_ids, size=num_edges)
    edata = {
        "feat": np.random.rand(num_edges, num_dims),
        "label": np.random.randint(2, size=num_edges),
    }
    edge_data = EdgeData(src_ids, dst_ids, edata)
    graphs, data_dict = DGLGraphConstructor.construct_graphs(
        node_data, edge_data
    )
    assert len(graphs) == 1
    assert len(data_dict) == 0
    g = graphs[0]
    assert g.is_homogeneous
    assert g.num_nodes() == num_nodes
    assert g.num_edges() == num_edges

    def assert_data(lhs, rhs):
        for key, value in lhs.items():
            assert key in rhs
            assert F.dtype(rhs[key]) != F.float64
            assert F.array_equal(
                F.tensor(value, dtype=F.dtype(rhs[key])), rhs[key]
            )

    assert_data(ndata, g.ndata)
    assert_data(edata, g.edata)


def _test_construct_graphs_hetero():
    from dgl.data.csv_dataset_base import (
        DGLGraphConstructor,
        EdgeData,
        NodeData,
    )

    # node_id/src_id/dst_id could be non-sorted, duplicated, non-numeric.
    num_nodes = 100
    num_edges = 1000
    num_dims = 3
    ntypes = ["user", "item"]
    node_data = []
    node_ids_dict = {}
    ndata_dict = {}
    for ntype in ntypes:
        node_ids = np.random.choice(
            np.arange(num_nodes * 2), size=num_nodes, replace=False
        )
        assert len(node_ids) == num_nodes
        # to be non-sorted
        np.random.shuffle(node_ids)
        # to be non-numeric
        node_ids = ["id_{}".format(id) for id in node_ids]
        t_ndata = {
            "feat": np.random.rand(num_nodes, num_dims),
            "label": np.random.randint(2, size=num_nodes),
        }
        _, u_indices = np.unique(node_ids, return_index=True)
        ndata = {
            "feat": t_ndata["feat"][u_indices],
            "label": t_ndata["label"][u_indices],
        }
        node_data.append(NodeData(node_ids, t_ndata, type=ntype))
        node_ids_dict[ntype] = node_ids
        ndata_dict[ntype] = ndata
    etypes = [("user", "follow", "user"), ("user", "like", "item")]
    edge_data = []
    edata_dict = {}
    for src_type, e_type, dst_type in etypes:
        src_ids = np.random.choice(node_ids_dict[src_type], size=num_edges)
        dst_ids = np.random.choice(node_ids_dict[dst_type], size=num_edges)
        edata = {
            "feat": np.random.rand(num_edges, num_dims),
            "label": np.random.randint(2, size=num_edges),
        }
        edge_data.append(
            EdgeData(src_ids, dst_ids, edata, type=(src_type, e_type, dst_type))
        )
        edata_dict[(src_type, e_type, dst_type)] = edata
    graphs, data_dict = DGLGraphConstructor.construct_graphs(
        node_data, edge_data
    )
    assert len(graphs) == 1
    assert len(data_dict) == 0
    g = graphs[0]
    assert not g.is_homogeneous
    assert g.num_nodes() == num_nodes * len(ntypes)
    assert g.num_edges() == num_edges * len(etypes)

    def assert_data(lhs, rhs):
        for key, value in lhs.items():
            assert key in rhs
            assert F.dtype(rhs[key]) != F.float64
            assert F.array_equal(
                F.tensor(value, dtype=F.dtype(rhs[key])), rhs[key]
            )

    for ntype in g.ntypes:
        assert g.num_nodes(ntype) == num_nodes
        assert_data(ndata_dict[ntype], g.nodes[ntype].data)
    for etype in g.canonical_etypes:
        assert g.num_edges(etype) == num_edges
        assert_data(edata_dict[etype], g.edges[etype].data)


def _test_construct_graphs_multiple():
    from dgl.data.csv_dataset_base import (
        DGLGraphConstructor,
        EdgeData,
        GraphData,
        NodeData,
    )

    num_nodes = 100
    num_edges = 1000
    num_graphs = 10
    num_dims = 3
    node_ids = np.array([], dtype=np.int)
    src_ids = np.array([], dtype=np.int)
    dst_ids = np.array([], dtype=np.int)
    ngraph_ids = np.array([], dtype=np.int)
    egraph_ids = np.array([], dtype=np.int)
    u_indices = np.array([], dtype=np.int)
    for i in range(num_graphs):
        l_node_ids = np.random.choice(
            np.arange(num_nodes * 2), size=num_nodes, replace=False
        )
        node_ids = np.append(node_ids, l_node_ids)
        _, l_u_indices = np.unique(l_node_ids, return_index=True)
        u_indices = np.append(u_indices, l_u_indices)
        ngraph_ids = np.append(ngraph_ids, np.full(num_nodes, i))
        src_ids = np.append(
            src_ids, np.random.choice(l_node_ids, size=num_edges)
        )
        dst_ids = np.append(
            dst_ids, np.random.choice(l_node_ids, size=num_edges)
        )
        egraph_ids = np.append(egraph_ids, np.full(num_edges, i))
    ndata = {
        "feat": np.random.rand(num_nodes * num_graphs, num_dims),
        "label": np.random.randint(2, size=num_nodes * num_graphs),
    }
    ngraph_ids = ["graph_{}".format(id) for id in ngraph_ids]
    node_data = NodeData(node_ids, ndata, graph_id=ngraph_ids)
    egraph_ids = ["graph_{}".format(id) for id in egraph_ids]
    edata = {
        "feat": np.random.rand(num_edges * num_graphs, num_dims),
        "label": np.random.randint(2, size=num_edges * num_graphs),
    }
    edge_data = EdgeData(src_ids, dst_ids, edata, graph_id=egraph_ids)
    gdata = {
        "feat": np.random.rand(num_graphs, num_dims),
        "label": np.random.randint(2, size=num_graphs),
    }
    graph_ids = ["graph_{}".format(id) for id in np.arange(num_graphs)]
    graph_data = GraphData(graph_ids, gdata)
    graphs, data_dict = DGLGraphConstructor.construct_graphs(
        node_data, edge_data, graph_data
    )
    assert len(graphs) == num_graphs
    assert len(data_dict) == len(gdata)
    for k, v in data_dict.items():
        assert F.dtype(v) != F.float64
        assert F.array_equal(
            F.reshape(F.tensor(gdata[k], dtype=F.dtype(v)), (len(graphs), -1)),
            v,
        )
    for i, g in enumerate(graphs):
        assert g.is_homogeneous
        assert g.num_nodes() == num_nodes
        assert g.num_edges() == num_edges

        def assert_data(lhs, rhs, size, node=False):
            for key, value in lhs.items():
                assert key in rhs
                value = value[i * size : (i + 1) * size]
                if node:
                    indices = u_indices[i * size : (i + 1) * size]
                    value = value[indices]
                assert F.dtype(rhs[key]) != F.float64
                assert F.array_equal(
                    F.tensor(value, dtype=F.dtype(rhs[key])), rhs[key]
                )

        assert_data(ndata, g.ndata, num_nodes, node=True)
        assert_data(edata, g.edata, num_edges)

    # Graph IDs found in node/edge CSV but not in graph CSV
    graph_data = GraphData(np.arange(num_graphs - 2), {})
    expect_except = False
    try:
        _, _ = DGLGraphConstructor.construct_graphs(
            node_data, edge_data, graph_data
        )
    except:
        expect_except = True
    assert expect_except


def _test_DefaultDataParser():
    from dgl.data.csv_dataset_base import DefaultDataParser

    # common csv
    with tempfile.TemporaryDirectory() as test_dir:
        csv_path = os.path.join(test_dir, "nodes.csv")
        num_nodes = 5
        num_labels = 3
        num_dims = 2
        node_id = np.arange(num_nodes)
        label = np.random.randint(num_labels, size=num_nodes)
        feat = np.random.rand(num_nodes, num_dims)
        df = pd.DataFrame(
            {
                "node_id": node_id,
                "label": label,
                "feat": [line.tolist() for line in feat],
            }
        )
        df.to_csv(csv_path, index=False)
        dp = DefaultDataParser()
        df = pd.read_csv(csv_path)
        dt = dp(df)
        assert np.array_equal(node_id, dt["node_id"])
        assert np.array_equal(label, dt["label"])
        assert np.array_equal(feat, dt["feat"])
    # string consists of non-numeric values
    with tempfile.TemporaryDirectory() as test_dir:
        csv_path = os.path.join(test_dir, "nodes.csv")
        df = pd.DataFrame({"label": ["a", "b", "c"]})
        df.to_csv(csv_path, index=False)
        dp = DefaultDataParser()
        df = pd.read_csv(csv_path)
        expect_except = False
        try:
            dt = dp(df)
        except:
            expect_except = True
        assert expect_except
    # csv has index column which is ignored as it's unnamed
    with tempfile.TemporaryDirectory() as test_dir:
        csv_path = os.path.join(test_dir, "nodes.csv")
        df = pd.DataFrame({"label": [1, 2, 3]})
        df.to_csv(csv_path)
        dp = DefaultDataParser()
        df = pd.read_csv(csv_path)
        dt = dp(df)
        assert len(dt) == 1


def _test_load_yaml_with_sanity_check():
    from dgl.data.csv_dataset_base import load_yaml_with_sanity_check

    with tempfile.TemporaryDirectory() as test_dir:
        yaml_path = os.path.join(test_dir, "meta.yaml")
        # workable but meaningless usually
        yaml_data = {
            "dataset_name": "default",
            "node_data": [],
            "edge_data": [],
        }
        with open(yaml_path, "w") as f:
            yaml.dump(yaml_data, f, sort_keys=False)
        meta = load_yaml_with_sanity_check(yaml_path)
        assert meta.version == "1.0.0"
        assert meta.dataset_name == "default"
        assert meta.separator == ","
        assert len(meta.node_data) == 0
        assert len(meta.edge_data) == 0
        assert meta.graph_data is None
        # minimum with required fields only
        yaml_data = {
            "version": "1.0.0",
            "dataset_name": "default",
            "node_data": [{"file_name": "nodes.csv"}],
            "edge_data": [{"file_name": "edges.csv"}],
        }
        with open(yaml_path, "w") as f:
            yaml.dump(yaml_data, f, sort_keys=False)
        meta = load_yaml_with_sanity_check(yaml_path)
        for ndata in meta.node_data:
            assert ndata.file_name == "nodes.csv"
            assert ndata.ntype == "_V"
            assert ndata.graph_id_field == "graph_id"
            assert ndata.node_id_field == "node_id"
        for edata in meta.edge_data:
            assert edata.file_name == "edges.csv"
            assert edata.etype == ["_V", "_E", "_V"]
            assert edata.graph_id_field == "graph_id"
            assert edata.src_id_field == "src_id"
            assert edata.dst_id_field == "dst_id"
        # optional fields are specified
        yaml_data = {
            "version": "1.0.0",
            "dataset_name": "default",
            "separator": "|",
            "node_data": [
                {
                    "file_name": "nodes.csv",
                    "ntype": "user",
                    "graph_id_field": "xxx",
                    "node_id_field": "xxx",
                }
            ],
            "edge_data": [
                {
                    "file_name": "edges.csv",
                    "etype": ["user", "follow", "user"],
                    "graph_id_field": "xxx",
                    "src_id_field": "xxx",
                    "dst_id_field": "xxx",
                }
            ],
            "graph_data": {"file_name": "graph.csv", "graph_id_field": "xxx"},
        }
        with open(yaml_path, "w") as f:
            yaml.dump(yaml_data, f, sort_keys=False)
        meta = load_yaml_with_sanity_check(yaml_path)
        assert len(meta.node_data) == 1
        ndata = meta.node_data[0]
        assert ndata.ntype == "user"
        assert ndata.graph_id_field == "xxx"
        assert ndata.node_id_field == "xxx"
        assert len(meta.edge_data) == 1
        edata = meta.edge_data[0]
        assert edata.etype == ["user", "follow", "user"]
        assert edata.graph_id_field == "xxx"
        assert edata.src_id_field == "xxx"
        assert edata.dst_id_field == "xxx"
        assert meta.graph_data is not None
        assert meta.graph_data.file_name == "graph.csv"
        assert meta.graph_data.graph_id_field == "xxx"
        # some required fields are missing
        yaml_data = {
            "dataset_name": "default",
            "node_data": [],
            "edge_data": [],
        }
        for field in yaml_data.keys():
            ydata = {k: v for k, v in yaml_data.items()}
            ydata.pop(field)
            with open(yaml_path, "w") as f:
                yaml.dump(ydata, f, sort_keys=False)
            expect_except = False
            try:
                meta = load_yaml_with_sanity_check(yaml_path)
            except:
                expect_except = True
            assert expect_except
        # inapplicable version
        yaml_data = {
            "version": "0.0.0",
            "dataset_name": "default",
            "node_data": [{"file_name": "nodes_0.csv"}],
            "edge_data": [{"file_name": "edges_0.csv"}],
        }
        with open(yaml_path, "w") as f:
            yaml.dump(yaml_data, f, sort_keys=False)
        expect_except = False
        try:
            meta = load_yaml_with_sanity_check(yaml_path)
        except DGLError:
            expect_except = True
        assert expect_except
        # duplicate node types
        yaml_data = {
            "version": "1.0.0",
            "dataset_name": "default",
            "node_data": [
                {"file_name": "nodes.csv"},
                {"file_name": "nodes.csv"},
            ],
            "edge_data": [{"file_name": "edges.csv"}],
        }
        with open(yaml_path, "w") as f:
            yaml.dump(yaml_data, f, sort_keys=False)
        expect_except = False
        try:
            meta = load_yaml_with_sanity_check(yaml_path)
        except DGLError:
            expect_except = True
        assert expect_except
        # duplicate edge types
        yaml_data = {
            "version": "1.0.0",
            "dataset_name": "default",
            "node_data": [{"file_name": "nodes.csv"}],
            "edge_data": [
                {"file_name": "edges.csv"},
                {"file_name": "edges.csv"},
            ],
        }
        with open(yaml_path, "w") as f:
            yaml.dump(yaml_data, f, sort_keys=False)
        expect_except = False
        try:
            meta = load_yaml_with_sanity_check(yaml_path)
        except DGLError:
            expect_except = True
        assert expect_except


def _test_load_node_data_from_csv():
    from dgl.data.csv_dataset_base import DefaultDataParser, MetaNode, NodeData

    with tempfile.TemporaryDirectory() as test_dir:
        num_nodes = 100
        # minimum
        df = pd.DataFrame({"node_id": np.arange(num_nodes)})
        csv_path = os.path.join(test_dir, "nodes.csv")
        df.to_csv(csv_path, index=False)
        meta_node = MetaNode(file_name=csv_path)
        node_data = NodeData.load_from_csv(meta_node, DefaultDataParser())
        assert np.array_equal(df["node_id"], node_data.id)
        assert len(node_data.data) == 0

        # common case
        df = pd.DataFrame(
            {
                "node_id": np.arange(num_nodes),
                "label": np.random.randint(3, size=num_nodes),
            }
        )
        csv_path = os.path.join(test_dir, "nodes.csv")
        df.to_csv(csv_path, index=False)
        meta_node = MetaNode(file_name=csv_path)
        node_data = NodeData.load_from_csv(meta_node, DefaultDataParser())
        assert np.array_equal(df["node_id"], node_data.id)
        assert len(node_data.data) == 1
        assert np.array_equal(df["label"], node_data.data["label"])
        assert np.array_equal(np.full(num_nodes, 0), node_data.graph_id)
        assert node_data.type == "_V"

        # add more fields into nodes.csv
        df = pd.DataFrame(
            {
                "node_id": np.arange(num_nodes),
                "label": np.random.randint(3, size=num_nodes),
                "graph_id": np.full(num_nodes, 1),
            }
        )
        csv_path = os.path.join(test_dir, "nodes.csv")
        df.to_csv(csv_path, index=False)
        meta_node = MetaNode(file_name=csv_path)
        node_data = NodeData.load_from_csv(meta_node, DefaultDataParser())
        assert np.array_equal(df["node_id"], node_data.id)
        assert len(node_data.data) == 1
        assert np.array_equal(df["label"], node_data.data["label"])
        assert np.array_equal(df["graph_id"], node_data.graph_id)
        assert node_data.type == "_V"

        # required header is missing
        df = pd.DataFrame({"label": np.random.randint(3, size=num_nodes)})
        csv_path = os.path.join(test_dir, "nodes.csv")
        df.to_csv(csv_path, index=False)
        meta_node = MetaNode(file_name=csv_path)
        expect_except = False
        try:
            NodeData.load_from_csv(meta_node, DefaultDataParser())
        except:
            expect_except = True
        assert expect_except


def _test_load_edge_data_from_csv():
    from dgl.data.csv_dataset_base import DefaultDataParser, EdgeData, MetaEdge

    with tempfile.TemporaryDirectory() as test_dir:
        num_nodes = 100
        num_edges = 1000
        # minimum
        df = pd.DataFrame(
            {
                "src_id": np.random.randint(num_nodes, size=num_edges),
                "dst_id": np.random.randint(num_nodes, size=num_edges),
            }
        )
        csv_path = os.path.join(test_dir, "edges.csv")
        df.to_csv(csv_path, index=False)
        meta_edge = MetaEdge(file_name=csv_path)
        edge_data = EdgeData.load_from_csv(meta_edge, DefaultDataParser())
        assert np.array_equal(df["src_id"], edge_data.src)
        assert np.array_equal(df["dst_id"], edge_data.dst)
        assert len(edge_data.data) == 0

        # common case
        df = pd.DataFrame(
            {
                "src_id": np.random.randint(num_nodes, size=num_edges),
                "dst_id": np.random.randint(num_nodes, size=num_edges),
                "label": np.random.randint(3, size=num_edges),
            }
        )
        csv_path = os.path.join(test_dir, "edges.csv")
        df.to_csv(csv_path, index=False)
        meta_edge = MetaEdge(file_name=csv_path)
        edge_data = EdgeData.load_from_csv(meta_edge, DefaultDataParser())
        assert np.array_equal(df["src_id"], edge_data.src)
        assert np.array_equal(df["dst_id"], edge_data.dst)
        assert len(edge_data.data) == 1
        assert np.array_equal(df["label"], edge_data.data["label"])
        assert np.array_equal(np.full(num_edges, 0), edge_data.graph_id)
        assert edge_data.type == ("_V", "_E", "_V")

        # add more fields into edges.csv
        df = pd.DataFrame(
            {
                "src_id": np.random.randint(num_nodes, size=num_edges),
                "dst_id": np.random.randint(num_nodes, size=num_edges),
                "graph_id": np.arange(num_edges),
                "feat": np.random.randint(3, size=num_edges),
                "label": np.random.randint(3, size=num_edges),
            }
        )
        csv_path = os.path.join(test_dir, "edges.csv")
        df.to_csv(csv_path, index=False)
        meta_edge = MetaEdge(file_name=csv_path)
        edge_data = EdgeData.load_from_csv(meta_edge, DefaultDataParser())
        assert np.array_equal(df["src_id"], edge_data.src)
        assert np.array_equal(df["dst_id"], edge_data.dst)
        assert len(edge_data.data) == 2
        assert np.array_equal(df["feat"], edge_data.data["feat"])
        assert np.array_equal(df["label"], edge_data.data["label"])
        assert np.array_equal(df["graph_id"], edge_data.graph_id)
        assert edge_data.type == ("_V", "_E", "_V")

        # required headers are missing
        df = pd.DataFrame(
            {"src_id": np.random.randint(num_nodes, size=num_edges)}
        )
        csv_path = os.path.join(test_dir, "edges.csv")
        df.to_csv(csv_path, index=False)
        meta_edge = MetaEdge(file_name=csv_path)
        expect_except = False
        try:
            EdgeData.load_from_csv(meta_edge, DefaultDataParser())
        except DGLError:
            expect_except = True
        assert expect_except
        df = pd.DataFrame(
            {"dst_id": np.random.randint(num_nodes, size=num_edges)}
        )
        csv_path = os.path.join(test_dir, "edges.csv")
        df.to_csv(csv_path, index=False)
        meta_edge = MetaEdge(file_name=csv_path)
        expect_except = False
        try:
            EdgeData.load_from_csv(meta_edge, DefaultDataParser())
        except DGLError:
            expect_except = True
        assert expect_except


def _test_load_graph_data_from_csv():
    from dgl.data.csv_dataset_base import (
        DefaultDataParser,
        GraphData,
        MetaGraph,
    )

    with tempfile.TemporaryDirectory() as test_dir:
        num_graphs = 100
        # minimum
        df = pd.DataFrame({"graph_id": np.arange(num_graphs)})
        csv_path = os.path.join(test_dir, "graph.csv")
        df.to_csv(csv_path, index=False)
        meta_graph = MetaGraph(file_name=csv_path)
        graph_data = GraphData.load_from_csv(meta_graph, DefaultDataParser())
        assert np.array_equal(df["graph_id"], graph_data.graph_id)
        assert len(graph_data.data) == 0

        # common case
        df = pd.DataFrame(
            {
                "graph_id": np.arange(num_graphs),
                "label": np.random.randint(3, size=num_graphs),
            }
        )
        csv_path = os.path.join(test_dir, "graph.csv")
        df.to_csv(csv_path, index=False)
        meta_graph = MetaGraph(file_name=csv_path)
        graph_data = GraphData.load_from_csv(meta_graph, DefaultDataParser())
        assert np.array_equal(df["graph_id"], graph_data.graph_id)
        assert len(graph_data.data) == 1
        assert np.array_equal(df["label"], graph_data.data["label"])

        # add more fields into graph.csv
        df = pd.DataFrame(
            {
                "graph_id": np.arange(num_graphs),
                "feat": np.random.randint(3, size=num_graphs),
                "label": np.random.randint(3, size=num_graphs),
            }
        )
        csv_path = os.path.join(test_dir, "graph.csv")
        df.to_csv(csv_path, index=False)
        meta_graph = MetaGraph(file_name=csv_path)
        graph_data = GraphData.load_from_csv(meta_graph, DefaultDataParser())
        assert np.array_equal(df["graph_id"], graph_data.graph_id)
        assert len(graph_data.data) == 2
        assert np.array_equal(df["feat"], graph_data.data["feat"])
        assert np.array_equal(df["label"], graph_data.data["label"])

        # required header is missing
        df = pd.DataFrame({"label": np.random.randint(3, size=num_graphs)})
        csv_path = os.path.join(test_dir, "graph.csv")
        df.to_csv(csv_path, index=False)
        meta_graph = MetaGraph(file_name=csv_path)
        expect_except = False
        try:
            GraphData.load_from_csv(meta_graph, DefaultDataParser())
        except DGLError:
            expect_except = True
        assert expect_except


def _test_CSVDataset_single():
    with tempfile.TemporaryDirectory() as test_dir:
        # generate YAML/CSVs
        meta_yaml_path = os.path.join(test_dir, "meta.yaml")
        edges_csv_path_0 = os.path.join(test_dir, "test_edges_0.csv")
        edges_csv_path_1 = os.path.join(test_dir, "test_edges_1.csv")
        nodes_csv_path_0 = os.path.join(test_dir, "test_nodes_0.csv")
        nodes_csv_path_1 = os.path.join(test_dir, "test_nodes_1.csv")
        meta_yaml_data = {
            "version": "1.0.0",
            "dataset_name": "default_name",
            "node_data": [
                {
                    "file_name": os.path.basename(nodes_csv_path_0),
                    "ntype": "user",
                },
                {
                    "file_name": os.path.basename(nodes_csv_path_1),
                    "ntype": "item",
                },
            ],
            "edge_data": [
                {
                    "file_name": os.path.basename(edges_csv_path_0),
                    "etype": ["user", "follow", "user"],
                },
                {
                    "file_name": os.path.basename(edges_csv_path_1),
                    "etype": ["user", "like", "item"],
                },
            ],
        }
        with open(meta_yaml_path, "w") as f:
            yaml.dump(meta_yaml_data, f, sort_keys=False)
        num_nodes = 100
        num_edges = 500
        num_dims = 3
        feat_ndata = np.random.rand(num_nodes, num_dims)
        label_ndata = np.random.randint(2, size=num_nodes)
        df = pd.DataFrame(
            {
                "node_id": np.arange(num_nodes),
                "label": label_ndata,
                "feat": [line.tolist() for line in feat_ndata],
            }
        )
        df.to_csv(nodes_csv_path_0, index=False)
        df.to_csv(nodes_csv_path_1, index=False)
        feat_edata = np.random.rand(num_edges, num_dims)
        label_edata = np.random.randint(2, size=num_edges)
        df = pd.DataFrame(
            {
                "src_id": np.random.randint(num_nodes, size=num_edges),
                "dst_id": np.random.randint(num_nodes, size=num_edges),
                "label": label_edata,
                "feat": [line.tolist() for line in feat_edata],
            }
        )
        df.to_csv(edges_csv_path_0, index=False)
        df.to_csv(edges_csv_path_1, index=False)

        # load CSVDataset
        for force_reload in [True, False]:
            if not force_reload:
                # remove original node data file to verify reload from cached files
                os.remove(nodes_csv_path_0)
                assert not os.path.exists(nodes_csv_path_0)
            csv_dataset = data.CSVDataset(test_dir, force_reload=force_reload)
            assert len(csv_dataset) == 1
            g = csv_dataset[0]
            assert not g.is_homogeneous
            assert csv_dataset.has_cache()
            for ntype in g.ntypes:
                assert g.num_nodes(ntype) == num_nodes
                assert F.array_equal(
                    F.tensor(feat_ndata, dtype=F.float32),
                    g.nodes[ntype].data["feat"],
                )
                assert np.array_equal(
                    label_ndata, F.asnumpy(g.nodes[ntype].data["label"])
                )
            for etype in g.etypes:
                assert g.num_edges(etype) == num_edges
                assert F.array_equal(
                    F.tensor(feat_edata, dtype=F.float32),
                    g.edges[etype].data["feat"],
                )
                assert np.array_equal(
                    label_edata, F.asnumpy(g.edges[etype].data["label"])
                )


def _test_CSVDataset_multiple():
    with tempfile.TemporaryDirectory() as test_dir:
        # generate YAML/CSVs
        meta_yaml_path = os.path.join(test_dir, "meta.yaml")
        edges_csv_path_0 = os.path.join(test_dir, "test_edges_0.csv")
        edges_csv_path_1 = os.path.join(test_dir, "test_edges_1.csv")
        nodes_csv_path_0 = os.path.join(test_dir, "test_nodes_0.csv")
        nodes_csv_path_1 = os.path.join(test_dir, "test_nodes_1.csv")
        graph_csv_path = os.path.join(test_dir, "test_graph.csv")
        meta_yaml_data = {
            "version": "1.0.0",
            "dataset_name": "default_name",
            "node_data": [
                {
                    "file_name": os.path.basename(nodes_csv_path_0),
                    "ntype": "user",
                },
                {
                    "file_name": os.path.basename(nodes_csv_path_1),
                    "ntype": "item",
                },
            ],
            "edge_data": [
                {
                    "file_name": os.path.basename(edges_csv_path_0),
                    "etype": ["user", "follow", "user"],
                },
                {
                    "file_name": os.path.basename(edges_csv_path_1),
                    "etype": ["user", "like", "item"],
                },
            ],
            "graph_data": {"file_name": os.path.basename(graph_csv_path)},
        }
        with open(meta_yaml_path, "w") as f:
            yaml.dump(meta_yaml_data, f, sort_keys=False)
        num_nodes = 100
        num_edges = 500
        num_graphs = 10
        num_dims = 3
        feat_ndata = np.random.rand(num_nodes * num_graphs, num_dims)
        label_ndata = np.random.randint(2, size=num_nodes * num_graphs)
        df = pd.DataFrame(
            {
                "node_id": np.hstack(
                    [np.arange(num_nodes) for _ in range(num_graphs)]
                ),
                "label": label_ndata,
                "feat": [line.tolist() for line in feat_ndata],
                "graph_id": np.hstack(
                    [np.full(num_nodes, i) for i in range(num_graphs)]
                ),
            }
        )
        df.to_csv(nodes_csv_path_0, index=False)
        df.to_csv(nodes_csv_path_1, index=False)
        feat_edata = np.random.rand(num_edges * num_graphs, num_dims)
        label_edata = np.random.randint(2, size=num_edges * num_graphs)
        df = pd.DataFrame(
            {
                "src_id": np.hstack(
                    [
                        np.random.randint(num_nodes, size=num_edges)
                        for _ in range(num_graphs)
                    ]
                ),
                "dst_id": np.hstack(
                    [
                        np.random.randint(num_nodes, size=num_edges)
                        for _ in range(num_graphs)
                    ]
                ),
                "label": label_edata,
                "feat": [line.tolist() for line in feat_edata],
                "graph_id": np.hstack(
                    [np.full(num_edges, i) for i in range(num_graphs)]
                ),
            }
        )
        df.to_csv(edges_csv_path_0, index=False)
        df.to_csv(edges_csv_path_1, index=False)
        feat_gdata = np.random.rand(num_graphs, num_dims)
        label_gdata = np.random.randint(2, size=num_graphs)
        df = pd.DataFrame(
            {
                "label": label_gdata,
                "feat": [line.tolist() for line in feat_gdata],
                "graph_id": np.arange(num_graphs),
            }
        )
        df.to_csv(graph_csv_path, index=False)

        # load CSVDataset with default node/edge/gdata_parser
        for force_reload in [True, False]:
            if not force_reload:
                # remove original node data file to verify reload from cached files
                os.remove(nodes_csv_path_0)
                assert not os.path.exists(nodes_csv_path_0)
            csv_dataset = data.CSVDataset(test_dir, force_reload=force_reload)
            assert len(csv_dataset) == num_graphs
            assert csv_dataset.has_cache()
            assert len(csv_dataset.data) == 2
            assert "feat" in csv_dataset.data
            assert "label" in csv_dataset.data
            assert F.array_equal(
                F.tensor(feat_gdata, dtype=F.float32), csv_dataset.data["feat"]
            )
            for i, (g, g_data) in enumerate(csv_dataset):
                assert not g.is_homogeneous
                assert F.asnumpy(g_data["label"]) == label_gdata[i]
                assert F.array_equal(
                    g_data["feat"], F.tensor(feat_gdata[i], dtype=F.float32)
                )
                for ntype in g.ntypes:
                    assert g.num_nodes(ntype) == num_nodes
                    assert F.array_equal(
                        F.tensor(
                            feat_ndata[i * num_nodes : (i + 1) * num_nodes],
                            dtype=F.float32,
                        ),
                        g.nodes[ntype].data["feat"],
                    )
                    assert np.array_equal(
                        label_ndata[i * num_nodes : (i + 1) * num_nodes],
                        F.asnumpy(g.nodes[ntype].data["label"]),
                    )
                for etype in g.etypes:
                    assert g.num_edges(etype) == num_edges
                    assert F.array_equal(
                        F.tensor(
                            feat_edata[i * num_edges : (i + 1) * num_edges],
                            dtype=F.float32,
                        ),
                        g.edges[etype].data["feat"],
                    )
                    assert np.array_equal(
                        label_edata[i * num_edges : (i + 1) * num_edges],
                        F.asnumpy(g.edges[etype].data["label"]),
                    )


def _test_CSVDataset_customized_data_parser():
    with tempfile.TemporaryDirectory() as test_dir:
        # generate YAML/CSVs
        meta_yaml_path = os.path.join(test_dir, "meta.yaml")
        edges_csv_path_0 = os.path.join(test_dir, "test_edges_0.csv")
        edges_csv_path_1 = os.path.join(test_dir, "test_edges_1.csv")
        nodes_csv_path_0 = os.path.join(test_dir, "test_nodes_0.csv")
        nodes_csv_path_1 = os.path.join(test_dir, "test_nodes_1.csv")
        graph_csv_path = os.path.join(test_dir, "test_graph.csv")
        meta_yaml_data = {
            "dataset_name": "default_name",
            "node_data": [
                {
                    "file_name": os.path.basename(nodes_csv_path_0),
                    "ntype": "user",
                },
                {
                    "file_name": os.path.basename(nodes_csv_path_1),
                    "ntype": "item",
                },
            ],
            "edge_data": [
                {
                    "file_name": os.path.basename(edges_csv_path_0),
                    "etype": ["user", "follow", "user"],
                },
                {
                    "file_name": os.path.basename(edges_csv_path_1),
                    "etype": ["user", "like", "item"],
                },
            ],
            "graph_data": {"file_name": os.path.basename(graph_csv_path)},
        }
        with open(meta_yaml_path, "w") as f:
            yaml.dump(meta_yaml_data, f, sort_keys=False)
        num_nodes = 100
        num_edges = 500
        num_graphs = 10
        label_ndata = np.random.randint(2, size=num_nodes * num_graphs)
        df = pd.DataFrame(
            {
                "node_id": np.hstack(
                    [np.arange(num_nodes) for _ in range(num_graphs)]
                ),
                "label": label_ndata,
                "graph_id": np.hstack(
                    [np.full(num_nodes, i) for i in range(num_graphs)]
                ),
            }
        )
        df.to_csv(nodes_csv_path_0, index=False)
        df.to_csv(nodes_csv_path_1, index=False)
        label_edata = np.random.randint(2, size=num_edges * num_graphs)
        df = pd.DataFrame(
            {
                "src_id": np.hstack(
                    [
                        np.random.randint(num_nodes, size=num_edges)
                        for _ in range(num_graphs)
                    ]
                ),
                "dst_id": np.hstack(
                    [
                        np.random.randint(num_nodes, size=num_edges)
                        for _ in range(num_graphs)
                    ]
                ),
                "label": label_edata,
                "graph_id": np.hstack(
                    [np.full(num_edges, i) for i in range(num_graphs)]
                ),
            }
        )
        df.to_csv(edges_csv_path_0, index=False)
        df.to_csv(edges_csv_path_1, index=False)
        label_gdata = np.random.randint(2, size=num_graphs)
        df = pd.DataFrame(
            {"label": label_gdata, "graph_id": np.arange(num_graphs)}
        )
        df.to_csv(graph_csv_path, index=False)

        class CustDataParser:
            def __call__(self, df):
                data = {}
                for header in df:
                    dt = df[header].to_numpy().squeeze()
                    if header == "label":
                        dt += 2
                    data[header] = dt
                return data

        # load CSVDataset with customized node/edge/gdata_parser
        # specify via dict[ntype/etype, callable]
        csv_dataset = data.CSVDataset(
            test_dir,
            force_reload=True,
            ndata_parser={"user": CustDataParser()},
            edata_parser={("user", "like", "item"): CustDataParser()},
            gdata_parser=CustDataParser(),
        )
        assert len(csv_dataset) == num_graphs
        assert len(csv_dataset.data) == 1
        assert "label" in csv_dataset.data
        for i, (g, g_data) in enumerate(csv_dataset):
            assert not g.is_homogeneous
            assert F.asnumpy(g_data) == label_gdata[i] + 2
            for ntype in g.ntypes:
                assert g.num_nodes(ntype) == num_nodes
                offset = 2 if ntype == "user" else 0
                assert np.array_equal(
                    label_ndata[i * num_nodes : (i + 1) * num_nodes] + offset,
                    F.asnumpy(g.nodes[ntype].data["label"]),
                )
            for etype in g.etypes:
                assert g.num_edges(etype) == num_edges
                offset = 2 if etype == "like" else 0
                assert np.array_equal(
                    label_edata[i * num_edges : (i + 1) * num_edges] + offset,
                    F.asnumpy(g.edges[etype].data["label"]),
                )
        # specify via callable
        csv_dataset = data.CSVDataset(
            test_dir,
            force_reload=True,
            ndata_parser=CustDataParser(),
            edata_parser=CustDataParser(),
            gdata_parser=CustDataParser(),
        )
        assert len(csv_dataset) == num_graphs
        assert len(csv_dataset.data) == 1
        assert "label" in csv_dataset.data
        for i, (g, g_data) in enumerate(csv_dataset):
            assert not g.is_homogeneous
            assert F.asnumpy(g_data) == label_gdata[i] + 2
            for ntype in g.ntypes:
                assert g.num_nodes(ntype) == num_nodes
                offset = 2
                assert np.array_equal(
                    label_ndata[i * num_nodes : (i + 1) * num_nodes] + offset,
                    F.asnumpy(g.nodes[ntype].data["label"]),
                )
            for etype in g.etypes:
                assert g.num_edges(etype) == num_edges
                offset = 2
                assert np.array_equal(
                    label_edata[i * num_edges : (i + 1) * num_edges] + offset,
                    F.asnumpy(g.edges[etype].data["label"]),
                )


def _test_NodeEdgeGraphData():
    from dgl.data.csv_dataset_base import EdgeData, GraphData, NodeData

    # NodeData basics
    num_nodes = 100
    node_ids = np.arange(num_nodes, dtype=np.float)
    ndata = NodeData(node_ids, {})
    assert np.array_equal(ndata.id, node_ids)
    assert len(ndata.data) == 0
    assert ndata.type == "_V"
    assert np.array_equal(ndata.graph_id, np.full(num_nodes, 0))
    # NodeData more
    data = {"feat": np.random.rand(num_nodes, 3)}
    graph_id = np.arange(num_nodes)
    ndata = NodeData(node_ids, data, type="user", graph_id=graph_id)
    assert ndata.type == "user"
    assert np.array_equal(ndata.graph_id, graph_id)
    assert len(ndata.data) == len(data)
    for k, v in data.items():
        assert k in ndata.data
        assert np.array_equal(ndata.data[k], v)
    # NodeData except
    expect_except = False
    try:
        NodeData(
            np.arange(num_nodes),
            {"feat": np.random.rand(num_nodes + 1, 3)},
            graph_id=np.arange(num_nodes - 1),
        )
    except:
        expect_except = True
    assert expect_except

    # EdgeData basics
    num_nodes = 100
    num_edges = 1000
    src_ids = np.random.randint(num_nodes, size=num_edges)
    dst_ids = np.random.randint(num_nodes, size=num_edges)
    edata = EdgeData(src_ids, dst_ids, {})
    assert np.array_equal(edata.src, src_ids)
    assert np.array_equal(edata.dst, dst_ids)
    assert edata.type == ("_V", "_E", "_V")
    assert len(edata.data) == 0
    assert np.array_equal(edata.graph_id, np.full(num_edges, 0))
    # EdageData more
    src_ids = np.random.randint(num_nodes, size=num_edges).astype(np.float)
    dst_ids = np.random.randint(num_nodes, size=num_edges).astype(np.float)
    data = {"feat": np.random.rand(num_edges, 3)}
    etype = ("user", "like", "item")
    graph_ids = np.arange(num_edges)
    edata = EdgeData(src_ids, dst_ids, data, type=etype, graph_id=graph_ids)
    assert np.array_equal(edata.src, src_ids)
    assert np.array_equal(edata.dst, dst_ids)
    assert edata.type == etype
    assert len(edata.data) == len(data)
    for k, v in data.items():
        assert k in edata.data
        assert np.array_equal(edata.data[k], v)
    assert np.array_equal(edata.graph_id, graph_ids)
    # EdgeData except
    expect_except = False
    try:
        EdgeData(
            np.arange(num_edges),
            np.arange(num_edges + 1),
            {"feat": np.random.rand(num_edges - 1, 3)},
            graph_id=np.arange(num_edges + 2),
        )
    except:
        expect_except = True
    assert expect_except

    # GraphData basics
    num_graphs = 10
    graph_ids = np.arange(num_graphs)
    gdata = GraphData(graph_ids, {})
    assert np.array_equal(gdata.graph_id, graph_ids)
    assert len(gdata.data) == 0
    # GraphData more
    graph_ids = np.arange(num_graphs).astype(np.float)
    data = {"feat": np.random.rand(num_graphs, 3)}
    gdata = GraphData(graph_ids, data)
    assert np.array_equal(gdata.graph_id, graph_ids)
    assert len(gdata.data) == len(data)
    for k, v in data.items():
        assert k in gdata.data
        assert np.array_equal(gdata.data[k], v)


@unittest.skipIf(
    F._default_context_str == "gpu",
    reason="Datasets don't need to be tested on GPU.",
)
@unittest.skipIf(dgl.backend.backend_name == "mxnet", reason="Skip MXNet")
def test_csvdataset():
    _test_NodeEdgeGraphData()
    _test_construct_graphs_node_ids()
    _test_construct_graphs_homo()
    _test_construct_graphs_hetero()
    _test_construct_graphs_multiple()
    _test_DefaultDataParser()
    _test_load_yaml_with_sanity_check()
    _test_load_node_data_from_csv()
    _test_load_edge_data_from_csv()
    _test_load_graph_data_from_csv()
    _test_CSVDataset_single()
    _test_CSVDataset_multiple()
    _test_CSVDataset_customized_data_parser()


@unittest.skipIf(
    F._default_context_str == "gpu",
    reason="Datasets don't need to be tested on GPU.",
)
@unittest.skipIf(dgl.backend.backend_name == "mxnet", reason="Skip MXNet")
def test_add_nodepred_split():
    dataset = data.AmazonCoBuyComputerDataset()
    print("train_mask" in dataset[0].ndata)
    data.utils.add_nodepred_split(dataset, [0.8, 0.1, 0.1])
    assert "train_mask" in dataset[0].ndata

    dataset = data.AIFBDataset()
    print("train_mask" in dataset[0].nodes["Publikationen"].data)
    data.utils.add_nodepred_split(
        dataset, [0.8, 0.1, 0.1], ntype="Publikationen"
    )
    assert "train_mask" in dataset[0].nodes["Publikationen"].data


@unittest.skipIf(
    F._default_context_str == "gpu",
    reason="Datasets don't need to be tested on GPU.",
)
@unittest.skipIf(dgl.backend.backend_name == "mxnet", reason="Skip MXNet")
def test_as_nodepred1():
    ds = data.AmazonCoBuyComputerDataset()
    print("train_mask" in ds[0].ndata)
    new_ds = data.AsNodePredDataset(ds, [0.8, 0.1, 0.1], verbose=True)
    assert len(new_ds) == 1
    assert new_ds[0].num_nodes() == ds[0].num_nodes()
    assert new_ds[0].num_edges() == ds[0].num_edges()
    assert "train_mask" in new_ds[0].ndata
    assert F.array_equal(
        new_ds.train_idx, F.nonzero_1d(new_ds[0].ndata["train_mask"])
    )
    assert F.array_equal(
        new_ds.val_idx, F.nonzero_1d(new_ds[0].ndata["val_mask"])
    )
    assert F.array_equal(
        new_ds.test_idx, F.nonzero_1d(new_ds[0].ndata["test_mask"])
    )

    ds = data.AIFBDataset()
    print("train_mask" in ds[0].nodes["Personen"].data)
    new_ds = data.AsNodePredDataset(
        ds, [0.8, 0.1, 0.1], "Personen", verbose=True
    )
    assert len(new_ds) == 1
    assert new_ds[0].ntypes == ds[0].ntypes
    assert new_ds[0].canonical_etypes == ds[0].canonical_etypes
    assert "train_mask" in new_ds[0].nodes["Personen"].data
    assert F.array_equal(
        new_ds.train_idx,
        F.nonzero_1d(new_ds[0].nodes["Personen"].data["train_mask"]),
    )
    assert F.array_equal(
        new_ds.val_idx,
        F.nonzero_1d(new_ds[0].nodes["Personen"].data["val_mask"]),
    )
    assert F.array_equal(
        new_ds.test_idx,
        F.nonzero_1d(new_ds[0].nodes["Personen"].data["test_mask"]),
    )


@unittest.skipIf(
    F._default_context_str == "gpu",
    reason="Datasets don't need to be tested on GPU.",
)
@unittest.skipIf(dgl.backend.backend_name == "mxnet", reason="Skip MXNet")
def test_as_nodepred2():
    # test proper reprocessing

    # create
    ds = data.AsNodePredDataset(
        data.AmazonCoBuyComputerDataset(), [0.8, 0.1, 0.1]
    )
    assert F.sum(F.astype(ds[0].ndata["train_mask"], F.int32), 0) == int(
        ds[0].num_nodes() * 0.8
    )
    assert len(ds.train_idx) == int(ds[0].num_nodes() * 0.8)
    # read from cache
    ds = data.AsNodePredDataset(
        data.AmazonCoBuyComputerDataset(), [0.8, 0.1, 0.1]
    )
    assert F.sum(F.astype(ds[0].ndata["train_mask"], F.int32), 0) == int(
        ds[0].num_nodes() * 0.8
    )
    assert len(ds.train_idx) == int(ds[0].num_nodes() * 0.8)
    # invalid cache, re-read
    ds = data.AsNodePredDataset(
        data.AmazonCoBuyComputerDataset(), [0.1, 0.1, 0.8]
    )
    assert F.sum(F.astype(ds[0].ndata["train_mask"], F.int32), 0) == int(
        ds[0].num_nodes() * 0.1
    )
    assert len(ds.train_idx) == int(ds[0].num_nodes() * 0.1)

    # create
    ds = data.AsNodePredDataset(
        data.AIFBDataset(), [0.8, 0.1, 0.1], "Personen", verbose=True
    )
    assert F.sum(
        F.astype(ds[0].nodes["Personen"].data["train_mask"], F.int32), 0
    ) == int(ds[0].num_nodes("Personen") * 0.8)
    assert len(ds.train_idx) == int(ds[0].num_nodes("Personen") * 0.8)
    # read from cache
    ds = data.AsNodePredDataset(
        data.AIFBDataset(), [0.8, 0.1, 0.1], "Personen", verbose=True
    )
    assert F.sum(
        F.astype(ds[0].nodes["Personen"].data["train_mask"], F.int32), 0
    ) == int(ds[0].num_nodes("Personen") * 0.8)
    assert len(ds.train_idx) == int(ds[0].num_nodes("Personen") * 0.8)
    # invalid cache, re-read
    ds = data.AsNodePredDataset(
        data.AIFBDataset(), [0.1, 0.1, 0.8], "Personen", verbose=True
    )
    assert F.sum(
        F.astype(ds[0].nodes["Personen"].data["train_mask"], F.int32), 0
    ) == int(ds[0].num_nodes("Personen") * 0.1)
    assert len(ds.train_idx) == int(ds[0].num_nodes("Personen") * 0.1)


@unittest.skipIf(
    dgl.backend.backend_name != "pytorch", reason="ogb only supports pytorch"
)
@unittest.skipIf(dgl.backend.backend_name == "mxnet", reason="Skip MXNet")
def test_as_nodepred_ogb():
    from ogb.nodeproppred import DglNodePropPredDataset

    ds = data.AsNodePredDataset(
        DglNodePropPredDataset("ogbn-arxiv"), split_ratio=None, verbose=True
    )
    split = DglNodePropPredDataset("ogbn-arxiv").get_idx_split()
    train_idx, val_idx, test_idx = split["train"], split["valid"], split["test"]
    assert F.array_equal(ds.train_idx, F.tensor(train_idx))
    assert F.array_equal(ds.val_idx, F.tensor(val_idx))
    assert F.array_equal(ds.test_idx, F.tensor(test_idx))
    # force generate new split
    ds = data.AsNodePredDataset(
        DglNodePropPredDataset("ogbn-arxiv"),
        split_ratio=[0.7, 0.2, 0.1],
        verbose=True,
    )


@unittest.skipIf(
    F._default_context_str == "gpu",
    reason="Datasets don't need to be tested on GPU.",
)
@unittest.skipIf(dgl.backend.backend_name == "mxnet", reason="Skip MXNet")
def test_as_linkpred():
    # create
    ds = data.AsLinkPredDataset(
        data.CoraGraphDataset(),
        split_ratio=[0.8, 0.1, 0.1],
        neg_ratio=1,
        verbose=True,
    )
    # Cora has 10556 edges, 10% test edges can be 1057
    assert ds.test_edges[0][0].shape[0] == 1057
    # negative samples, not guaranteed, so the assert is in a relaxed range
    assert 1000 <= ds.test_edges[1][0].shape[0] <= 1057
    # read from cache
    ds = data.AsLinkPredDataset(
        data.CoraGraphDataset(),
        split_ratio=[0.7, 0.1, 0.2],
        neg_ratio=2,
        verbose=True,
    )
    assert ds.test_edges[0][0].shape[0] == 2112
    # negative samples, not guaranteed to be ratio 2, so the assert is in a relaxed range
    assert 4000 < ds.test_edges[1][0].shape[0] <= 4224


@unittest.skipIf(
    dgl.backend.backend_name != "pytorch", reason="ogb only supports pytorch"
)
def test_as_linkpred_ogb():
    from ogb.linkproppred import DglLinkPropPredDataset

    ds = data.AsLinkPredDataset(
        DglLinkPropPredDataset("ogbl-collab"), split_ratio=None, verbose=True
    )
    # original dataset has 46329 test edges
    assert ds.test_edges[0][0].shape[0] == 46329
    # force generate new split
    ds = data.AsLinkPredDataset(
        DglLinkPropPredDataset("ogbl-collab"),
        split_ratio=[0.7, 0.2, 0.1],
        verbose=True,
    )
    assert ds.test_edges[0][0].shape[0] == 235812


@unittest.skipIf(
    F._default_context_str == "gpu",
    reason="Datasets don't need to be tested on GPU.",
)
@unittest.skipIf(dgl.backend.backend_name == "mxnet", reason="Skip MXNet")
def test_as_nodepred_csvdataset():
    with tempfile.TemporaryDirectory() as test_dir:
        # generate YAML/CSVs
        meta_yaml_path = os.path.join(test_dir, "meta.yaml")
        edges_csv_path = os.path.join(test_dir, "test_edges.csv")
        nodes_csv_path = os.path.join(test_dir, "test_nodes.csv")
        meta_yaml_data = {
            "version": "1.0.0",
            "dataset_name": "default_name",
            "node_data": [{"file_name": os.path.basename(nodes_csv_path)}],
            "edge_data": [{"file_name": os.path.basename(edges_csv_path)}],
        }
        with open(meta_yaml_path, "w") as f:
            yaml.dump(meta_yaml_data, f, sort_keys=False)
        num_nodes = 100
        num_edges = 500
        num_dims = 3
        num_classes = num_nodes
        feat_ndata = np.random.rand(num_nodes, num_dims)
        label_ndata = np.arange(num_classes)
        df = pd.DataFrame(
            {
                "node_id": np.arange(num_nodes),
                "label": label_ndata,
                "feat": [line.tolist() for line in feat_ndata],
            }
        )
        df.to_csv(nodes_csv_path, index=False)
        df = pd.DataFrame(
            {
                "src_id": np.random.randint(num_nodes, size=num_edges),
                "dst_id": np.random.randint(num_nodes, size=num_edges),
            }
        )
        df.to_csv(edges_csv_path, index=False)

        ds = data.CSVDataset(test_dir, force_reload=True)
        assert "feat" in ds[0].ndata
        assert "label" in ds[0].ndata
        assert "train_mask" not in ds[0].ndata
        assert not hasattr(ds[0], "num_classes")
        new_ds = data.AsNodePredDataset(
            ds, split_ratio=[0.8, 0.1, 0.1], force_reload=True
        )
        assert new_ds.num_classes == num_classes
        assert "feat" in new_ds[0].ndata
        assert "label" in new_ds[0].ndata
        assert "train_mask" in new_ds[0].ndata


@unittest.skipIf(
    F._default_context_str == "gpu",
    reason="Datasets don't need to be tested on GPU.",
)
@unittest.skipIf(dgl.backend.backend_name == "mxnet", reason="Skip MXNet")
def test_as_graphpred():
    ds = data.GINDataset(name="MUTAG", self_loop=True)
    new_ds = data.AsGraphPredDataset(ds, [0.8, 0.1, 0.1], verbose=True)
    assert len(new_ds) == 188
    assert new_ds.num_tasks == 1
    assert new_ds.num_classes == 2

    ds = data.FakeNewsDataset("politifact", "profile")
    new_ds = data.AsGraphPredDataset(ds, verbose=True)
    assert len(new_ds) == 314
    assert new_ds.num_tasks == 1
    assert new_ds.num_classes == 2

    ds = data.QM7bDataset()
    new_ds = data.AsGraphPredDataset(ds, [0.8, 0.1, 0.1], verbose=True)
    assert len(new_ds) == 7211
    assert new_ds.num_tasks == 14
    assert new_ds.num_classes is None

    ds = data.QM9Dataset(label_keys=["mu", "gap"])
    new_ds = data.AsGraphPredDataset(ds, [0.8, 0.1, 0.1], verbose=True)
    assert len(new_ds) == 130831
    assert new_ds.num_tasks == 2
    assert new_ds.num_classes is None

    ds = data.QM9EdgeDataset(label_keys=["mu", "alpha"])
    new_ds = data.AsGraphPredDataset(ds, [0.8, 0.1, 0.1], verbose=True)
    assert len(new_ds) == 130831
    assert new_ds.num_tasks == 2
    assert new_ds.num_classes is None

    ds = data.TUDataset("DD")
    new_ds = data.AsGraphPredDataset(ds, [0.8, 0.1, 0.1], verbose=True)
    assert len(new_ds) == 1178
    assert new_ds.num_tasks == 1
    assert new_ds.num_classes == 2

    ds = data.LegacyTUDataset("DD")
    new_ds = data.AsGraphPredDataset(ds, [0.8, 0.1, 0.1], verbose=True)
    assert len(new_ds) == 1178
    assert new_ds.num_tasks == 1
    assert new_ds.num_classes == 2

    ds = data.BA2MotifDataset()
    new_ds = data.AsGraphPredDataset(ds, [0.8, 0.1, 0.1], verbose=True)
    assert len(new_ds) == 1000
    assert new_ds.num_tasks == 1
    assert new_ds.num_classes == 2


@unittest.skipIf(
    F._default_context_str == "gpu",
    reason="Datasets don't need to be tested on GPU.",
)
@unittest.skipIf(dgl.backend.backend_name == "mxnet", reason="Skip MXNet")
def test_as_graphpred_reprocess():
    ds = data.AsGraphPredDataset(
        data.GINDataset(name="MUTAG", self_loop=True), [0.8, 0.1, 0.1]
    )
    assert len(ds.train_idx) == int(len(ds) * 0.8)
    # read from cache
    ds = data.AsGraphPredDataset(
        data.GINDataset(name="MUTAG", self_loop=True), [0.8, 0.1, 0.1]
    )
    assert len(ds.train_idx) == int(len(ds) * 0.8)
    # invalid cache, re-read
    ds = data.AsGraphPredDataset(
        data.GINDataset(name="MUTAG", self_loop=True), [0.1, 0.1, 0.8]
    )
    assert len(ds.train_idx) == int(len(ds) * 0.1)

    ds = data.AsGraphPredDataset(
        data.FakeNewsDataset("politifact", "profile"), [0.8, 0.1, 0.1]
    )
    assert len(ds.train_idx) == int(len(ds) * 0.8)
    # read from cache
    ds = data.AsGraphPredDataset(
        data.FakeNewsDataset("politifact", "profile"), [0.8, 0.1, 0.1]
    )
    assert len(ds.train_idx) == int(len(ds) * 0.8)
    # invalid cache, re-read
    ds = data.AsGraphPredDataset(
        data.FakeNewsDataset("politifact", "profile"), [0.1, 0.1, 0.8]
    )
    assert len(ds.train_idx) == int(len(ds) * 0.1)

    ds = data.AsGraphPredDataset(data.QM7bDataset(), [0.8, 0.1, 0.1])
    assert len(ds.train_idx) == int(len(ds) * 0.8)
    # read from cache
    ds = data.AsGraphPredDataset(data.QM7bDataset(), [0.8, 0.1, 0.1])
    assert len(ds.train_idx) == int(len(ds) * 0.8)
    # invalid cache, re-read
    ds = data.AsGraphPredDataset(data.QM7bDataset(), [0.1, 0.1, 0.8])
    assert len(ds.train_idx) == int(len(ds) * 0.1)

    ds = data.AsGraphPredDataset(
        data.QM9Dataset(label_keys=["mu", "gap"]), [0.8, 0.1, 0.1]
    )
    assert len(ds.train_idx) == int(len(ds) * 0.8)
    # read from cache
    ds = data.AsGraphPredDataset(
        data.QM9Dataset(label_keys=["mu", "gap"]), [0.8, 0.1, 0.1]
    )
    assert len(ds.train_idx) == int(len(ds) * 0.8)
    # invalid cache, re-read
    ds = data.AsGraphPredDataset(
        data.QM9Dataset(label_keys=["mu", "gap"]), [0.1, 0.1, 0.8]
    )
    assert len(ds.train_idx) == int(len(ds) * 0.1)

    ds = data.AsGraphPredDataset(
        data.QM9EdgeDataset(label_keys=["mu", "alpha"]), [0.8, 0.1, 0.1]
    )
    assert len(ds.train_idx) == int(len(ds) * 0.8)
    # read from cache
    ds = data.AsGraphPredDataset(
        data.QM9EdgeDataset(label_keys=["mu", "alpha"]), [0.8, 0.1, 0.1]
    )
    assert len(ds.train_idx) == int(len(ds) * 0.8)
    # invalid cache, re-read
    ds = data.AsGraphPredDataset(
        data.QM9EdgeDataset(label_keys=["mu", "alpha"]), [0.1, 0.1, 0.8]
    )
    assert len(ds.train_idx) == int(len(ds) * 0.1)

    ds = data.AsGraphPredDataset(data.TUDataset("DD"), [0.8, 0.1, 0.1])
    assert len(ds.train_idx) == int(len(ds) * 0.8)
    # read from cache
    ds = data.AsGraphPredDataset(data.TUDataset("DD"), [0.8, 0.1, 0.1])
    assert len(ds.train_idx) == int(len(ds) * 0.8)
    # invalid cache, re-read
    ds = data.AsGraphPredDataset(data.TUDataset("DD"), [0.1, 0.1, 0.8])
    assert len(ds.train_idx) == int(len(ds) * 0.1)

    ds = data.AsGraphPredDataset(data.LegacyTUDataset("DD"), [0.8, 0.1, 0.1])
    assert len(ds.train_idx) == int(len(ds) * 0.8)
    # read from cache
    ds = data.AsGraphPredDataset(data.LegacyTUDataset("DD"), [0.8, 0.1, 0.1])
    assert len(ds.train_idx) == int(len(ds) * 0.8)
    # invalid cache, re-read
    ds = data.AsGraphPredDataset(data.LegacyTUDataset("DD"), [0.1, 0.1, 0.8])
    assert len(ds.train_idx) == int(len(ds) * 0.1)

    ds = data.AsGraphPredDataset(data.BA2MotifDataset(), [0.8, 0.1, 0.1])
    assert len(ds.train_idx) == int(len(ds) * 0.8)
    # read from cache
    ds = data.AsGraphPredDataset(data.BA2MotifDataset(), [0.8, 0.1, 0.1])
    assert len(ds.train_idx) == int(len(ds) * 0.8)
    # invalid cache, re-read
    ds = data.AsGraphPredDataset(data.BA2MotifDataset(), [0.1, 0.1, 0.8])
    assert len(ds.train_idx) == int(len(ds) * 0.1)


@unittest.skipIf(
    dgl.backend.backend_name != "pytorch", reason="ogb only supports pytorch"
)
def test_as_graphpred_ogb():
    from ogb.graphproppred import DglGraphPropPredDataset

    ds = data.AsGraphPredDataset(
        DglGraphPropPredDataset("ogbg-molhiv"), split_ratio=None, verbose=True
    )
    assert len(ds.train_idx) == 32901
    # force generate new split
    ds = data.AsGraphPredDataset(
        DglGraphPropPredDataset("ogbg-molhiv"),
        split_ratio=[0.6, 0.2, 0.2],
        verbose=True,
    )
    assert len(ds.train_idx) == 24676


if __name__ == "__main__":
    test_minigc()
    test_gin()
    test_data_hash()
    test_tudataset_regression()
    test_fraud()
    test_fakenews()
    test_extract_archive()
    test_csvdataset()
    test_add_nodepred_split()
    test_as_nodepred1()
    test_as_nodepred2()
    test_as_nodepred_csvdataset()<|MERGE_RESOLUTION|>--- conflicted
+++ resolved
@@ -369,7 +369,6 @@
     reason="Datasets don't need to be tested on GPU.",
 )
 @unittest.skipIf(dgl.backend.backend_name == "mxnet", reason="Skip MXNet")
-<<<<<<< HEAD
 def test_pattern():
     mode_n_graphs = {
         "train": 10000,
@@ -385,7 +384,13 @@
         g2 = ds[0]
         assert g2.num_edges() - g1.num_edges() == g1.num_nodes()
         assert ds.num_classes == 2
-=======
+
+
+@unittest.skipIf(
+    F._default_context_str == "gpu",
+    reason="Datasets don't need to be tested on GPU.",
+)
+@unittest.skipIf(dgl.backend.backend_name == "mxnet", reason="Skip MXNet")
 def test_cluster():
     mode_n_graphs = {
         "train": 10000,
@@ -401,7 +406,6 @@
         g2 = ds[0]
         assert g2.num_edges() - g1.num_edges() == g1.num_nodes()
         assert ds.num_classes == 6
->>>>>>> bfd411d0
 
 
 @unittest.skipIf(
