--- conflicted
+++ resolved
@@ -48,24 +48,15 @@
 def start_client(rank, tmpdir, disable_shared_mem, num_workers, drop_last):
     import dgl
     import torch as th
-<<<<<<< HEAD
-    os.environ['DGL_DIST_MODE'] = 'distributed'
-    dgl.distributed.initialize("mp_ip_config.txt", 1, num_workers=4)
-=======
-    dgl.distributed.initialize("mp_ip_config.txt", num_workers=num_workers)
->>>>>>> ee30b2aa
+    dgl.distributed.initialize("mp_ip_config.txt", 1, num_workers=num_workers)
     gpb = None
     if disable_shared_mem:
         _, _, _, gpb, _ = load_partition(tmpdir / 'test_sampling.json', rank)
     num_nodes_to_sample = 202
     batch_size = 32
     train_nid = th.arange(num_nodes_to_sample)
-<<<<<<< HEAD
-    dist_graph = DistGraph("mp_ip_config.txt", 1, "test_mp", gpb=gpb)
-=======
-    dist_graph = DistGraph("mp_ip_config.txt", "test_mp", gpb=gpb,
+    dist_graph = DistGraph("mp_ip_config.txt", 1, "test_mp", gpb=gpb,
                            part_config=tmpdir / 'test_sampling.json')
->>>>>>> ee30b2aa
 
     # Create sampler
     sampler = NeighborSampler(dist_graph, [5, 10],
