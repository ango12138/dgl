--- conflicted
+++ resolved
@@ -74,11 +74,7 @@
     g3 = dgl.graph(([0], [1]))
     return dgl.batch([g1, g2, g3])
 
-<<<<<<< HEAD
-@register_case(['block', 'block-biparitite'])
-=======
 @register_case(['block', 'bipartite', 'block-biparitite'])
->>>>>>> 451ed6d8
 def block_graph0():
     g = dgl.graph(([2, 3, 4], [5, 6, 7]), num_nodes=100)
     return dgl.to_block(g)
