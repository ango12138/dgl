import json
import os
import tempfile
import unittest

import numpy as np
import pytest
import torch
from chunk_graph import chunk_graph
from create_chunked_dataset import create_chunked_dataset
from utils import array_readwriter

import dgl
from dgl.data.utils import load_graphs, load_tensors
from dgl.distributed.partition import (
    RESERVED_FIELD_DTYPE,
    load_partition,
    _get_inner_node_mask,
    _get_inner_edge_mask,
    _etype_tuple_to_str,
)


def _verify_partition_data_types(part_g):
    for k, dtype in RESERVED_FIELD_DTYPE.items():
        if k in part_g.ndata:
            assert part_g.ndata[k].dtype == dtype
        if k in part_g.edata:
            assert part_g.edata[k].dtype == dtype

def _verify_partition_formats(part_g, formats):
    # Verify saved graph formats
    if formats is None:
        assert "coo" in part_g.formats()["created"]
    else:
        formats = formats.split(',')
        for format in formats:
            assert format in part_g.formats()["created"]


def _verify_graph_feats(
    g, gpb, part, node_feats, edge_feats, orig_nids, orig_eids
):
    for ntype in g.ntypes:
        ntype_id = g.get_ntype_id(ntype)
        inner_node_mask = _get_inner_node_mask(part, ntype_id)
        inner_nids = part.ndata[dgl.NID][inner_node_mask]
        ntype_ids, inner_type_nids = gpb.map_to_per_ntype(inner_nids)
        partid = gpb.nid2partid(inner_type_nids, ntype)
        assert np.all(ntype_ids.numpy() == ntype_id)
        assert np.all(partid.numpy() == gpb.partid)

        orig_id = orig_nids[ntype][inner_type_nids]
        local_nids = gpb.nid2localnid(inner_type_nids, gpb.partid, ntype)

        for name in g.nodes[ntype].data:
            if name in [dgl.NID, "inner_node"]:
                continue
            true_feats = g.nodes[ntype].data[name][orig_id]
            ndata = node_feats[ntype + "/" + name][local_nids]
            assert torch.equal(ndata, true_feats)

    for etype in g.canonical_etypes:
        etype_id = g.get_etype_id(etype)
        inner_edge_mask = _get_inner_edge_mask(part, etype_id)
        inner_eids = part.edata[dgl.EID][inner_edge_mask]
        etype_ids, inner_type_eids = gpb.map_to_per_etype(inner_eids)
        partid = gpb.eid2partid(inner_type_eids, etype)
        assert np.all(etype_ids.numpy() == etype_id)
        assert np.all(partid.numpy() == gpb.partid)

        orig_id = orig_eids[_etype_tuple_to_str(etype)][inner_type_eids]
        local_eids = gpb.eid2localeid(inner_type_eids, gpb.partid, etype)

        for name in g.edges[etype].data:
            if name in [dgl.EID, "inner_edge"]:
                continue
            true_feats = g.edges[etype].data[name][orig_id]
            edata = edge_feats[_etype_tuple_to_str(etype) + "/" + name][local_eids]
            assert torch.equal(edata, true_feats)


@pytest.mark.parametrize("num_chunks", [1, 8])
@pytest.mark.parametrize("data_fmt", ['numpy', 'parquet'])
def test_chunk_graph(num_chunks, data_fmt):

    with tempfile.TemporaryDirectory() as root_dir:

        g = create_chunked_dataset(root_dir, num_chunks, data_fmt=data_fmt)

        # check metadata.json
        output_dir = os.path.join(root_dir, "chunked-data")
        json_file = os.path.join(output_dir, "metadata.json")
        assert os.path.isfile(json_file)
        with open(json_file, "rb") as f:
            meta_data = json.load(f)
        assert meta_data["graph_name"] == "mag240m"
        assert len(meta_data["num_nodes_per_chunk"][0]) == num_chunks

        # check edge_index
        output_edge_index_dir = os.path.join(output_dir, "edge_index")
        for c_etype in g.canonical_etypes:
            c_etype_str = _etype_tuple_to_str(c_etype)
            for i in range(num_chunks):
                fname = os.path.join(
                    output_edge_index_dir, f'{c_etype_str}{i}.txt'
                )
                assert os.path.isfile(fname)
                with open(fname, "r") as f:
                    header = f.readline()
                    num1, num2 = header.rstrip().split(" ")
                    assert isinstance(int(num1), int)
                    assert isinstance(int(num2), int)

        # check node/edge_data
        suffix = 'npy' if data_fmt=='numpy' else 'parquet'
        reader_fmt_meta = {"name": data_fmt}
        def test_data(sub_dir, feat, expected_data, expected_shape):
            data = []
            for i in range(num_chunks):
                fname = os.path.join(sub_dir, f'{feat}-{i}.{suffix}')
                assert os.path.isfile(fname)
                feat_array =  array_readwriter.get_array_parser(
                            **reader_fmt_meta
                        ).read(fname)
                assert feat_array.shape[0] == expected_shape
                data.append(feat_array)
            data = np.concatenate(data, 0)
            assert torch.equal(torch.from_numpy(data), expected_data)

        output_node_data_dir = os.path.join(output_dir, "node_data")
        for ntype in g.ntypes:
            sub_dir = os.path.join(output_node_data_dir, ntype)
            for feat, data in g.nodes[ntype].data.items():
                test_data(sub_dir, feat, data, g.num_nodes(ntype) // num_chunks)

        output_edge_data_dir = os.path.join(output_dir, "edge_data")
        for c_etype in g.canonical_etypes:
            c_etype_str = _etype_tuple_to_str(c_etype)
            sub_dir = os.path.join(output_edge_data_dir, c_etype_str)
            for feat, data in g.edges[c_etype].data.items():
                test_data(sub_dir, feat, data, g.num_edges(c_etype) // num_chunks)


<<<<<<< HEAD
def _test_pipeline(num_chunks, num_parts, graph_formats=None, data_fmt='numpy'):
=======
def _test_pipeline(num_chunks, num_parts, world_size, graph_formats=None):
>>>>>>> aa419895
    if num_chunks < num_parts:
        # num_parts should less/equal than num_chunks
        return

    if num_parts % world_size != 0:
        # num_parts should be a multiple of world_size
        return

    with tempfile.TemporaryDirectory() as root_dir:

        g = create_chunked_dataset(root_dir, num_chunks, data_fmt=data_fmt)

        # Step1: graph partition
        in_dir = os.path.join(root_dir, "chunked-data")
        output_dir = os.path.join(root_dir, "parted_data")
        os.system(
            "python3 tools/partition_algo/random_partition.py "
            "--in_dir {} --out_dir {} --num_partitions {}".format(
                in_dir, output_dir, num_parts
            )
        )
        for ntype in ["author", "institution", "paper"]:
            fname = os.path.join(output_dir, "{}.txt".format(ntype))
            with open(fname, "r") as f:
                header = f.readline().rstrip()
                assert isinstance(int(header), int)

        # Step2: data dispatch
        partition_dir = os.path.join(root_dir, 'parted_data')
        out_dir = os.path.join(root_dir, 'partitioned')
        ip_config = os.path.join(root_dir, 'ip_config.txt')
        with open(ip_config, 'w') as f:
            for i in range(world_size):
                f.write(f'127.0.0.{i + 1}\n')

        cmd = "python3 tools/dispatch_data.py"
        cmd += f" --in-dir {in_dir}"
        cmd += f" --partitions-dir {partition_dir}"
        cmd += f" --out-dir {out_dir}"
        cmd += f" --ip-config {ip_config}"
        cmd += " --ssh-port 22"
        cmd += " --process-group-timeout 60"
        cmd += " --save-orig-nids"
        cmd += " --save-orig-eids"
        cmd += f" --graph-formats {graph_formats}" if graph_formats else ""
        os.system(cmd)

        # read original node/edge IDs
        def read_orig_ids(fname):
            orig_ids = {}
            for i in range(num_parts):
                ids_path = os.path.join(out_dir, f"part{i}", fname)
                part_ids = load_tensors(ids_path)
                for type, data in part_ids.items():
                    if type not in orig_ids:
                        orig_ids[type] = data
                    else:
                        orig_ids[type] = torch.cat((orig_ids[type], data))
            return orig_ids

        orig_nids = read_orig_ids("orig_nids.dgl")
        orig_eids = read_orig_ids("orig_eids.dgl")

        # load partitions and verify
        part_config = os.path.join(out_dir, "metadata.json")
        for i in range(num_parts):
            part_g, node_feats, edge_feats, gpb, _, _, _ = load_partition(
                part_config, i
            )
            _verify_partition_data_types(part_g)
            _verify_partition_formats(part_g, graph_formats)
            _verify_graph_feats(
                g, gpb, part_g, node_feats, edge_feats, orig_nids, orig_eids
            )


<<<<<<< HEAD
@pytest.mark.parametrize("num_chunks", [1, 3, 4, 8])
@pytest.mark.parametrize("num_parts", [1, 3, 4, 8])
@pytest.mark.parametrize("data_fmt", ['numpy', 'parquet'])
def test_pipeline_basics(num_chunks, num_parts, data_fmt):
    _test_pipeline(num_chunks, num_parts, data_fmt=data_fmt)
=======
@pytest.mark.parametrize("num_chunks, num_parts, world_size", [[8, 4, 2], [9, 6, 3], [11, 11, 1], [11, 4, 2], [5, 3, 1]])
def test_pipeline_basics(num_chunks, num_parts, world_size):
    _test_pipeline(num_chunks, num_parts, world_size)
>>>>>>> aa419895


@pytest.mark.parametrize(
    "graph_formats", [None, "csc", "coo,csc", "coo,csc,csr"]
)
def test_pipeline_formats(graph_formats):
    _test_pipeline(4, 4, 4, graph_formats)
<|MERGE_RESOLUTION|>--- conflicted
+++ resolved
@@ -142,11 +142,7 @@
                 test_data(sub_dir, feat, data, g.num_edges(c_etype) // num_chunks)
 
 
-<<<<<<< HEAD
-def _test_pipeline(num_chunks, num_parts, graph_formats=None, data_fmt='numpy'):
-=======
-def _test_pipeline(num_chunks, num_parts, world_size, graph_formats=None):
->>>>>>> aa419895
+def _test_pipeline(num_chunks, num_parts, world_size, graph_formats=None, data_fmt='numpy'):
     if num_chunks < num_parts:
         # num_parts should less/equal than num_chunks
         return
@@ -223,17 +219,10 @@
             )
 
 
-<<<<<<< HEAD
-@pytest.mark.parametrize("num_chunks", [1, 3, 4, 8])
-@pytest.mark.parametrize("num_parts", [1, 3, 4, 8])
+@pytest.mark.parametrize("num_chunks, num_parts, world_size", [[8, 4, 2], [9, 6, 3], [11, 11, 1], [11, 4, 2], [5, 3, 1]])
 @pytest.mark.parametrize("data_fmt", ['numpy', 'parquet'])
-def test_pipeline_basics(num_chunks, num_parts, data_fmt):
-    _test_pipeline(num_chunks, num_parts, data_fmt=data_fmt)
-=======
-@pytest.mark.parametrize("num_chunks, num_parts, world_size", [[8, 4, 2], [9, 6, 3], [11, 11, 1], [11, 4, 2], [5, 3, 1]])
-def test_pipeline_basics(num_chunks, num_parts, world_size):
-    _test_pipeline(num_chunks, num_parts, world_size)
->>>>>>> aa419895
+def test_pipeline_basics(num_chunks, num_parts, world_size, data_fmt):
+    _test_pipeline(num_chunks, num_parts, world_size, data_fmt=data_fmt)
 
 
 @pytest.mark.parametrize(
