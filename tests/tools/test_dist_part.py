--- conflicted
+++ resolved
@@ -95,10 +95,6 @@
     num_chunks_edge_data=None,
 ):
     with tempfile.TemporaryDirectory() as root_dir:
-<<<<<<< HEAD
-
-=======
->>>>>>> ab812179
         g = create_chunked_dataset(
             root_dir,
             num_chunks,
@@ -290,10 +286,6 @@
         return
 
     with tempfile.TemporaryDirectory() as root_dir:
-<<<<<<< HEAD
-
-=======
->>>>>>> ab812179
         g = create_chunked_dataset(
             root_dir,
             num_chunks,
