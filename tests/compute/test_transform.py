from scipy import sparse as spsp
import unittest
import networkx as nx
import numpy as np
import dgl
import dgl.function as fn
import backend as F
from dgl.graph_index import from_scipy_sparse_matrix
import unittest

D = 5

# line graph related

def test_line_graph():
    N = 5
    G = dgl.DGLGraph(nx.star_graph(N))
    G.edata['h'] = F.randn((2 * N, D))
    n_edges = G.number_of_edges()
    L = G.line_graph(shared=True)
    assert L.number_of_nodes() == 2 * N
    L.ndata['h'] = F.randn((2 * N, D))
    # update node features on line graph should reflect to edge features on
    # original graph.
    u = [0, 0, 2, 3]
    v = [1, 2, 0, 0]
    eid = G.edge_ids(u, v)
    L.nodes[eid].data['h'] = F.zeros((4, D))
    assert F.allclose(G.edges[u, v].data['h'], F.zeros((4, D)))

    # adding a new node feature on line graph should also reflect to a new
    # edge feature on original graph
    data = F.randn((n_edges, D))
    L.ndata['w'] = data
    assert F.allclose(G.edata['w'], data)


def test_no_backtracking():
    N = 5
    G = dgl.DGLGraph(nx.star_graph(N))
    L = G.line_graph(backtracking=False)
    assert L.number_of_nodes() == 2 * N
    for i in range(1, N):
        e1 = G.edge_id(0, i)
        e2 = G.edge_id(i, 0)
        assert not L.has_edge_between(e1, e2)
        assert not L.has_edge_between(e2, e1)

# reverse graph related


def test_reverse():
    g = dgl.DGLGraph()
    g.add_nodes(5)
    # The graph need not to be completely connected.
    g.add_edges([0, 1, 2], [1, 2, 1])
    g.ndata['h'] = F.tensor([[0.], [1.], [2.], [3.], [4.]])
    g.edata['h'] = F.tensor([[5.], [6.], [7.]])
    rg = g.reverse()

    assert g.is_multigraph == rg.is_multigraph

    assert g.number_of_nodes() == rg.number_of_nodes()
    assert g.number_of_edges() == rg.number_of_edges()
    assert F.allclose(F.astype(rg.has_edges_between(
        [1, 2, 1], [0, 1, 2]), F.float32), F.ones((3,)))
    assert g.edge_id(0, 1) == rg.edge_id(1, 0)
    assert g.edge_id(1, 2) == rg.edge_id(2, 1)
    assert g.edge_id(2, 1) == rg.edge_id(1, 2)


def test_reverse_shared_frames():
    g = dgl.DGLGraph()
    g.add_nodes(3)
    g.add_edges([0, 1, 2], [1, 2, 1])
    g.ndata['h'] = F.tensor([[0.], [1.], [2.]])
    g.edata['h'] = F.tensor([[3.], [4.], [5.]])

    rg = g.reverse(share_ndata=True, share_edata=True)
    assert F.allclose(g.ndata['h'], rg.ndata['h'])
    assert F.allclose(g.edata['h'], rg.edata['h'])
    assert F.allclose(g.edges[[0, 2], [1, 1]].data['h'],
                      rg.edges[[1, 1], [0, 2]].data['h'])

    rg.ndata['h'] = rg.ndata['h'] + 1
    assert F.allclose(rg.ndata['h'], g.ndata['h'])

    g.edata['h'] = g.edata['h'] - 1
    assert F.allclose(rg.edata['h'], g.edata['h'])

    src_msg = fn.copy_src(src='h', out='m')
    sum_reduce = fn.sum(msg='m', out='h')

    rg.update_all(src_msg, sum_reduce)
    assert F.allclose(g.ndata['h'], rg.ndata['h'])


def test_simple_graph():
    elist = [(0, 1), (0, 2), (1, 2), (0, 1)]
    g = dgl.DGLGraph(elist, readonly=True)
    assert g.is_multigraph
    sg = dgl.to_simple_graph(g)
    assert not sg.is_multigraph
    assert sg.number_of_edges() == 3
    src, dst = sg.edges()
    eset = set(zip(list(F.asnumpy(src)), list(F.asnumpy(dst))))
    assert eset == set(elist)


def test_bidirected_graph():
    def _test(in_readonly, out_readonly):
        elist = [(0, 0), (0, 1), (0, 1), (1, 0),
                 (1, 1), (2, 1), (2, 2), (2, 2)]
        g = dgl.DGLGraph(elist, readonly=in_readonly)
        elist.append((1, 2))
        elist = set(elist)
        big = dgl.to_bidirected(g, out_readonly)
        assert big.number_of_edges() == 10
        src, dst = big.edges()
        eset = set(zip(list(F.asnumpy(src)), list(F.asnumpy(dst))))
        assert eset == set(elist)

    _test(True, True)
    _test(True, False)
    _test(False, True)
    _test(False, False)


def test_khop_graph():
    N = 20
    feat = F.randn((N, 5))
    g = dgl.DGLGraph(nx.erdos_renyi_graph(N, 0.3))
    for k in range(4):
        g_k = dgl.khop_graph(g, k)
        # use original graph to do message passing for k times.
        g.ndata['h'] = feat
        for _ in range(k):
            g.update_all(fn.copy_u('h', 'm'), fn.sum('m', 'h'))
        h_0 = g.ndata.pop('h')
        # use k-hop graph to do message passing for one time.
        g_k.ndata['h'] = feat
        g_k.update_all(fn.copy_u('h', 'm'), fn.sum('m', 'h'))
        h_1 = g_k.ndata.pop('h')
        assert F.allclose(h_0, h_1, rtol=1e-3, atol=1e-3)


def test_khop_adj():
    N = 20
    feat = F.randn((N, 5))
    g = dgl.DGLGraph(nx.erdos_renyi_graph(N, 0.3))
    for k in range(3):
        adj = F.tensor(dgl.khop_adj(g, k))
        # use original graph to do message passing for k times.
        g.ndata['h'] = feat
        for _ in range(k):
            g.update_all(fn.copy_u('h', 'm'), fn.sum('m', 'h'))
        h_0 = g.ndata.pop('h')
        # use k-hop adj to do message passing for one time.
        h_1 = F.matmul(adj, feat)
        assert F.allclose(h_0, h_1, rtol=1e-3, atol=1e-3)


def test_laplacian_lambda_max():
    N = 20
    eps = 1e-6
    # test DGLGraph
    g = dgl.DGLGraph(nx.erdos_renyi_graph(N, 0.3))
    l_max = dgl.laplacian_lambda_max(g)
    assert (l_max[0] < 2 + eps)
    # test BatchedDGLGraph
    N_arr = [20, 30, 10, 12]
    bg = dgl.batch([
        dgl.DGLGraph(nx.erdos_renyi_graph(N, 0.3))
        for N in N_arr
    ])
    l_max_arr = dgl.laplacian_lambda_max(bg)
    assert len(l_max_arr) == len(N_arr)
    for l_max in l_max_arr:
        assert l_max < 2 + eps


def test_add_self_loop():
    g = dgl.DGLGraph()
    g.add_nodes(5)
    g.add_edges([0, 1, 2], [1, 1, 2])
    # Nodes 0, 3, 4 don't have self-loop
    new_g = dgl.transform.add_self_loop(g)
    assert F.allclose(new_g.edges()[0], F.tensor([0, 0, 1, 2, 3, 4]))
    assert F.allclose(new_g.edges()[1], F.tensor([1, 0, 1, 2, 3, 4]))


def test_remove_self_loop():
    g = dgl.DGLGraph()
    g.add_nodes(5)
    g.add_edges([0, 1, 2], [1, 1, 2])
    new_g = dgl.transform.remove_self_loop(g)
    assert F.allclose(new_g.edges()[0], F.tensor([0]))
    assert F.allclose(new_g.edges()[1], F.tensor([1]))

def create_large_graph_index(num_nodes):
    row = np.random.choice(num_nodes, num_nodes * 10)
    col = np.random.choice(num_nodes, num_nodes * 10)
    spm = spsp.coo_matrix((np.ones(len(row)), (row, col)))
    return from_scipy_sparse_matrix(spm, True)

def get_nodeflow(g, node_ids, num_layers):
    batch_size = len(node_ids)
    expand_factor = g.number_of_nodes()
    sampler = dgl.contrib.sampling.NeighborSampler(g, batch_size,
            expand_factor=expand_factor, num_hops=num_layers,
            seed_nodes=node_ids)
    return next(iter(sampler))

def test_partition():
    g = dgl.DGLGraph(create_large_graph_index(1000), readonly=True)
    node_part = np.random.choice(4, g.number_of_nodes())
    subgs = dgl.transform.partition_graph_with_halo(g, node_part, 2)
    for part_id, subg in subgs.items():
        node_ids = np.nonzero(node_part == part_id)[0]
        lnode_ids = np.nonzero(F.asnumpy(subg.ndata['inner_node']))[0]
        nf = get_nodeflow(g, node_ids, 2)
        lnf = get_nodeflow(subg, lnode_ids, 2)
        for i in range(nf.num_layers):
            layer_nids1 = F.asnumpy(nf.layer_parent_nid(i))
            layer_nids2 = lnf.layer_parent_nid(i)
            layer_nids2 = F.asnumpy(F.gather_row(subg.parent_nid, layer_nids2))
            assert np.all(np.sort(layer_nids1) == np.sort(layer_nids2))

        for i in range(nf.num_blocks):
            block_eids1 = F.asnumpy(nf.block_parent_eid(i))
            block_eids2 = lnf.block_parent_eid(i)
            block_eids2 = F.asnumpy(F.gather_row(subg.parent_eid, block_eids2))
            assert np.all(np.sort(block_eids1) == np.sort(block_eids2))

@unittest.skipIf(F._default_context_str == 'gpu', reason="GPU not implemented")
def test_in_subgraph():
    g1 = dgl.graph([(1,0),(2,0),(3,0),(0,1),(2,1),(3,1),(0,2)], 'user', 'follow')
    g2 = dgl.bipartite([(0,0),(0,1),(1,2),(3,2)], 'user', 'play', 'game')
    g3 = dgl.bipartite([(2,0),(2,1),(2,2),(1,0),(1,3),(0,0)], 'game', 'liked-by', 'user')
    g4 = dgl.bipartite([(0,0),(1,0),(2,0),(3,0)], 'user', 'flips', 'coin')
    hg = dgl.hetero_from_relations([g1, g2, g3, g4])
    subg = dgl.in_subgraph(hg, {'user' : [0,1], 'game' : 0})
    assert len(subg.ntypes) == 3
    assert len(subg.etypes) == 4
    u, v = subg['follow'].edges()
    edge_set = set(zip(list(F.asnumpy(u)), list(F.asnumpy(v))))
    assert F.array_equal(hg['follow'].edge_ids(u, v), subg['follow'].edata[dgl.EID])
    assert edge_set == {(1,0),(2,0),(3,0),(0,1),(2,1),(3,1)}
    u, v = subg['play'].edges()
    edge_set = set(zip(list(F.asnumpy(u)), list(F.asnumpy(v))))
    assert F.array_equal(hg['play'].edge_ids(u, v), subg['play'].edata[dgl.EID])
    assert edge_set == {(0,0)}
    u, v = subg['liked-by'].edges()
    edge_set = set(zip(list(F.asnumpy(u)), list(F.asnumpy(v))))
    assert F.array_equal(hg['liked-by'].edge_ids(u, v), subg['liked-by'].edata[dgl.EID])
    assert edge_set == {(2,0),(2,1),(1,0),(0,0)}
    assert subg['flips'].number_of_edges() == 0

@unittest.skipIf(F._default_context_str == 'gpu', reason="GPU not implemented")
def test_out_subgraph():
    g1 = dgl.graph([(1,0),(2,0),(3,0),(0,1),(2,1),(3,1),(0,2)], 'user', 'follow')
    g2 = dgl.bipartite([(0,0),(0,1),(1,2),(3,2)], 'user', 'play', 'game')
    g3 = dgl.bipartite([(2,0),(2,1),(2,2),(1,0),(1,3),(0,0)], 'game', 'liked-by', 'user')
    g4 = dgl.bipartite([(0,0),(1,0),(2,0),(3,0)], 'user', 'flips', 'coin')
    hg = dgl.hetero_from_relations([g1, g2, g3, g4])
    subg = dgl.out_subgraph(hg, {'user' : [0,1], 'game' : 0})
    assert len(subg.ntypes) == 3
    assert len(subg.etypes) == 4
    u, v = subg['follow'].edges()
    edge_set = set(zip(list(F.asnumpy(u)), list(F.asnumpy(v))))
    assert edge_set == {(1,0),(0,1),(0,2)}
    assert F.array_equal(hg['follow'].edge_ids(u, v), subg['follow'].edata[dgl.EID])
    u, v = subg['play'].edges()
    edge_set = set(zip(list(F.asnumpy(u)), list(F.asnumpy(v))))
    assert edge_set == {(0,0),(0,1),(1,2)}
    assert F.array_equal(hg['play'].edge_ids(u, v), subg['play'].edata[dgl.EID])
    u, v = subg['liked-by'].edges()
    edge_set = set(zip(list(F.asnumpy(u)), list(F.asnumpy(v))))
    assert edge_set == {(0,0)}
    assert F.array_equal(hg['liked-by'].edge_ids(u, v), subg['liked-by'].edata[dgl.EID])
    u, v = subg['flips'].edges()
    edge_set = set(zip(list(F.asnumpy(u)), list(F.asnumpy(v))))
    assert edge_set == {(0,0),(1,0)}
    assert F.array_equal(hg['flips'].edge_ids(u, v), subg['flips'].edata[dgl.EID])

@unittest.skipIf(F._default_context_str == 'gpu', reason="GPU compaction not implemented")
def test_compact():
    g1 = dgl.heterograph({
        ('user', 'follow', 'user'): [(1, 3), (3, 5)],
        ('user', 'plays', 'game'): [(2, 4), (3, 4), (2, 5)],
        ('game', 'wished-by', 'user'): [(6, 7), (5, 7)]},
        {'user': 20, 'game': 10})

    g2 = dgl.heterograph({
        ('game', 'clicked-by', 'user'): [(3, 1)],
        ('user', 'likes', 'user'): [(1, 8), (8, 9)]},
        {'user': 20, 'game': 10})

    g3 = dgl.graph([(0, 1), (1, 2)], card=10, ntype='user')
    g4 = dgl.graph([(1, 3), (3, 5)], card=10, ntype='user')

    def _check(g, new_g, induced_nodes):
        assert g.ntypes == new_g.ntypes
        assert g.canonical_etypes == new_g.canonical_etypes

        for ntype in g.ntypes:
            assert -1 not in induced_nodes[ntype]

        for etype in g.canonical_etypes:
            g_src, g_dst = g.all_edges(order='eid', etype=etype)
            g_src = F.asnumpy(g_src)
            g_dst = F.asnumpy(g_dst)
            new_g_src, new_g_dst = new_g.all_edges(order='eid', etype=etype)
            new_g_src_mapped = induced_nodes[etype[0]][F.asnumpy(new_g_src)]
            new_g_dst_mapped = induced_nodes[etype[2]][F.asnumpy(new_g_dst)]
            assert (g_src == new_g_src_mapped).all()
            assert (g_dst == new_g_dst_mapped).all()

    # Test default
    new_g1 = dgl.compact_graphs(g1)
    induced_nodes = {ntype: new_g1.nodes[ntype].data[dgl.NID] for ntype in new_g1.ntypes}
    induced_nodes = {k: F.asnumpy(v) for k, v in induced_nodes.items()}
    assert set(induced_nodes['user']) == set([1, 3, 5, 2, 7])
    assert set(induced_nodes['game']) == set([4, 5, 6])
    _check(g1, new_g1, induced_nodes)

    # Test with always_preserve given a dict
    new_g1 = dgl.compact_graphs(
        g1, always_preserve={'game': F.tensor([4, 7], dtype=F.int64)})
    induced_nodes = {ntype: new_g1.nodes[ntype].data[dgl.NID] for ntype in new_g1.ntypes}
    induced_nodes = {k: F.asnumpy(v) for k, v in induced_nodes.items()}
    assert set(induced_nodes['user']) == set([1, 3, 5, 2, 7])
    assert set(induced_nodes['game']) == set([4, 5, 6, 7])
    _check(g1, new_g1, induced_nodes)

    # Test with always_preserve given a tensor
    new_g3 = dgl.compact_graphs(
        g3, always_preserve=F.tensor([1, 7], dtype=F.int64))
    induced_nodes = {ntype: new_g3.nodes[ntype].data[dgl.NID] for ntype in new_g3.ntypes}
    induced_nodes = {k: F.asnumpy(v) for k, v in induced_nodes.items()}
    assert set(induced_nodes['user']) == set([0, 1, 2, 7])
    _check(g3, new_g3, induced_nodes)

    # Test multiple graphs
    new_g1, new_g2 = dgl.compact_graphs([g1, g2])
    induced_nodes = {ntype: new_g1.nodes[ntype].data[dgl.NID] for ntype in new_g1.ntypes}
    induced_nodes = {k: F.asnumpy(v) for k, v in induced_nodes.items()}
    assert set(induced_nodes['user']) == set([1, 3, 5, 2, 7, 8, 9])
    assert set(induced_nodes['game']) == set([3, 4, 5, 6])
    _check(g1, new_g1, induced_nodes)
    _check(g2, new_g2, induced_nodes)

    # Test multiple graphs with always_preserve given a dict
    new_g1, new_g2 = dgl.compact_graphs(
        [g1, g2], always_preserve={'game': F.tensor([4, 7], dtype=F.int64)})
    induced_nodes = {ntype: new_g1.nodes[ntype].data[dgl.NID] for ntype in new_g1.ntypes}
    induced_nodes = {k: F.asnumpy(v) for k, v in induced_nodes.items()}
    assert set(induced_nodes['user']) == set([1, 3, 5, 2, 7, 8, 9])
    assert set(induced_nodes['game']) == set([3, 4, 5, 6, 7])
    _check(g1, new_g1, induced_nodes)
    _check(g2, new_g2, induced_nodes)

    # Test multiple graphs with always_preserve given a tensor
    new_g3, new_g4 = dgl.compact_graphs(
        [g3, g4], always_preserve=F.tensor([1, 7], dtype=F.int64))
    induced_nodes = {ntype: new_g3.nodes[ntype].data[dgl.NID] for ntype in new_g3.ntypes}
    induced_nodes = {k: F.asnumpy(v) for k, v in induced_nodes.items()}
    assert set(induced_nodes['user']) == set([0, 1, 2, 3, 5, 7])
    _check(g3, new_g3, induced_nodes)
    _check(g4, new_g4, induced_nodes)


def test_to_simple():
    g = dgl.heterograph({
        ('user', 'follow', 'user'): [(0, 1), (1, 3), (2, 2), (1, 3), (1, 4), (1, 4)],
        ('user', 'plays', 'game'): [(3, 5), (2, 3), (1, 4), (1, 4), (3, 5), (2, 3), (2, 3)]})
    sg = dgl.to_simple(g, return_counts='weights', writeback_mapping=True)

    for etype in g.canonical_etypes:
        u, v = g.all_edges(form='uv', order='eid', etype=etype)
        u = F.asnumpy(u).tolist()
        v = F.asnumpy(v).tolist()
        uv = list(zip(u, v))
        eid_map = F.asnumpy(g.edges[etype].data[dgl.EID])

        su, sv = sg.all_edges(form='uv', order='eid', etype=etype)
        su = F.asnumpy(su).tolist()
        sv = F.asnumpy(sv).tolist()
        suv = list(zip(su, sv))
        sw = F.asnumpy(sg.edges[etype].data['weights'])

        assert set(uv) == set(suv)
        for i, e in enumerate(suv):
            assert sw[i] == sum(e == _e for _e in uv)
        for i, e in enumerate(uv):
            assert eid_map[i] == suv.index(e)


@unittest.skipIf(F._default_context_str == 'gpu', reason="GPU array ops not implemented")
def test_select_topk():
    g = dgl.heterograph({
        ('user', 'follow', 'user'): [(0, 1), (2, 1), (5, 1), (2, 2), (3, 2), (4, 2), (6, 2)],
        ('user', 'plays', 'game'): [(1, 0), (3, 1)]},
        {'user': 7, 'game': 3})     # include nodes with zero incoming edges
    follow_weights = np.array([2, 7, 3, 4, 6, 5, 1])
    plays_weights = np.array([2, 1])
    g.edges['follow'].data['weights'] = F.zerocopy_from_numpy(follow_weights)
    g.edges['plays'].data['weights'] = F.zerocopy_from_numpy(plays_weights)
    sg = dgl.select_topk(g, 'weights', 1)

    su, sv = sg.all_edges(form='uv', order='eid', etype='follow')
    su = F.asnumpy(su).tolist()
    sv = F.asnumpy(sv).tolist()
    suv = list(zip(su, sv))
    sw = F.asnumpy(sg.edges['follow'].data['weights'])
    induced_edges = F.asnumpy(sg.edges['follow'].data[dgl.EID])

    assert set(suv) == set([(2, 1), (3, 2)])
    for i, e in enumerate(suv):
        assert induced_edges[i] == g.edge_id(e[0], e[1], etype='follow')
        assert sw[i] == follow_weights[induced_edges[i]]

    su, sv = sg.all_edges(form='uv', order='eid', etype='plays')
    su = F.asnumpy(su).tolist()
    sv = F.asnumpy(sv).tolist()
    suv = list(zip(su, sv))
    sw = F.asnumpy(sg.edges['plays'].data['weights'])
    induced_edges = F.asnumpy(sg.edges['plays'].data[dgl.EID])

    assert set(suv) == set([(1, 0), (3, 1)])
    for i, e in enumerate(suv):
        assert induced_edges[i] == g.edge_id(e[0], e[1], etype='plays')
        assert sw[i] == plays_weights[induced_edges[i]]

    g = dgl.heterograph({
        ('user', 'follow', 'user'): [(1, 0), (1, 2), (1, 5), (2, 2), (2, 3), (2, 4), (2, 6)],
        ('user', 'plays', 'game'): [(0, 1), (1, 3)]},
        {'user': 7, 'game': 4})     # include nodes with zero incoming edges
    g.edges['follow'].data['weights'] = F.arange(1, 8)
    g.edges['plays'].data['weights'] = F.arange(1, 3)
    follow_weights = np.arange(1, 8)
    plays_weights = np.arange(1, 3)
    sg = dgl.select_topk(g, 'weights', 2, inbound=False)

    su, sv = sg.all_edges(form='uv', order='eid', etype='follow')
    su = F.asnumpy(su).tolist()
    sv = F.asnumpy(sv).tolist()
    suv = list(zip(su, sv))
    sw = F.asnumpy(sg.edges['follow'].data['weights'])
    induced_edges = F.asnumpy(sg.edges['follow'].data[dgl.EID])

    assert set(suv) == set([(1, 2), (1, 5), (2, 4), (2, 6)])
    for i, e in enumerate(suv):
        assert induced_edges[i] == g.edge_id(e[0], e[1], etype='follow')
        assert sw[i] == follow_weights[induced_edges[i]]

    su, sv = sg.all_edges(form='uv', order='eid', etype='plays')
    su = F.asnumpy(su).tolist()
    sv = F.asnumpy(sv).tolist()
    suv = list(zip(su, sv))
    sw = F.asnumpy(sg.edges['plays'].data['weights'])
    induced_edges = F.asnumpy(sg.edges['plays'].data[dgl.EID])

    assert set(suv) == set([(0, 1), (1, 3)])
    for i, e in enumerate(suv):
        assert induced_edges[i] == g.edge_id(e[0], e[1], etype='plays')
        assert sw[i] == plays_weights[induced_edges[i]]

    # random test
    x = spsp.random(10, 10, 0.5)
    w = np.random.permutation(50) + 1
    x.data = w
    g = dgl.graph(x)
    g.edata['w'] = F.zerocopy_from_numpy(w)

    sg = dgl.select_topk(g, 'w', 1)
    src, dst = sg.all_edges()
    src = F.asnumpy(src)
    dst = F.asnumpy(dst)
    sg_w = F.asnumpy(sg.edata['w'])
    ans_w = x.toarray().max(0)
    ans_src = x.toarray().argmax(0)

    assert np.array_equal(np.sort(dst), np.arange(10))
    assert np.array_equal(ans_src[dst], src)
    assert np.array_equal(ans_w[dst], sg_w)

    sg = dgl.select_topk(g, 'w', 1, inbound=False)
    src, dst = sg.all_edges()
    src = F.asnumpy(src)
    dst = F.asnumpy(dst)
    sg_w = F.asnumpy(sg.edata['w'])
    ans_w = x.toarray().max(1)
    ans_dst = x.toarray().argmax(1)

    assert np.array_equal(np.sort(src), np.arange(10))
    assert np.array_equal(ans_dst[src], dst)
    assert np.array_equal(ans_w[src], sg_w)

    neg_x = x.copy()
    neg_x.data = 100 - neg_x.data

    sg = dgl.select_topk(g, 'w', 1, smallest=True)
    src, dst = sg.all_edges()
    src = F.asnumpy(src)
    dst = F.asnumpy(dst)
    sg_w = F.asnumpy(sg.edata['w'])
    ans_w = 100 - neg_x.toarray().max(0)
    ans_src = neg_x.toarray().argmax(0)

    assert np.array_equal(np.sort(dst), np.arange(10))
    assert np.array_equal(ans_src[dst], src)
    assert np.array_equal(ans_w[dst], sg_w)

    sg = dgl.select_topk(g, 'w', 1, inbound=False, smallest=True)
    src, dst = sg.all_edges()
    src = F.asnumpy(src)
    dst = F.asnumpy(dst)
    sg_w = F.asnumpy(sg.edata['w'])
    ans_w = 100 - neg_x.toarray().max(1)
    ans_dst = neg_x.toarray().argmax(1)

    assert np.array_equal(np.sort(src), np.arange(10))
    assert np.array_equal(ans_dst[src], dst)
    assert np.array_equal(ans_w[src], sg_w)


if __name__ == '__main__':
    test_line_graph()
    test_no_backtracking()
    test_reverse()
    test_reverse_shared_frames()
    test_simple_graph()
    test_bidirected_graph()
    test_khop_adj()
    test_khop_graph()
    test_laplacian_lambda_max()
    test_remove_self_loop()
    test_add_self_loop()
    test_partition()
<<<<<<< HEAD
    test_compact()
    test_to_simple()
    test_select_topk()
=======
    test_in_subgraph()
    test_out_subgraph()
>>>>>>> 97e79265
<|MERGE_RESOLUTION|>--- conflicted
+++ resolved
@@ -396,135 +396,6 @@
             assert eid_map[i] == suv.index(e)
 
 
-@unittest.skipIf(F._default_context_str == 'gpu', reason="GPU array ops not implemented")
-def test_select_topk():
-    g = dgl.heterograph({
-        ('user', 'follow', 'user'): [(0, 1), (2, 1), (5, 1), (2, 2), (3, 2), (4, 2), (6, 2)],
-        ('user', 'plays', 'game'): [(1, 0), (3, 1)]},
-        {'user': 7, 'game': 3})     # include nodes with zero incoming edges
-    follow_weights = np.array([2, 7, 3, 4, 6, 5, 1])
-    plays_weights = np.array([2, 1])
-    g.edges['follow'].data['weights'] = F.zerocopy_from_numpy(follow_weights)
-    g.edges['plays'].data['weights'] = F.zerocopy_from_numpy(plays_weights)
-    sg = dgl.select_topk(g, 'weights', 1)
-
-    su, sv = sg.all_edges(form='uv', order='eid', etype='follow')
-    su = F.asnumpy(su).tolist()
-    sv = F.asnumpy(sv).tolist()
-    suv = list(zip(su, sv))
-    sw = F.asnumpy(sg.edges['follow'].data['weights'])
-    induced_edges = F.asnumpy(sg.edges['follow'].data[dgl.EID])
-
-    assert set(suv) == set([(2, 1), (3, 2)])
-    for i, e in enumerate(suv):
-        assert induced_edges[i] == g.edge_id(e[0], e[1], etype='follow')
-        assert sw[i] == follow_weights[induced_edges[i]]
-
-    su, sv = sg.all_edges(form='uv', order='eid', etype='plays')
-    su = F.asnumpy(su).tolist()
-    sv = F.asnumpy(sv).tolist()
-    suv = list(zip(su, sv))
-    sw = F.asnumpy(sg.edges['plays'].data['weights'])
-    induced_edges = F.asnumpy(sg.edges['plays'].data[dgl.EID])
-
-    assert set(suv) == set([(1, 0), (3, 1)])
-    for i, e in enumerate(suv):
-        assert induced_edges[i] == g.edge_id(e[0], e[1], etype='plays')
-        assert sw[i] == plays_weights[induced_edges[i]]
-
-    g = dgl.heterograph({
-        ('user', 'follow', 'user'): [(1, 0), (1, 2), (1, 5), (2, 2), (2, 3), (2, 4), (2, 6)],
-        ('user', 'plays', 'game'): [(0, 1), (1, 3)]},
-        {'user': 7, 'game': 4})     # include nodes with zero incoming edges
-    g.edges['follow'].data['weights'] = F.arange(1, 8)
-    g.edges['plays'].data['weights'] = F.arange(1, 3)
-    follow_weights = np.arange(1, 8)
-    plays_weights = np.arange(1, 3)
-    sg = dgl.select_topk(g, 'weights', 2, inbound=False)
-
-    su, sv = sg.all_edges(form='uv', order='eid', etype='follow')
-    su = F.asnumpy(su).tolist()
-    sv = F.asnumpy(sv).tolist()
-    suv = list(zip(su, sv))
-    sw = F.asnumpy(sg.edges['follow'].data['weights'])
-    induced_edges = F.asnumpy(sg.edges['follow'].data[dgl.EID])
-
-    assert set(suv) == set([(1, 2), (1, 5), (2, 4), (2, 6)])
-    for i, e in enumerate(suv):
-        assert induced_edges[i] == g.edge_id(e[0], e[1], etype='follow')
-        assert sw[i] == follow_weights[induced_edges[i]]
-
-    su, sv = sg.all_edges(form='uv', order='eid', etype='plays')
-    su = F.asnumpy(su).tolist()
-    sv = F.asnumpy(sv).tolist()
-    suv = list(zip(su, sv))
-    sw = F.asnumpy(sg.edges['plays'].data['weights'])
-    induced_edges = F.asnumpy(sg.edges['plays'].data[dgl.EID])
-
-    assert set(suv) == set([(0, 1), (1, 3)])
-    for i, e in enumerate(suv):
-        assert induced_edges[i] == g.edge_id(e[0], e[1], etype='plays')
-        assert sw[i] == plays_weights[induced_edges[i]]
-
-    # random test
-    x = spsp.random(10, 10, 0.5)
-    w = np.random.permutation(50) + 1
-    x.data = w
-    g = dgl.graph(x)
-    g.edata['w'] = F.zerocopy_from_numpy(w)
-
-    sg = dgl.select_topk(g, 'w', 1)
-    src, dst = sg.all_edges()
-    src = F.asnumpy(src)
-    dst = F.asnumpy(dst)
-    sg_w = F.asnumpy(sg.edata['w'])
-    ans_w = x.toarray().max(0)
-    ans_src = x.toarray().argmax(0)
-
-    assert np.array_equal(np.sort(dst), np.arange(10))
-    assert np.array_equal(ans_src[dst], src)
-    assert np.array_equal(ans_w[dst], sg_w)
-
-    sg = dgl.select_topk(g, 'w', 1, inbound=False)
-    src, dst = sg.all_edges()
-    src = F.asnumpy(src)
-    dst = F.asnumpy(dst)
-    sg_w = F.asnumpy(sg.edata['w'])
-    ans_w = x.toarray().max(1)
-    ans_dst = x.toarray().argmax(1)
-
-    assert np.array_equal(np.sort(src), np.arange(10))
-    assert np.array_equal(ans_dst[src], dst)
-    assert np.array_equal(ans_w[src], sg_w)
-
-    neg_x = x.copy()
-    neg_x.data = 100 - neg_x.data
-
-    sg = dgl.select_topk(g, 'w', 1, smallest=True)
-    src, dst = sg.all_edges()
-    src = F.asnumpy(src)
-    dst = F.asnumpy(dst)
-    sg_w = F.asnumpy(sg.edata['w'])
-    ans_w = 100 - neg_x.toarray().max(0)
-    ans_src = neg_x.toarray().argmax(0)
-
-    assert np.array_equal(np.sort(dst), np.arange(10))
-    assert np.array_equal(ans_src[dst], src)
-    assert np.array_equal(ans_w[dst], sg_w)
-
-    sg = dgl.select_topk(g, 'w', 1, inbound=False, smallest=True)
-    src, dst = sg.all_edges()
-    src = F.asnumpy(src)
-    dst = F.asnumpy(dst)
-    sg_w = F.asnumpy(sg.edata['w'])
-    ans_w = 100 - neg_x.toarray().max(1)
-    ans_dst = neg_x.toarray().argmax(1)
-
-    assert np.array_equal(np.sort(src), np.arange(10))
-    assert np.array_equal(ans_dst[src], dst)
-    assert np.array_equal(ans_w[src], sg_w)
-
-
 if __name__ == '__main__':
     test_line_graph()
     test_no_backtracking()
@@ -538,11 +409,7 @@
     test_remove_self_loop()
     test_add_self_loop()
     test_partition()
-<<<<<<< HEAD
     test_compact()
     test_to_simple()
-    test_select_topk()
-=======
     test_in_subgraph()
-    test_out_subgraph()
->>>>>>> 97e79265
+    test_out_subgraph()