from scipy import sparse as spsp
import networkx as nx
import numpy as np
import dgl
import dgl.function as fn
import backend as F
from dgl.graph_index import from_scipy_sparse_matrix
import unittest
from utils import parametrize_dtype

D = 5

# line graph related

def test_line_graph():
    N = 5
    G = dgl.DGLGraph(nx.star_graph(N))
    G.edata['h'] = F.randn((2 * N, D))
    n_edges = G.number_of_edges()
    L = G.line_graph(shared=True)
    assert L.number_of_nodes() == 2 * N
    L.ndata['h'] = F.randn((2 * N, D))
    # update node features on line graph should reflect to edge features on
    # original graph.
    u = [0, 0, 2, 3]
    v = [1, 2, 0, 0]
    eid = G.edge_ids(u, v)
    L.nodes[eid].data['h'] = F.zeros((4, D))
    assert F.allclose(G.edges[u, v].data['h'], F.zeros((4, D)))

    # adding a new node feature on line graph should also reflect to a new
    # edge feature on original graph
    data = F.randn((n_edges, D))
    L.ndata['w'] = data
    assert F.allclose(G.edata['w'], data)

@unittest.skipIf(F._default_context_str == 'gpu', reason="GPU not implemented")
@parametrize_dtype
def test_hetero_linegraph(idtype):
    g = dgl.graph(([0, 1, 1, 2, 2],[2, 0, 2, 0, 1]),
        'user', 'follows', idtype=idtype)
    lg = dgl.line_heterograph(g)
    assert lg.number_of_nodes() == 5
    assert lg.number_of_edges() == 8
    row, col = lg.edges()
    assert np.array_equal(F.asnumpy(row),
                          np.array([0, 0, 1, 2, 2, 3, 4, 4]))
    assert np.array_equal(F.asnumpy(col),
                          np.array([3, 4, 0, 3, 4, 0, 1, 2]))

    lg = dgl.line_heterograph(g, backtracking=False)
    assert lg.number_of_nodes() == 5
    assert lg.number_of_edges() == 4
    row, col = lg.edges()
    assert np.array_equal(F.asnumpy(row),
                          np.array([0, 1, 2, 4]))
    assert np.array_equal(F.asnumpy(col),
                          np.array([4, 0, 3, 1]))
    g = dgl.graph(([0, 1, 1, 2, 2],[2, 0, 2, 0, 1]), 
        'user', 'follows', restrict_format='csr', idtype=idtype)
    lg = dgl.line_heterograph(g)
    assert lg.number_of_nodes() == 5
    assert lg.number_of_edges() == 8
    row, col = lg.edges()
    assert np.array_equal(F.asnumpy(row),
                          np.array([0, 0, 1, 2, 2, 3, 4, 4]))
    assert np.array_equal(F.asnumpy(col),
                          np.array([3, 4, 0, 3, 4, 0, 1, 2]))

    g = dgl.graph(([0, 1, 1, 2, 2],[2, 0, 2, 0, 1]), 
        'user', 'follows', restrict_format='csc', idtype=idtype)
    lg = dgl.line_heterograph(g)
    assert lg.number_of_nodes() == 5
    assert lg.number_of_edges() == 8
    row, col, eid = lg.edges('all')
    row = F.asnumpy(row)
    col = F.asnumpy(col)
    eid = F.asnumpy(eid).astype(int)
    order = np.argsort(eid)
    assert np.array_equal(row[order],
                          np.array([0, 0, 1, 2, 2, 3, 4, 4]))
    assert np.array_equal(col[order],
                          np.array([3, 4, 0, 3, 4, 0, 1, 2]))

def test_no_backtracking():
    N = 5
    G = dgl.DGLGraph(nx.star_graph(N))
    L = G.line_graph(backtracking=False)
    assert L.number_of_nodes() == 2 * N
    for i in range(1, N):
        e1 = G.edge_id(0, i)
        e2 = G.edge_id(i, 0)
        assert not L.has_edge_between(e1, e2)
        assert not L.has_edge_between(e2, e1)

# reverse graph related
@parametrize_dtype
def test_reverse(idtype):
    g = dgl.DGLGraph()
    g.add_nodes(5)
    # The graph need not to be completely connected.
    g.add_edges([0, 1, 2], [1, 2, 1])
    g.ndata['h'] = F.tensor([[0.], [1.], [2.], [3.], [4.]])
    g.edata['h'] = F.tensor([[5.], [6.], [7.]])
    rg = g.reverse()

    assert g.is_multigraph == rg.is_multigraph

    assert g.number_of_nodes() == rg.number_of_nodes()
    assert g.number_of_edges() == rg.number_of_edges()
    assert F.allclose(F.astype(rg.has_edges_between(
        [1, 2, 1], [0, 1, 2]), F.float32), F.ones((3,)))
    assert g.edge_id(0, 1) == rg.edge_id(1, 0)
    assert g.edge_id(1, 2) == rg.edge_id(2, 1)
    assert g.edge_id(2, 1) == rg.edge_id(1, 2)

    # test dgl.reverse_heterograph
    # test homogeneous graph
    g = dgl.graph((F.tensor([0, 1, 2]), F.tensor([1, 2, 0])))
    g.ndata['h'] = F.tensor([[0.], [1.], [2.]])
    g.edata['h'] = F.tensor([[3.], [4.], [5.]])
    g_r = dgl.reverse_heterograph(g)
    assert g.number_of_nodes() == g_r.number_of_nodes()
    assert g.number_of_edges() == g_r.number_of_edges()
    u_g, v_g, eids_g = g.all_edges(form='all')
    u_rg, v_rg, eids_rg = g_r.all_edges(form='all')
    assert F.array_equal(u_g, v_rg)
    assert F.array_equal(v_g, u_rg)
    assert F.array_equal(eids_g, eids_rg)
    assert F.array_equal(g.ndata['h'], g_r.ndata['h'])
    assert len(g_r.edata) == 0

    # without share ndata
    g_r = dgl.reverse_heterograph(g, copy_ndata=False)
    assert g.number_of_nodes() == g_r.number_of_nodes()
    assert g.number_of_edges() == g_r.number_of_edges()
    assert len(g_r.ndata) == 0
    assert len(g_r.edata) == 0

    # with share ndata and edata
    g_r = dgl.reverse_heterograph(g, copy_ndata=True, copy_edata=True)
    assert g.number_of_nodes() == g_r.number_of_nodes()
    assert g.number_of_edges() == g_r.number_of_edges()
    assert F.array_equal(g.ndata['h'], g_r.ndata['h'])
    assert F.array_equal(g.edata['h'], g_r.edata['h'])

    # add new node feature to g_r
    g_r.ndata['hh'] = F.tensor([0, 1, 2])
    assert ('hh' in g.ndata) is False
    assert ('hh' in g_r.ndata) is True

    # add new edge feature to g_r
    g_r.edata['hh'] = F.tensor([0, 1, 2])
    assert ('hh' in g.edata) is False
    assert ('hh' in g_r.edata) is True

    # test heterogeneous graph
    g = dgl.heterograph({
        ('user', 'follows', 'user'): ([0, 1, 2, 4, 3 ,1, 3], [1, 2, 3, 2, 0, 0, 1]),
        ('user', 'plays', 'game'): ([0, 0, 2, 3, 3, 4, 1], [1, 0, 1, 0, 1, 0, 0]),
        ('developer', 'develops', 'game'): ([0, 1, 1, 2], [0, 0, 1, 1])},
        idtype=idtype, device=F.ctx())
    g.nodes['user'].data['h'] = F.tensor([0, 1, 2, 3, 4])
    g.nodes['user'].data['hh'] = F.tensor([1, 1, 1, 1, 1])
    g.nodes['game'].data['h'] = F.tensor([0, 1])
    g.edges['follows'].data['h'] = F.tensor([0, 1, 2, 4, 3 ,1, 3])
    g.edges['follows'].data['hh'] = F.tensor([1, 2, 3, 2, 0, 0, 1])
    g_r = dgl.reverse_heterograph(g)

    for etype_g, etype_gr in zip(g.canonical_etypes, g_r.canonical_etypes):
        assert etype_g[0] == etype_gr[2]
        assert etype_g[1] == etype_gr[1]
        assert etype_g[2] == etype_gr[0]
        assert g.number_of_edges(etype_g) == g_r.number_of_edges(etype_gr)
    for ntype in g.ntypes:
        assert g.number_of_nodes(ntype) == g_r.number_of_nodes(ntype)
    assert F.array_equal(g.nodes['user'].data['h'], g_r.nodes['user'].data['h'])
    assert F.array_equal(g.nodes['user'].data['hh'], g_r.nodes['user'].data['hh'])
    assert F.array_equal(g.nodes['game'].data['h'], g_r.nodes['game'].data['h'])
    assert len(g_r.edges['follows'].data) == 0
    u_g, v_g, eids_g = g.all_edges(form='all', etype=('user', 'follows', 'user'))
    u_rg, v_rg, eids_rg = g_r.all_edges(form='all', etype=('user', 'follows', 'user'))
    assert F.array_equal(u_g, v_rg)
    assert F.array_equal(v_g, u_rg)
    assert F.array_equal(eids_g, eids_rg)
    u_g, v_g, eids_g = g.all_edges(form='all', etype=('user', 'plays', 'game'))
    u_rg, v_rg, eids_rg = g_r.all_edges(form='all', etype=('game', 'plays', 'user'))
    assert F.array_equal(u_g, v_rg)
    assert F.array_equal(v_g, u_rg)
    assert F.array_equal(eids_g, eids_rg)
    u_g, v_g, eids_g = g.all_edges(form='all', etype=('developer', 'develops', 'game'))
    u_rg, v_rg, eids_rg = g_r.all_edges(form='all', etype=('game', 'develops', 'developer'))
    assert F.array_equal(u_g, v_rg)
    assert F.array_equal(v_g, u_rg)
    assert F.array_equal(eids_g, eids_rg)

    # withour share ndata
    g_r = dgl.reverse_heterograph(g, copy_ndata=False)
    for etype_g, etype_gr in zip(g.canonical_etypes, g_r.canonical_etypes):
        assert etype_g[0] == etype_gr[2]
        assert etype_g[1] == etype_gr[1]
        assert etype_g[2] == etype_gr[0]
        assert g.number_of_edges(etype_g) == g_r.number_of_edges(etype_gr)
    for ntype in g.ntypes:
        assert g.number_of_nodes(ntype) == g_r.number_of_nodes(ntype)
    assert len(g_r.nodes['user'].data) == 0
    assert len(g_r.nodes['game'].data) == 0

    g_r = dgl.reverse_heterograph(g, copy_ndata=True, copy_edata=True)
    print(g_r)
    for etype_g, etype_gr in zip(g.canonical_etypes, g_r.canonical_etypes):
        assert etype_g[0] == etype_gr[2]
        assert etype_g[1] == etype_gr[1]
        assert etype_g[2] == etype_gr[0]
        assert g.number_of_edges(etype_g) == g_r.number_of_edges(etype_gr)
    assert F.array_equal(g.edges['follows'].data['h'], g_r.edges['follows'].data['h'])
    assert F.array_equal(g.edges['follows'].data['hh'], g_r.edges['follows'].data['hh'])

    # add new node feature to g_r
    g_r.nodes['user'].data['hhh'] = F.tensor([0, 1, 2, 3, 4])
    assert ('hhh' in g.nodes['user'].data) is False
    assert ('hhh' in g_r.nodes['user'].data) is True

    # add new edge feature to g_r
    g_r.edges['follows'].data['hhh'] = F.tensor([1, 2, 3, 2, 0, 0, 1])
    assert ('hhh' in g.edges['follows'].data) is False
    assert ('hhh' in g_r.edges['follows'].data) is True


def test_reverse_shared_frames():
    g = dgl.DGLGraph()
    g.add_nodes(3)
    g.add_edges([0, 1, 2], [1, 2, 1])
    g.ndata['h'] = F.tensor([[0.], [1.], [2.]])
    g.edata['h'] = F.tensor([[3.], [4.], [5.]])

    rg = g.reverse(share_ndata=True, share_edata=True)
    assert F.allclose(g.ndata['h'], rg.ndata['h'])
    assert F.allclose(g.edata['h'], rg.edata['h'])
    assert F.allclose(g.edges[[0, 2], [1, 1]].data['h'],
                      rg.edges[[1, 1], [0, 2]].data['h'])

    rg.ndata['h'] = rg.ndata['h'] + 1
    assert F.allclose(rg.ndata['h'], g.ndata['h'])

    g.edata['h'] = g.edata['h'] - 1
    assert F.allclose(rg.edata['h'], g.edata['h'])

    src_msg = fn.copy_src(src='h', out='m')
    sum_reduce = fn.sum(msg='m', out='h')

    rg.update_all(src_msg, sum_reduce)
    assert F.allclose(g.ndata['h'], rg.ndata['h'])


def test_simple_graph():
    elist = [(0, 1), (0, 2), (1, 2), (0, 1)]
    g = dgl.DGLGraph(elist, readonly=True)
    assert g.is_multigraph
    sg = dgl.to_simple_graph(g)
    assert not sg.is_multigraph
    assert sg.number_of_edges() == 3
    src, dst = sg.edges()
    eset = set(zip(list(F.asnumpy(src)), list(F.asnumpy(dst))))
    assert eset == set(elist)


def test_bidirected_graph():
    def _test(in_readonly, out_readonly):
        elist = [(0, 0), (0, 1), (1, 0),
                (1, 1), (2, 1), (2, 2)]
        num_edges = 7
        g = dgl.DGLGraph(elist, readonly=in_readonly)
        elist.append((1, 2))
        elist = set(elist)
        big = dgl.to_bidirected(g, out_readonly)
        assert big.number_of_edges() == num_edges
        src, dst = big.edges()
        eset = set(zip(list(F.asnumpy(src)), list(F.asnumpy(dst))))
        assert eset == set(elist)

    _test(True, True)
    _test(True, False)
    _test(False, True)
    _test(False, False)


def test_khop_graph():
    N = 20
    feat = F.randn((N, 5))

    def _test(g):
        for k in range(4):
            g_k = dgl.khop_graph(g, k)
            # use original graph to do message passing for k times.
            g.ndata['h'] = feat
            for _ in range(k):
                g.update_all(fn.copy_u('h', 'm'), fn.sum('m', 'h'))
            h_0 = g.ndata.pop('h')
            # use k-hop graph to do message passing for one time.
            g_k.ndata['h'] = feat
            g_k.update_all(fn.copy_u('h', 'm'), fn.sum('m', 'h'))
            h_1 = g_k.ndata.pop('h')
            assert F.allclose(h_0, h_1, rtol=1e-3, atol=1e-3)

    # Test for random undirected graphs
    g = dgl.DGLGraph(nx.erdos_renyi_graph(N, 0.3))
    _test(g)
    # Test for random directed graphs
    g = dgl.DGLGraph(nx.erdos_renyi_graph(N, 0.3, directed=True))
    _test(g)

def test_khop_adj():
    N = 20
    feat = F.randn((N, 5))
    g = dgl.DGLGraph(nx.erdos_renyi_graph(N, 0.3))
    for k in range(3):
        adj = F.tensor(dgl.khop_adj(g, k))
        # use original graph to do message passing for k times.
        g.ndata['h'] = feat
        for _ in range(k):
            g.update_all(fn.copy_u('h', 'm'), fn.sum('m', 'h'))
        h_0 = g.ndata.pop('h')
        # use k-hop adj to do message passing for one time.
        h_1 = F.matmul(adj, feat)
        assert F.allclose(h_0, h_1, rtol=1e-3, atol=1e-3)


def test_laplacian_lambda_max():
    N = 20
    eps = 1e-6
    # test DGLGraph
    g = dgl.DGLGraph(nx.erdos_renyi_graph(N, 0.3))
    l_max = dgl.laplacian_lambda_max(g)
    assert (l_max[0] < 2 + eps)
    # test batched DGLGraph
    N_arr = [20, 30, 10, 12]
    bg = dgl.batch([
        dgl.DGLGraph(nx.erdos_renyi_graph(N, 0.3))
        for N in N_arr
    ])
    l_max_arr = dgl.laplacian_lambda_max(bg)
    assert len(l_max_arr) == len(N_arr)
    for l_max in l_max_arr:
        assert l_max < 2 + eps


def test_add_self_loop():
    g = dgl.DGLGraph()
    g.add_nodes(5)
    g.add_edges([0, 1, 2], [1, 1, 2])
    # Nodes 0, 3, 4 don't have self-loop
    new_g = dgl.transform.add_self_loop(g)
    assert F.allclose(new_g.edges()[0], F.tensor([0, 0, 1, 2, 3, 4]))
    assert F.allclose(new_g.edges()[1], F.tensor([1, 0, 1, 2, 3, 4]))


def test_remove_self_loop():
    g = dgl.DGLGraph()
    g.add_nodes(5)
    g.add_edges([0, 1, 2], [1, 1, 2])
    new_g = dgl.transform.remove_self_loop(g)
    assert F.allclose(new_g.edges()[0], F.tensor([0]))
    assert F.allclose(new_g.edges()[1], F.tensor([1]))

def create_large_graph_index(num_nodes):
    row = np.random.choice(num_nodes, num_nodes * 10)
    col = np.random.choice(num_nodes, num_nodes * 10)
    spm = spsp.coo_matrix((np.ones(len(row)), (row, col)))

    return from_scipy_sparse_matrix(spm, True)

def get_nodeflow(g, node_ids, num_layers):
    batch_size = len(node_ids)
    expand_factor = g.number_of_nodes()
    sampler = dgl.contrib.sampling.NeighborSampler(g, batch_size,
            expand_factor=expand_factor, num_hops=num_layers,
            seed_nodes=node_ids)
    return next(iter(sampler))

@unittest.skipIf(F._default_context_str == 'gpu', reason="GPU not implemented")
def test_partition_with_halo():
    g = dgl.DGLGraph(create_large_graph_index(1000), readonly=True)
    node_part = np.random.choice(4, g.number_of_nodes())
    subgs = dgl.transform.partition_graph_with_halo(g, node_part, 2)
    for part_id, subg in subgs.items():
        node_ids = np.nonzero(node_part == part_id)[0]
        lnode_ids = np.nonzero(F.asnumpy(subg.ndata['inner_node']))[0]
        nf = get_nodeflow(g, node_ids, 2)
        lnf = get_nodeflow(subg, lnode_ids, 2)
        for i in range(nf.num_layers):
            layer_nids1 = F.asnumpy(nf.layer_parent_nid(i))
            layer_nids2 = lnf.layer_parent_nid(i)
            layer_nids2 = F.asnumpy(F.gather_row(subg.parent_nid, layer_nids2))
            assert np.all(np.sort(layer_nids1) == np.sort(layer_nids2))

        for i in range(nf.num_blocks):
            block_eids1 = F.asnumpy(nf.block_parent_eid(i))
            block_eids2 = lnf.block_parent_eid(i)
            block_eids2 = F.asnumpy(F.gather_row(subg.parent_eid, block_eids2))
            assert np.all(np.sort(block_eids1) == np.sort(block_eids2))

    subgs = dgl.transform.partition_graph_with_halo(g, node_part, 2, reshuffle=True)
    for part_id, subg in subgs.items():
        node_ids = np.nonzero(node_part == part_id)[0]
        lnode_ids = np.nonzero(F.asnumpy(subg.ndata['inner_node']))[0]
        assert np.all(np.sort(F.asnumpy(subg.ndata['orig_id'])[lnode_ids]) == node_ids)

@unittest.skipIf(F._default_context_str == 'gpu', reason="METIS doesn't support GPU")
def test_metis_partition():
    # TODO(zhengda) Metis fails to partition a small graph.
    g = dgl.DGLGraph(create_large_graph_index(1000), readonly=True)
    check_metis_partition(g, 0)
    check_metis_partition(g, 1)
    check_metis_partition(g, 2)
    check_metis_partition_with_constraint(g)

def check_metis_partition_with_constraint(g):
    ntypes = np.zeros((g.number_of_nodes(),), dtype=np.int32)
    ntypes[0:int(g.number_of_nodes()/4)] = 1
    ntypes[int(g.number_of_nodes()*3/4):] = 2
    subgs = dgl.transform.metis_partition(g, 4, extra_cached_hops=1, balance_ntypes=ntypes)
    if subgs is not None:
        for i in subgs:
            subg = subgs[i]
            parent_nids = F.asnumpy(subg.ndata[dgl.NID])
            sub_ntypes = ntypes[parent_nids]
            print('type0:', np.sum(sub_ntypes == 0))
            print('type1:', np.sum(sub_ntypes == 1))
            print('type2:', np.sum(sub_ntypes == 2))
    subgs = dgl.transform.metis_partition(g, 4, extra_cached_hops=1,
                                          balance_ntypes=ntypes, balance_edges=True)
    if subgs is not None:
        for i in subgs:
            subg = subgs[i]
            parent_nids = F.asnumpy(subg.ndata[dgl.NID])
            sub_ntypes = ntypes[parent_nids]
            print('type0:', np.sum(sub_ntypes == 0))
            print('type1:', np.sum(sub_ntypes == 1))
            print('type2:', np.sum(sub_ntypes == 2))

def check_metis_partition(g, extra_hops):
    subgs = dgl.transform.metis_partition(g, 4, extra_cached_hops=extra_hops)
    num_inner_nodes = 0
    num_inner_edges = 0
    if subgs is not None:
        for part_id, subg in subgs.items():
            lnode_ids = np.nonzero(F.asnumpy(subg.ndata['inner_node']))[0]
            ledge_ids = np.nonzero(F.asnumpy(subg.edata['inner_edge']))[0]
            num_inner_nodes += len(lnode_ids)
            num_inner_edges += len(ledge_ids)
            assert np.sum(F.asnumpy(subg.ndata['part_id']) == part_id) == len(lnode_ids)
        assert num_inner_nodes == g.number_of_nodes()
        print(g.number_of_edges() - num_inner_edges)

    if extra_hops == 0:
        return

    # partitions with node reshuffling
    subgs = dgl.transform.metis_partition(g, 4, extra_cached_hops=extra_hops, reshuffle=True)
    num_inner_nodes = 0
    num_inner_edges = 0
    edge_cnts = np.zeros((g.number_of_edges(),))
    if subgs is not None:
        for part_id, subg in subgs.items():
            lnode_ids = np.nonzero(F.asnumpy(subg.ndata['inner_node']))[0]
            ledge_ids = np.nonzero(F.asnumpy(subg.edata['inner_edge']))[0]
            num_inner_nodes += len(lnode_ids)
            num_inner_edges += len(ledge_ids)
            assert np.sum(F.asnumpy(subg.ndata['part_id']) == part_id) == len(lnode_ids)
            nids = F.asnumpy(subg.ndata[dgl.NID])

            # ensure the local node Ids are contiguous.
            parent_ids = F.asnumpy(subg.ndata[dgl.NID])
            parent_ids = parent_ids[:len(lnode_ids)]
            assert np.all(parent_ids == np.arange(parent_ids[0], parent_ids[-1] + 1))

            # count the local edges.
            parent_ids = F.asnumpy(subg.edata[dgl.EID])[ledge_ids]
            edge_cnts[parent_ids] += 1

            orig_ids = subg.ndata['orig_id']
            inner_node = F.asnumpy(subg.ndata['inner_node'])
            for nid in range(subg.number_of_nodes()):
                neighs = subg.predecessors(nid)
                old_neighs1 = F.gather_row(orig_ids, neighs)
                old_nid = F.asnumpy(orig_ids[nid])
                old_neighs2 = g.predecessors(old_nid)
                # If this is an inner node, it should have the full neighborhood.
                if inner_node[nid]:
                    assert np.all(np.sort(F.asnumpy(old_neighs1)) == np.sort(F.asnumpy(old_neighs2)))
        # Normally, local edges are only counted once.
        assert np.all(edge_cnts == 1)

        assert num_inner_nodes == g.number_of_nodes()
        print(g.number_of_edges() - num_inner_edges)

@unittest.skipIf(F._default_context_str == 'gpu', reason="It doesn't support GPU")
def test_reorder_nodes():
    g = dgl.DGLGraph(create_large_graph_index(1000), readonly=True)
    new_nids = np.random.permutation(g.number_of_nodes())
    # TODO(zhengda) we need to test both CSR and COO.
    new_g = dgl.transform.reorder_nodes(g, new_nids)
    new_in_deg = new_g.in_degrees()
    new_out_deg = new_g.out_degrees()
    in_deg = g.in_degrees()
    out_deg = g.out_degrees()
    new_in_deg1 = F.scatter_row(in_deg, F.tensor(new_nids), in_deg)
    new_out_deg1 = F.scatter_row(out_deg, F.tensor(new_nids), out_deg)
    assert np.all(F.asnumpy(new_in_deg == new_in_deg1))
    assert np.all(F.asnumpy(new_out_deg == new_out_deg1))
    orig_ids = F.asnumpy(new_g.ndata['orig_id'])
    for nid in range(g.number_of_nodes()):
        neighs = F.asnumpy(g.successors(nid))
        new_neighs1 = new_nids[neighs]
        new_nid = new_nids[nid]
        new_neighs2 = new_g.successors(new_nid)
        assert np.all(np.sort(new_neighs1) == np.sort(F.asnumpy(new_neighs2)))

    for nid in range(new_g.number_of_nodes()):
        neighs = F.asnumpy(new_g.successors(nid))
        old_neighs1 = orig_ids[neighs]
        old_nid = orig_ids[nid]
        old_neighs2 = g.successors(old_nid)
        assert np.all(np.sort(old_neighs1) == np.sort(F.asnumpy(old_neighs2)))

        neighs = F.asnumpy(new_g.predecessors(nid))
        old_neighs1 = orig_ids[neighs]
        old_nid = orig_ids[nid]
        old_neighs2 = g.predecessors(old_nid)
        assert np.all(np.sort(old_neighs1) == np.sort(F.asnumpy(old_neighs2)))

@unittest.skipIf(F._default_context_str == 'gpu', reason="GPU not implemented")
@parametrize_dtype
def test_in_subgraph(idtype):
    g1 = dgl.graph([(1,0),(2,0),(3,0),(0,1),(2,1),(3,1),(0,2)], 'user', 'follow', idtype=idtype)
    g2 = dgl.bipartite([(0,0),(0,1),(1,2),(3,2)], 'user', 'play', 'game', idtype=idtype)
    g3 = dgl.bipartite([(2,0),(2,1),(2,2),(1,0),(1,3),(0,0)], 'game', 'liked-by', 'user', idtype=idtype)
    g4 = dgl.bipartite([(0,0),(1,0),(2,0),(3,0)], 'user', 'flips', 'coin', idtype=idtype)
    hg = dgl.hetero_from_relations([g1, g2, g3, g4])
    subg = dgl.in_subgraph(hg, {'user' : [0,1], 'game' : 0})
    assert subg.idtype == idtype
    assert len(subg.ntypes) == 3
    assert len(subg.etypes) == 4
    u, v = subg['follow'].edges()
    edge_set = set(zip(list(F.asnumpy(u)), list(F.asnumpy(v))))
    assert F.array_equal(hg['follow'].edge_ids(u, v), subg['follow'].edata[dgl.EID])
    assert edge_set == {(1,0),(2,0),(3,0),(0,1),(2,1),(3,1)}
    u, v = subg['play'].edges()
    edge_set = set(zip(list(F.asnumpy(u)), list(F.asnumpy(v))))
    assert F.array_equal(hg['play'].edge_ids(u, v), subg['play'].edata[dgl.EID])
    assert edge_set == {(0,0)}
    u, v = subg['liked-by'].edges()
    edge_set = set(zip(list(F.asnumpy(u)), list(F.asnumpy(v))))
    assert F.array_equal(hg['liked-by'].edge_ids(u, v), subg['liked-by'].edata[dgl.EID])
    assert edge_set == {(2,0),(2,1),(1,0),(0,0)}
    assert subg['flips'].number_of_edges() == 0

@unittest.skipIf(F._default_context_str == 'gpu', reason="GPU not implemented")
@parametrize_dtype
def test_out_subgraph(idtype):
    g1 = dgl.graph([(1,0),(2,0),(3,0),(0,1),(2,1),(3,1),(0,2)], 'user', 'follow', idtype=idtype)
    g2 = dgl.bipartite([(0,0),(0,1),(1,2),(3,2)], 'user', 'play', 'game', idtype=idtype)
    g3 = dgl.bipartite([(2,0),(2,1),(2,2),(1,0),(1,3),(0,0)], 'game', 'liked-by', 'user', idtype=idtype)
    g4 = dgl.bipartite([(0,0),(1,0),(2,0),(3,0)], 'user', 'flips', 'coin', idtype=idtype)
    hg = dgl.hetero_from_relations([g1, g2, g3, g4])
    subg = dgl.out_subgraph(hg, {'user' : [0,1], 'game' : 0})
    assert subg.idtype == idtype
    assert len(subg.ntypes) == 3
    assert len(subg.etypes) == 4
    u, v = subg['follow'].edges()
    edge_set = set(zip(list(F.asnumpy(u)), list(F.asnumpy(v))))
    assert edge_set == {(1,0),(0,1),(0,2)}
    assert F.array_equal(hg['follow'].edge_ids(u, v), subg['follow'].edata[dgl.EID])
    u, v = subg['play'].edges()
    edge_set = set(zip(list(F.asnumpy(u)), list(F.asnumpy(v))))
    assert edge_set == {(0,0),(0,1),(1,2)}
    assert F.array_equal(hg['play'].edge_ids(u, v), subg['play'].edata[dgl.EID])
    u, v = subg['liked-by'].edges()
    edge_set = set(zip(list(F.asnumpy(u)), list(F.asnumpy(v))))
    assert edge_set == {(0,0)}
    assert F.array_equal(hg['liked-by'].edge_ids(u, v), subg['liked-by'].edata[dgl.EID])
    u, v = subg['flips'].edges()
    edge_set = set(zip(list(F.asnumpy(u)), list(F.asnumpy(v))))
    assert edge_set == {(0,0),(1,0)}
    assert F.array_equal(hg['flips'].edge_ids(u, v), subg['flips'].edata[dgl.EID])

@unittest.skipIf(F._default_context_str == 'gpu', reason="GPU compaction not implemented")
@parametrize_dtype
def test_compact(idtype):
    g1 = dgl.heterograph({
        ('user', 'follow', 'user'): [(1, 3), (3, 5)],
        ('user', 'plays', 'game'): [(2, 4), (3, 4), (2, 5)],
        ('game', 'wished-by', 'user'): [(6, 7), (5, 7)]},
        {'user': 20, 'game': 10}, idtype=idtype)

    g2 = dgl.heterograph({
        ('game', 'clicked-by', 'user'): [(3, 1)],
        ('user', 'likes', 'user'): [(1, 8), (8, 9)]},
        {'user': 20, 'game': 10}, idtype=idtype)

    g3 = dgl.graph([(0, 1), (1, 2)], num_nodes=10, ntype='user', idtype=idtype)
    g4 = dgl.graph([(1, 3), (3, 5)], num_nodes=10, ntype='user', idtype=idtype)

    def _check(g, new_g, induced_nodes):
        assert g.ntypes == new_g.ntypes
        assert g.canonical_etypes == new_g.canonical_etypes

        for ntype in g.ntypes:
            assert -1 not in induced_nodes[ntype]

        for etype in g.canonical_etypes:
            g_src, g_dst = g.all_edges(order='eid', etype=etype)
            g_src = F.asnumpy(g_src)
            g_dst = F.asnumpy(g_dst)
            new_g_src, new_g_dst = new_g.all_edges(order='eid', etype=etype)
            new_g_src_mapped = induced_nodes[etype[0]][F.asnumpy(new_g_src)]
            new_g_dst_mapped = induced_nodes[etype[2]][F.asnumpy(new_g_dst)]
            assert (g_src == new_g_src_mapped).all()
            assert (g_dst == new_g_dst_mapped).all()

    # Test default
    new_g1 = dgl.compact_graphs(g1)
    induced_nodes = {ntype: new_g1.nodes[ntype].data[dgl.NID] for ntype in new_g1.ntypes}
    induced_nodes = {k: F.asnumpy(v) for k, v in induced_nodes.items()}
    assert new_g1.idtype == idtype
    assert set(induced_nodes['user']) == set([1, 3, 5, 2, 7])
    assert set(induced_nodes['game']) == set([4, 5, 6])
    _check(g1, new_g1, induced_nodes)

    # Test with always_preserve given a dict
    new_g1 = dgl.compact_graphs(
        g1, always_preserve={'game': F.tensor([4, 7], idtype)})
    assert new_g1.idtype == idtype
    induced_nodes = {ntype: new_g1.nodes[ntype].data[dgl.NID] for ntype in new_g1.ntypes}
    induced_nodes = {k: F.asnumpy(v) for k, v in induced_nodes.items()}
    assert set(induced_nodes['user']) == set([1, 3, 5, 2, 7])
    assert set(induced_nodes['game']) == set([4, 5, 6, 7])
    _check(g1, new_g1, induced_nodes)

    # Test with always_preserve given a tensor
    new_g3 = dgl.compact_graphs(
        g3, always_preserve=F.tensor([1, 7], idtype))
    induced_nodes = {ntype: new_g3.nodes[ntype].data[dgl.NID] for ntype in new_g3.ntypes}
    induced_nodes = {k: F.asnumpy(v) for k, v in induced_nodes.items()}
    
    assert new_g3.idtype == idtype
    assert set(induced_nodes['user']) == set([0, 1, 2, 7])
    _check(g3, new_g3, induced_nodes)

    # Test multiple graphs
    new_g1, new_g2 = dgl.compact_graphs([g1, g2])
    induced_nodes = {ntype: new_g1.nodes[ntype].data[dgl.NID] for ntype in new_g1.ntypes}
    induced_nodes = {k: F.asnumpy(v) for k, v in induced_nodes.items()}
    assert new_g1.idtype == idtype
    assert new_g2.idtype == idtype
    assert set(induced_nodes['user']) == set([1, 3, 5, 2, 7, 8, 9])
    assert set(induced_nodes['game']) == set([3, 4, 5, 6])
    _check(g1, new_g1, induced_nodes)
    _check(g2, new_g2, induced_nodes)

    # Test multiple graphs with always_preserve given a dict
    new_g1, new_g2 = dgl.compact_graphs(
        [g1, g2], always_preserve={'game': F.tensor([4, 7], dtype=idtype)})
    induced_nodes = {ntype: new_g1.nodes[ntype].data[dgl.NID] for ntype in new_g1.ntypes}
    induced_nodes = {k: F.asnumpy(v) for k, v in induced_nodes.items()}    
    assert new_g1.idtype == idtype
    assert new_g2.idtype == idtype
    assert set(induced_nodes['user']) == set([1, 3, 5, 2, 7, 8, 9])
    assert set(induced_nodes['game']) == set([3, 4, 5, 6, 7])
    _check(g1, new_g1, induced_nodes)
    _check(g2, new_g2, induced_nodes)

    # Test multiple graphs with always_preserve given a tensor
    new_g3, new_g4 = dgl.compact_graphs(
        [g3, g4], always_preserve=F.tensor([1, 7], dtype=idtype))
    induced_nodes = {ntype: new_g3.nodes[ntype].data[dgl.NID] for ntype in new_g3.ntypes}
    induced_nodes = {k: F.asnumpy(v) for k, v in induced_nodes.items()}
    
    assert new_g3.idtype == idtype
    assert new_g4.idtype == idtype

    assert set(induced_nodes['user']) == set([0, 1, 2, 3, 5, 7])
    _check(g3, new_g3, induced_nodes)
    _check(g4, new_g4, induced_nodes)

<<<<<<< HEAD
@unittest.skipIf(F._default_context_str == 'gpu', reason="GPU not implemented")
@parametrize_dtype
def test_to_simple(idtype):
    g = dgl.heterograph({
        ('user', 'follow', 'user'): [(0, 1), (1, 3), (2, 2), (1, 3), (1, 4), (1, 4)],
        ('user', 'plays', 'game'): [(3, 5), (2, 3), (1, 4), (1, 4), (3, 5), (2, 3), (2, 3)]}, idtype=idtype)
    sg = dgl.to_simple(g, return_counts='weights', writeback_mapping='new_eid')
=======
@unittest.skipIf(F._default_context_str == 'gpu', reason="GPU to simple not implemented")
@parametrize_dtype
def test_to_simple(index_dtype):
    # homogeneous graph
    g = dgl.graph((F.tensor([0, 1, 2, 1]), F.tensor([1, 2, 0, 2])))
    g.ndata['h'] = F.tensor([[0.], [1.], [2.]])
    g.edata['h'] = F.tensor([[3.], [4.], [5.], [6.]])
    sg, wb = dgl.to_simple(g, writeback_mapping=True)
    u, v = g.all_edges(form='uv', order='eid')
    u = F.asnumpy(u).tolist()
    v = F.asnumpy(v).tolist()
    uv = list(zip(u, v))
    eid_map = F.asnumpy(wb)

    su, sv = sg.all_edges(form='uv', order='eid')
    su = F.asnumpy(su).tolist()
    sv = F.asnumpy(sv).tolist()
    suv = list(zip(su, sv))
    sc = F.asnumpy(sg.edata['count'])
    assert set(uv) == set(suv)
    for i, e in enumerate(suv):
        assert sc[i] == sum(e == _e for _e in uv)
    for i, e in enumerate(uv):
        assert eid_map[i] == suv.index(e)
    # shared ndata
    assert F.array_equal(sg.ndata['h'], g.ndata['h'])
    assert 'h' not in sg.edata
    # new ndata to sg
    sg.ndata['hh'] = F.tensor([[0.], [1.], [2.]])
    assert 'hh' not in g.ndata

    sg = dgl.to_simple(g, writeback_mapping=False, copy_ndata=False)
    assert 'h' not in sg.ndata
    assert 'h' not in sg.edata

    # heterogeneous graph
    g = dgl.heterograph({
        ('user', 'follow', 'user'): ([0, 1, 2, 1, 1, 1],
                                     [1, 3, 2, 3, 4, 4]),
        ('user', 'plays', 'game'): ([3, 2, 1, 1, 3, 2, 2], [5, 3, 4, 4, 5, 3, 3])},
        index_dtype=index_dtype)
    g.nodes['user'].data['h'] = F.tensor([0, 1, 2, 3, 4])
    g.nodes['user'].data['hh'] = F.tensor([0, 1, 2, 3, 4])
    g.edges['follow'].data['h'] = F.tensor([0, 1, 2, 3, 4, 5])
    sg, wb = dgl.to_simple(g, return_counts='weights', writeback_mapping=True, copy_edata=True)
    g.nodes['game'].data['h'] = F.tensor([0, 1, 2, 3, 4, 5])
>>>>>>> b7ef313c

    for etype in g.canonical_etypes:
        u, v = g.all_edges(form='uv', order='eid', etype=etype)
        u = F.asnumpy(u).tolist()
        v = F.asnumpy(v).tolist()
        uv = list(zip(u, v))
        eid_map = F.asnumpy(wb[etype])

        su, sv = sg.all_edges(form='uv', order='eid', etype=etype)
        su = F.asnumpy(su).tolist()
        sv = F.asnumpy(sv).tolist()
        suv = list(zip(su, sv))
        sw = F.asnumpy(sg.edges[etype].data['weights'])

        assert set(uv) == set(suv)
        for i, e in enumerate(suv):
            assert sw[i] == sum(e == _e for _e in uv)
        for i, e in enumerate(uv):
            assert eid_map[i] == suv.index(e)
    # shared ndata
    assert F.array_equal(sg.nodes['user'].data['h'], g.nodes['user'].data['h'])
    assert F.array_equal(sg.nodes['user'].data['hh'], g.nodes['user'].data['hh'])
    assert 'h' not in sg.nodes['game'].data
    # new ndata to sg
    sg.nodes['user'].data['hhh'] = F.tensor([0, 1, 2, 3, 4])
    assert 'hhh' not in g.nodes['user'].data
    # share edata
    feat_idx = F.asnumpy(wb[('user', 'follow', 'user')])
    _, indices = np.unique(feat_idx, return_index=True)
    assert np.array_equal(F.asnumpy(sg.edges['follow'].data['h']),
                          F.asnumpy(g.edges['follow'].data['h'])[indices])

    sg = dgl.to_simple(g, writeback_mapping=False, copy_ndata=False)
    for ntype in g.ntypes:
        assert g.number_of_nodes(ntype) == sg.number_of_nodes(ntype)
    assert 'h' not in sg.nodes['user'].data
    assert 'hh' not in sg.nodes['user'].data

@unittest.skipIf(F._default_context_str == 'gpu', reason="GPU compaction not implemented")
@parametrize_dtype
def test_to_block(idtype):
    def check(g, bg, ntype, etype, dst_nodes, include_dst_in_src=True):
        if dst_nodes is not None:
            assert F.array_equal(bg.dstnodes[ntype].data[dgl.NID], dst_nodes)
        n_dst_nodes = bg.number_of_nodes('DST/' + ntype)
        if include_dst_in_src:
            assert F.array_equal(
                bg.srcnodes[ntype].data[dgl.NID][:n_dst_nodes],
                bg.dstnodes[ntype].data[dgl.NID])

        g = g[etype]
        bg = bg[etype]
        induced_src = bg.srcdata[dgl.NID]
        induced_dst = bg.dstdata[dgl.NID]
        induced_eid = bg.edata[dgl.EID]
        bg_src, bg_dst = bg.all_edges(order='eid')
        src_ans, dst_ans = g.all_edges(order='eid')

        induced_src_bg = F.gather_row(induced_src, bg_src)
        induced_dst_bg = F.gather_row(induced_dst, bg_dst)
        induced_src_ans = F.gather_row(src_ans, induced_eid)
        induced_dst_ans = F.gather_row(dst_ans, induced_eid)

        assert F.array_equal(induced_src_bg, induced_src_ans)
        assert F.array_equal(induced_dst_bg, induced_dst_ans)

    def checkall(g, bg, dst_nodes, include_dst_in_src=True):
        for etype in g.etypes:
            ntype = g.to_canonical_etype(etype)[2]
            if dst_nodes is not None and ntype in dst_nodes:
                check(g, bg, ntype, etype, dst_nodes[ntype], include_dst_in_src)
            else:
                check(g, bg, ntype, etype, None, include_dst_in_src)

    g = dgl.heterograph({
        ('A', 'AA', 'A'): [(0, 1), (2, 3), (1, 2), (3, 4)],
        ('A', 'AB', 'B'): [(0, 1), (1, 3), (3, 5), (1, 6)],
        ('B', 'BA', 'A'): [(2, 3), (3, 2)]}, idtype=idtype)
    g_a = g['AA']

    bg = dgl.to_block(g_a)
    check(g_a, bg, 'A', 'AA', None)
    assert bg.number_of_src_nodes() == 5
    assert bg.number_of_dst_nodes() == 4

    bg = dgl.to_block(g_a, include_dst_in_src=False)
    check(g_a, bg, 'A', 'AA', None, False)
    assert bg.number_of_src_nodes() == 4
    assert bg.number_of_dst_nodes() == 4

    dst_nodes = F.tensor([4, 3, 2, 1], dtype=idtype)
    bg = dgl.to_block(g_a, dst_nodes)
    check(g_a, bg, 'A', 'AA', dst_nodes)

    g_ab = g['AB']

    bg = dgl.to_block(g_ab)
    assert bg.idtype == idtype
    assert bg.number_of_nodes('SRC/B') == 4
    assert F.array_equal(bg.srcnodes['B'].data[dgl.NID], bg.dstnodes['B'].data[dgl.NID])
    assert bg.number_of_nodes('DST/A') == 0
    checkall(g_ab, bg, None)

    dst_nodes = {'B': F.tensor([5, 6, 3, 1], dtype=idtype)}
    bg = dgl.to_block(g, dst_nodes)
    assert bg.number_of_nodes('SRC/B') == 4
    assert F.array_equal(bg.srcnodes['B'].data[dgl.NID], bg.dstnodes['B'].data[dgl.NID])
    assert bg.number_of_nodes('DST/A') == 0
    checkall(g, bg, dst_nodes)

    dst_nodes = {'A': F.tensor([4, 3, 2, 1], dtype=idtype), 'B': F.tensor([3, 5, 6, 1], dtype=idtype)}
    bg = dgl.to_block(g, dst_nodes=dst_nodes)
    checkall(g, bg, dst_nodes)

@unittest.skipIf(F._default_context_str == 'gpu', reason="GPU not implemented")
@parametrize_dtype
def test_remove_edges(idtype):
    def check(g1, etype, g, edges_removed):
        src, dst, eid = g.edges(etype=etype, form='all')
        src1, dst1 = g1.edges(etype=etype, order='eid')
        if etype is not None:
            eid1 = g1.edges[etype].data[dgl.EID]
        else:
            eid1 = g1.edata[dgl.EID]
        src1 = F.asnumpy(src1)
        dst1 = F.asnumpy(dst1)
        eid1 = F.asnumpy(eid1)
        src = F.asnumpy(src)
        dst = F.asnumpy(dst)
        eid = F.asnumpy(eid)
        sde_set = set(zip(src, dst, eid))

        for s, d, e in zip(src1, dst1, eid1):
            assert (s, d, e) in sde_set
        assert not np.isin(edges_removed, eid1).any()
        assert g1.idtype == g.idtype

    for fmt in ['coo', 'csr', 'csc']:
        for edges_to_remove in [[2], [2, 2], [3, 2], [1, 3, 1, 2]]:
            g = dgl.graph([(0, 1), (2, 3), (1, 2), (3, 4)], restrict_format=fmt, idtype=idtype)
            g1 = dgl.remove_edges(g, F.tensor(edges_to_remove, idtype))
            check(g1, None, g, edges_to_remove)

            g = dgl.graph(
                spsp.csr_matrix(([1, 1, 1, 1], ([0, 2, 1, 3], [1, 3, 2, 4])), shape=(5, 5)),
                restrict_format=fmt, idtype=idtype)
            g1 = dgl.remove_edges(g, F.tensor(edges_to_remove, idtype))
            check(g1, None, g, edges_to_remove)

    g = dgl.heterograph({
        ('A', 'AA', 'A'): [(0, 1), (2, 3), (1, 2), (3, 4)],
        ('A', 'AB', 'B'): [(0, 1), (1, 3), (3, 5), (1, 6)],
        ('B', 'BA', 'A'): [(2, 3), (3, 2)]}, idtype=idtype)
    g2 = dgl.remove_edges(g, {'AA': F.tensor([2], idtype), 'AB': F.tensor([3], idtype), 'BA': F.tensor([1], idtype)})
    check(g2, 'AA', g, [2])
    check(g2, 'AB', g, [3])
    check(g2, 'BA', g, [1])

    g3 = dgl.remove_edges(g, {'AA': F.tensor([], idtype), 'AB': F.tensor([3], idtype), 'BA': F.tensor([1], idtype)})
    check(g3, 'AA', g, [])
    check(g3, 'AB', g, [3])
    check(g3, 'BA', g, [1])

    g4 = dgl.remove_edges(g, {'AB': F.tensor([3, 1, 2, 0], idtype)})
    check(g4, 'AA', g, [])
    check(g4, 'AB', g, [3, 1, 2, 0])
    check(g4, 'BA', g, [])

def _test_cast():  # disabled; prepare for DGLGraph/HeteroGraph merge
    m = spsp.coo_matrix(([1, 1], ([0, 1], [1, 2])), (4, 4))
    g = dgl.DGLGraph(m, readonly=True)
    gsrc, gdst = g.edges(order='eid')
    ndata = F.randn((4, 5))
    edata = F.randn((2, 4))
    g.ndata['x'] = ndata
    g.edata['y'] = edata

    hg = dgl.as_heterograph(g, 'A', 'AA')
    assert hg.ntypes == ['A']
    assert hg.etypes == ['AA']
    assert hg.canonical_etypes == [('A', 'AA', 'A')]
    assert hg.number_of_nodes() == 4
    assert hg.number_of_edges() == 2
    hgsrc, hgdst = hg.edges(order='eid')
    assert F.array_equal(gsrc, hgsrc)
    assert F.array_equal(gdst, hgdst)

    g2 = dgl.as_immutable_graph(hg)
    assert g2.number_of_nodes() == 4
    assert g2.number_of_edges() == 2
    g2src, g2dst = hg.edges(order='eid')
    assert F.array_equal(g2src, gsrc)
    assert F.array_equal(g2dst, gdst)

if __name__ == '__main__':
    test_reorder_nodes()
    # test_line_graph()
    # test_no_backtracking()
    test_reverse()
    # test_reverse_shared_frames()
    # test_simple_graph()
    # test_bidirected_graph()
    # test_khop_adj()
    # test_khop_graph()
    # test_laplacian_lambda_max()
    # test_remove_self_loop()
    # test_add_self_loop()
    # test_partition_with_halo()
    # test_metis_partition()
    # test_hetero_linegraph('int32')
    # test_compact()
    test_to_simple("int32")
    # test_in_subgraph("int32")
    # test_out_subgraph()
    # test_to_block("int32")
    # test_remove_edges()<|MERGE_RESOLUTION|>--- conflicted
+++ resolved
@@ -684,18 +684,9 @@
     _check(g3, new_g3, induced_nodes)
     _check(g4, new_g4, induced_nodes)
 
-<<<<<<< HEAD
-@unittest.skipIf(F._default_context_str == 'gpu', reason="GPU not implemented")
+@unittest.skipIf(F._default_context_str == 'gpu', reason="GPU to simple not implemented")
 @parametrize_dtype
 def test_to_simple(idtype):
-    g = dgl.heterograph({
-        ('user', 'follow', 'user'): [(0, 1), (1, 3), (2, 2), (1, 3), (1, 4), (1, 4)],
-        ('user', 'plays', 'game'): [(3, 5), (2, 3), (1, 4), (1, 4), (3, 5), (2, 3), (2, 3)]}, idtype=idtype)
-    sg = dgl.to_simple(g, return_counts='weights', writeback_mapping='new_eid')
-=======
-@unittest.skipIf(F._default_context_str == 'gpu', reason="GPU to simple not implemented")
-@parametrize_dtype
-def test_to_simple(index_dtype):
     # homogeneous graph
     g = dgl.graph((F.tensor([0, 1, 2, 1]), F.tensor([1, 2, 0, 2])))
     g.ndata['h'] = F.tensor([[0.], [1.], [2.]])
@@ -733,13 +724,12 @@
         ('user', 'follow', 'user'): ([0, 1, 2, 1, 1, 1],
                                      [1, 3, 2, 3, 4, 4]),
         ('user', 'plays', 'game'): ([3, 2, 1, 1, 3, 2, 2], [5, 3, 4, 4, 5, 3, 3])},
-        index_dtype=index_dtype)
+        idtype=idtype, device=F.ctx())
     g.nodes['user'].data['h'] = F.tensor([0, 1, 2, 3, 4])
     g.nodes['user'].data['hh'] = F.tensor([0, 1, 2, 3, 4])
     g.edges['follow'].data['h'] = F.tensor([0, 1, 2, 3, 4, 5])
     sg, wb = dgl.to_simple(g, return_counts='weights', writeback_mapping=True, copy_edata=True)
     g.nodes['game'].data['h'] = F.tensor([0, 1, 2, 3, 4, 5])
->>>>>>> b7ef313c
 
     for etype in g.canonical_etypes:
         u, v = g.all_edges(form='uv', order='eid', etype=etype)
