##
#   Copyright 2019-2021 Contributors
#
#   Licensed under the Apache License, Version 2.0 (the "License");
#   you may not use this file except in compliance with the License.
#   You may obtain a copy of the License at
#
#       http://www.apache.org/licenses/LICENSE-2.0
#
#   Unless required by applicable law or agreed to in writing, software
#   distributed under the License is distributed on an "AS IS" BASIS,
#   WITHOUT WARRANTIES OR CONDITIONS OF ANY KIND, either express or implied.
#   See the License for the specific language governing permissions and
#   limitations under the License.
#

from scipy import sparse as spsp
import networkx as nx
import numpy as np
import os
import dgl
import dgl.function as fn
import dgl.partition
import backend as F
import unittest
import math
import pytest
from test_utils.graph_cases import get_cases
from utils import parametrize_dtype

from test_heterograph import create_test_heterograph3, create_test_heterograph4, create_test_heterograph5

D = 5

# line graph related

def test_line_graph1():
    N = 5
    G = dgl.DGLGraph(nx.star_graph(N)).to(F.ctx())
    G.edata['h'] = F.randn((2 * N, D))
    L = G.line_graph(shared=True)
    assert L.number_of_nodes() == 2 * N
    assert F.allclose(L.ndata['h'], G.edata['h'])
    assert G.device == F.ctx()

@parametrize_dtype
def test_line_graph2(idtype):
    g = dgl.heterograph({
        ('user', 'follows', 'user'): ([0, 1, 1, 2, 2],[2, 0, 2, 0, 1])
    }, idtype=idtype)
    lg = dgl.line_graph(g)
    assert lg.number_of_nodes() == 5
    assert lg.number_of_edges() == 8
    row, col = lg.edges()
    assert np.array_equal(F.asnumpy(row),
                          np.array([0, 0, 1, 2, 2, 3, 4, 4]))
    assert np.array_equal(F.asnumpy(col),
                          np.array([3, 4, 0, 3, 4, 0, 1, 2]))

    lg = dgl.line_graph(g, backtracking=False)
    assert lg.number_of_nodes() == 5
    assert lg.number_of_edges() == 4
    row, col = lg.edges()
    assert np.array_equal(F.asnumpy(row),
                          np.array([0, 1, 2, 4]))
    assert np.array_equal(F.asnumpy(col),
                          np.array([4, 0, 3, 1]))
    g = dgl.heterograph({
        ('user', 'follows', 'user'): ([0, 1, 1, 2, 2],[2, 0, 2, 0, 1])
    }, idtype=idtype).formats('csr')
    lg = dgl.line_graph(g)
    assert lg.number_of_nodes() == 5
    assert lg.number_of_edges() == 8
    row, col = lg.edges()
    assert np.array_equal(F.asnumpy(row),
                          np.array([0, 0, 1, 2, 2, 3, 4, 4]))
    assert np.array_equal(F.asnumpy(col),
                          np.array([3, 4, 0, 3, 4, 0, 1, 2]))

    g = dgl.heterograph({
        ('user', 'follows', 'user'): ([0, 1, 1, 2, 2],[2, 0, 2, 0, 1])
    }, idtype=idtype).formats('csc')
    lg = dgl.line_graph(g)
    assert lg.number_of_nodes() == 5
    assert lg.number_of_edges() == 8
    row, col, eid = lg.edges('all')
    row = F.asnumpy(row)
    col = F.asnumpy(col)
    eid = F.asnumpy(eid).astype(int)
    order = np.argsort(eid)
    assert np.array_equal(row[order],
                          np.array([0, 0, 1, 2, 2, 3, 4, 4]))
    assert np.array_equal(col[order],
                          np.array([3, 4, 0, 3, 4, 0, 1, 2]))

def test_no_backtracking():
    N = 5
    G = dgl.DGLGraph(nx.star_graph(N))
    L = G.line_graph(backtracking=False)
    assert L.number_of_nodes() == 2 * N
    for i in range(1, N):
        e1 = G.edge_id(0, i)
        e2 = G.edge_id(i, 0)
        assert not L.has_edge_between(e1, e2)
        assert not L.has_edge_between(e2, e1)

# reverse graph related
@parametrize_dtype
def test_reverse(idtype):
    g = dgl.DGLGraph()
    g = g.astype(idtype).to(F.ctx())
    g.add_nodes(5)
    # The graph need not to be completely connected.
    g.add_edges([0, 1, 2], [1, 2, 1])
    g.ndata['h'] = F.tensor([[0.], [1.], [2.], [3.], [4.]])
    g.edata['h'] = F.tensor([[5.], [6.], [7.]])
    rg = g.reverse()

    assert g.is_multigraph == rg.is_multigraph

    assert g.number_of_nodes() == rg.number_of_nodes()
    assert g.number_of_edges() == rg.number_of_edges()
    assert F.allclose(F.astype(rg.has_edges_between(
        [1, 2, 1], [0, 1, 2]), F.float32), F.ones((3,)))
    assert g.edge_id(0, 1) == rg.edge_id(1, 0)
    assert g.edge_id(1, 2) == rg.edge_id(2, 1)
    assert g.edge_id(2, 1) == rg.edge_id(1, 2)

    # test dgl.reverse
    # test homogeneous graph
    g = dgl.graph((F.tensor([0, 1, 2]), F.tensor([1, 2, 0])))
    g.ndata['h'] = F.tensor([[0.], [1.], [2.]])
    g.edata['h'] = F.tensor([[3.], [4.], [5.]])
    g_r = dgl.reverse(g)
    assert g.number_of_nodes() == g_r.number_of_nodes()
    assert g.number_of_edges() == g_r.number_of_edges()
    u_g, v_g, eids_g = g.all_edges(form='all')
    u_rg, v_rg, eids_rg = g_r.all_edges(form='all')
    assert F.array_equal(u_g, v_rg)
    assert F.array_equal(v_g, u_rg)
    assert F.array_equal(eids_g, eids_rg)
    assert F.array_equal(g.ndata['h'], g_r.ndata['h'])
    assert len(g_r.edata) == 0

    # without share ndata
    g_r = dgl.reverse(g, copy_ndata=False)
    assert g.number_of_nodes() == g_r.number_of_nodes()
    assert g.number_of_edges() == g_r.number_of_edges()
    assert len(g_r.ndata) == 0
    assert len(g_r.edata) == 0

    # with share ndata and edata
    g_r = dgl.reverse(g, copy_ndata=True, copy_edata=True)
    assert g.number_of_nodes() == g_r.number_of_nodes()
    assert g.number_of_edges() == g_r.number_of_edges()
    assert F.array_equal(g.ndata['h'], g_r.ndata['h'])
    assert F.array_equal(g.edata['h'], g_r.edata['h'])

    # add new node feature to g_r
    g_r.ndata['hh'] = F.tensor([0, 1, 2])
    assert ('hh' in g.ndata) is False
    assert ('hh' in g_r.ndata) is True

    # add new edge feature to g_r
    g_r.edata['hh'] = F.tensor([0, 1, 2])
    assert ('hh' in g.edata) is False
    assert ('hh' in g_r.edata) is True

    # test heterogeneous graph
    g = dgl.heterograph({
        ('user', 'follows', 'user'): ([0, 1, 2, 4, 3 ,1, 3], [1, 2, 3, 2, 0, 0, 1]),
        ('user', 'plays', 'game'): ([0, 0, 2, 3, 3, 4, 1], [1, 0, 1, 0, 1, 0, 0]),
        ('developer', 'develops', 'game'): ([0, 1, 1, 2], [0, 0, 1, 1])},
        idtype=idtype, device=F.ctx())
    g.nodes['user'].data['h'] = F.tensor([0, 1, 2, 3, 4])
    g.nodes['user'].data['hh'] = F.tensor([1, 1, 1, 1, 1])
    g.nodes['game'].data['h'] = F.tensor([0, 1])
    g.edges['follows'].data['h'] = F.tensor([0, 1, 2, 4, 3 ,1, 3])
    g.edges['follows'].data['hh'] = F.tensor([1, 2, 3, 2, 0, 0, 1])
    g_r = dgl.reverse(g)

    for etype_g, etype_gr in zip(g.canonical_etypes, g_r.canonical_etypes):
        assert etype_g[0] == etype_gr[2]
        assert etype_g[1] == etype_gr[1]
        assert etype_g[2] == etype_gr[0]
        assert g.number_of_edges(etype_g) == g_r.number_of_edges(etype_gr)
    for ntype in g.ntypes:
        assert g.number_of_nodes(ntype) == g_r.number_of_nodes(ntype)
    assert F.array_equal(g.nodes['user'].data['h'], g_r.nodes['user'].data['h'])
    assert F.array_equal(g.nodes['user'].data['hh'], g_r.nodes['user'].data['hh'])
    assert F.array_equal(g.nodes['game'].data['h'], g_r.nodes['game'].data['h'])
    assert len(g_r.edges['follows'].data) == 0
    u_g, v_g, eids_g = g.all_edges(form='all', etype=('user', 'follows', 'user'))
    u_rg, v_rg, eids_rg = g_r.all_edges(form='all', etype=('user', 'follows', 'user'))
    assert F.array_equal(u_g, v_rg)
    assert F.array_equal(v_g, u_rg)
    assert F.array_equal(eids_g, eids_rg)
    u_g, v_g, eids_g = g.all_edges(form='all', etype=('user', 'plays', 'game'))
    u_rg, v_rg, eids_rg = g_r.all_edges(form='all', etype=('game', 'plays', 'user'))
    assert F.array_equal(u_g, v_rg)
    assert F.array_equal(v_g, u_rg)
    assert F.array_equal(eids_g, eids_rg)
    u_g, v_g, eids_g = g.all_edges(form='all', etype=('developer', 'develops', 'game'))
    u_rg, v_rg, eids_rg = g_r.all_edges(form='all', etype=('game', 'develops', 'developer'))
    assert F.array_equal(u_g, v_rg)
    assert F.array_equal(v_g, u_rg)
    assert F.array_equal(eids_g, eids_rg)

    # withour share ndata
    g_r = dgl.reverse(g, copy_ndata=False)
    for etype_g, etype_gr in zip(g.canonical_etypes, g_r.canonical_etypes):
        assert etype_g[0] == etype_gr[2]
        assert etype_g[1] == etype_gr[1]
        assert etype_g[2] == etype_gr[0]
        assert g.number_of_edges(etype_g) == g_r.number_of_edges(etype_gr)
    for ntype in g.ntypes:
        assert g.number_of_nodes(ntype) == g_r.number_of_nodes(ntype)
    assert len(g_r.nodes['user'].data) == 0
    assert len(g_r.nodes['game'].data) == 0

    g_r = dgl.reverse(g, copy_ndata=True, copy_edata=True)
    print(g_r)
    for etype_g, etype_gr in zip(g.canonical_etypes, g_r.canonical_etypes):
        assert etype_g[0] == etype_gr[2]
        assert etype_g[1] == etype_gr[1]
        assert etype_g[2] == etype_gr[0]
        assert g.number_of_edges(etype_g) == g_r.number_of_edges(etype_gr)
    assert F.array_equal(g.edges['follows'].data['h'], g_r.edges['follows'].data['h'])
    assert F.array_equal(g.edges['follows'].data['hh'], g_r.edges['follows'].data['hh'])

    # add new node feature to g_r
    g_r.nodes['user'].data['hhh'] = F.tensor([0, 1, 2, 3, 4])
    assert ('hhh' in g.nodes['user'].data) is False
    assert ('hhh' in g_r.nodes['user'].data) is True

    # add new edge feature to g_r
    g_r.edges['follows'].data['hhh'] = F.tensor([1, 2, 3, 2, 0, 0, 1])
    assert ('hhh' in g.edges['follows'].data) is False
    assert ('hhh' in g_r.edges['follows'].data) is True


@parametrize_dtype
def test_reverse_shared_frames(idtype):
    g = dgl.DGLGraph()
    g = g.astype(idtype).to(F.ctx())
    g.add_nodes(3)
    g.add_edges([0, 1, 2], [1, 2, 1])
    g.ndata['h'] = F.tensor([[0.], [1.], [2.]])
    g.edata['h'] = F.tensor([[3.], [4.], [5.]])

    rg = g.reverse(share_ndata=True, share_edata=True)
    assert F.allclose(g.ndata['h'], rg.ndata['h'])
    assert F.allclose(g.edata['h'], rg.edata['h'])
    assert F.allclose(g.edges[[0, 2], [1, 1]].data['h'],
                      rg.edges[[1, 1], [0, 2]].data['h'])

@unittest.skipIf(F._default_context_str == 'gpu', reason="GPU not implemented")
def test_to_bidirected():
    # homogeneous graph
    elist = [(0, 0), (0, 1), (1, 0),
             (1, 1), (2, 1), (2, 2)]
    num_edges = 7
    g = dgl.graph(tuple(zip(*elist)))
    elist.append((1, 2))
    elist = set(elist)
    big = dgl.to_bidirected(g)
    assert big.number_of_edges() == num_edges
    src, dst = big.edges()
    eset = set(zip(list(F.asnumpy(src)), list(F.asnumpy(dst))))
    assert eset == set(elist)

    # heterogeneous graph
    elist1 = [(0, 0), (0, 1), (1, 0),
                (1, 1), (2, 1), (2, 2)]
    elist2 = [(0, 0), (0, 1)]
    g = dgl.heterograph({
        ('user', 'wins', 'user'): tuple(zip(*elist1)),
        ('user', 'follows', 'user'): tuple(zip(*elist2))
    })
    g.nodes['user'].data['h'] = F.ones((3, 1))
    elist1.append((1, 2))
    elist1 = set(elist1)
    elist2.append((1, 0))
    elist2 = set(elist2)
    big = dgl.to_bidirected(g)
    assert big.number_of_edges('wins') == 7
    assert big.number_of_edges('follows') == 3
    src, dst = big.edges(etype='wins')
    eset = set(zip(list(F.asnumpy(src)), list(F.asnumpy(dst))))
    assert eset == set(elist1)
    src, dst = big.edges(etype='follows')
    eset = set(zip(list(F.asnumpy(src)), list(F.asnumpy(dst))))
    assert eset == set(elist2)

    big = dgl.to_bidirected(g, copy_ndata=True)
    assert F.array_equal(g.nodes['user'].data['h'], big.nodes['user'].data['h'])

def test_add_reverse_edges():
    # homogeneous graph
    g = dgl.graph((F.tensor([0, 1, 3, 1]), F.tensor([1, 2, 0, 2])))
    g.ndata['h'] = F.tensor([[0.], [1.], [2.], [1.]])
    g.edata['h'] = F.tensor([[3.], [4.], [5.], [6.]])
    bg = dgl.add_reverse_edges(g, copy_ndata=True, copy_edata=True)
    u, v = g.edges()
    ub, vb = bg.edges()
    assert F.array_equal(F.cat([u, v], dim=0), ub)
    assert F.array_equal(F.cat([v, u], dim=0), vb)
    assert F.array_equal(g.ndata['h'], bg.ndata['h'])
    assert F.array_equal(F.cat([g.edata['h'], g.edata['h']], dim=0), bg.edata['h'])
    bg.ndata['hh'] = F.tensor([[0.], [1.], [2.], [1.]])
    assert ('hh' in g.ndata) is False
    bg.edata['hh'] = F.tensor([[0.], [1.], [2.], [1.], [0.], [1.], [2.], [1.]])
    assert ('hh' in g.edata) is False

    # donot share ndata and edata
    bg = dgl.add_reverse_edges(g, copy_ndata=False, copy_edata=False)
    ub, vb = bg.edges()
    assert F.array_equal(F.cat([u, v], dim=0), ub)
    assert F.array_equal(F.cat([v, u], dim=0), vb)
    assert ('h' in bg.ndata) is False
    assert ('h' in bg.edata) is False

    # zero edge graph
    g = dgl.graph(([], []))
    bg = dgl.add_reverse_edges(g, copy_ndata=True, copy_edata=True, exclude_self=False)

    # heterogeneous graph
    g = dgl.heterograph({
        ('user', 'wins', 'user'): (F.tensor([0, 2, 0, 2, 2]), F.tensor([1, 1, 2, 1, 0])),
        ('user', 'plays', 'game'): (F.tensor([1, 2, 1]), F.tensor([2, 1, 1])),
        ('user', 'follows', 'user'): (F.tensor([1, 2, 1]), F.tensor([0, 0, 0]))
    })
    g.nodes['game'].data['hv'] = F.ones((3, 1))
    g.nodes['user'].data['hv'] = F.ones((3, 1))
    g.edges['wins'].data['h'] = F.tensor([0, 1, 2, 3, 4])
    bg = dgl.add_reverse_edges(g, copy_ndata=True, copy_edata=True, ignore_bipartite=True)
    assert F.array_equal(g.nodes['game'].data['hv'], bg.nodes['game'].data['hv'])
    assert F.array_equal(g.nodes['user'].data['hv'], bg.nodes['user'].data['hv'])
    u, v = g.all_edges(order='eid', etype=('user', 'wins', 'user'))
    ub, vb = bg.all_edges(order='eid', etype=('user', 'wins', 'user'))
    assert F.array_equal(F.cat([u, v], dim=0), ub)
    assert F.array_equal(F.cat([v, u], dim=0), vb)
    assert F.array_equal(F.cat([g.edges['wins'].data['h'], g.edges['wins'].data['h']], dim=0),
                         bg.edges['wins'].data['h'])
    u, v = g.all_edges(order='eid', etype=('user', 'follows', 'user'))
    ub, vb = bg.all_edges(order='eid', etype=('user', 'follows', 'user'))
    assert F.array_equal(F.cat([u, v], dim=0), ub)
    assert F.array_equal(F.cat([v, u], dim=0), vb)
    u, v = g.all_edges(order='eid', etype=('user', 'plays', 'game'))
    ub, vb = bg.all_edges(order='eid', etype=('user', 'plays', 'game'))
    assert F.array_equal(u, ub)
    assert F.array_equal(v, vb)
    assert set(bg.edges['plays'].data.keys()) == {dgl.EID}
    assert set(bg.edges['follows'].data.keys()) == {dgl.EID}

    # donot share ndata and edata
    bg = dgl.add_reverse_edges(g, copy_ndata=False, copy_edata=False, ignore_bipartite=True)
    assert len(bg.edges['wins'].data) == 0
    assert len(bg.edges['plays'].data) == 0
    assert len(bg.edges['follows'].data) == 0
    assert len(bg.nodes['game'].data) == 0
    assert len(bg.nodes['user'].data) == 0
    u, v = g.all_edges(order='eid', etype=('user', 'wins', 'user'))
    ub, vb = bg.all_edges(order='eid', etype=('user', 'wins', 'user'))
    assert F.array_equal(F.cat([u, v], dim=0), ub)
    assert F.array_equal(F.cat([v, u], dim=0), vb)
    u, v = g.all_edges(order='eid', etype=('user', 'follows', 'user'))
    ub, vb = bg.all_edges(order='eid', etype=('user', 'follows', 'user'))
    assert F.array_equal(F.cat([u, v], dim=0), ub)
    assert F.array_equal(F.cat([v, u], dim=0), vb)
    u, v = g.all_edges(order='eid', etype=('user', 'plays', 'game'))
    ub, vb = bg.all_edges(order='eid', etype=('user', 'plays', 'game'))
    assert F.array_equal(u, ub)
    assert F.array_equal(v, vb)

    # test the case when some nodes have zero degree
    # homogeneous graph
    g = dgl.graph((F.tensor([0, 1, 3, 1]), F.tensor([1, 2, 0, 2])), num_nodes=6)
    g.ndata['h'] = F.tensor([[0.], [1.], [2.], [1.], [1.], [1.]])
    g.edata['h'] = F.tensor([[3.], [4.], [5.], [6.]])
    bg = dgl.add_reverse_edges(g, copy_ndata=True, copy_edata=True)
    assert g.number_of_nodes() == bg.number_of_nodes()
    assert F.array_equal(g.ndata['h'], bg.ndata['h'])
    assert F.array_equal(F.cat([g.edata['h'], g.edata['h']], dim=0), bg.edata['h'])

    # heterogeneous graph
    g = dgl.heterograph({
        ('user', 'wins', 'user'): (F.tensor([0, 2, 0, 2, 2]), F.tensor([1, 1, 2, 1, 0])),
        ('user', 'plays', 'game'): (F.tensor([1, 2, 1]), F.tensor([2, 1, 1])),
        ('user', 'follows', 'user'): (F.tensor([1, 2, 1]), F.tensor([0, 0, 0]))},
        num_nodes_dict={
            'user': 5,
            'game': 3
        })
    g.nodes['game'].data['hv'] = F.ones((3, 1))
    g.nodes['user'].data['hv'] = F.ones((5, 1))
    g.edges['wins'].data['h'] = F.tensor([0, 1, 2, 3, 4])
    bg = dgl.add_reverse_edges(g, copy_ndata=True, copy_edata=True, ignore_bipartite=True)
    assert g.number_of_nodes('user') == bg.number_of_nodes('user')
    assert g.number_of_nodes('game') == bg.number_of_nodes('game')
    assert F.array_equal(g.nodes['game'].data['hv'], bg.nodes['game'].data['hv'])
    assert F.array_equal(g.nodes['user'].data['hv'], bg.nodes['user'].data['hv'])
    assert F.array_equal(F.cat([g.edges['wins'].data['h'], g.edges['wins'].data['h']], dim=0),
                         bg.edges['wins'].data['h'])

    # test exclude_self
    g = dgl.heterograph({
        ('A', 'r1', 'A'): (F.tensor([0, 0, 1, 1]), F.tensor([0, 1, 1, 2])),
        ('A', 'r2', 'A'): (F.tensor([0, 1]), F.tensor([1, 2]))
    })
    g.edges['r1'].data['h'] = F.tensor([0, 1, 2, 3])
    rg = dgl.add_reverse_edges(g, copy_edata=True, exclude_self=True)
    assert rg.num_edges('r1') == 6
    assert rg.num_edges('r2') == 4
    assert F.array_equal(rg.edges['r1'].data['h'], F.tensor([0, 1, 2, 3, 1, 3]))

@unittest.skipIf(F._default_context_str == 'gpu', reason="GPU not implemented")
def test_simple_graph():
    elist = [(0, 1), (0, 2), (1, 2), (0, 1)]
    g = dgl.DGLGraph(elist, readonly=True)
    assert g.is_multigraph
    sg = dgl.to_simple_graph(g)
    assert not sg.is_multigraph
    assert sg.number_of_edges() == 3
    src, dst = sg.edges()
    eset = set(zip(list(F.asnumpy(src)), list(F.asnumpy(dst))))
    assert eset == set(elist)

@unittest.skipIf(F._default_context_str == 'gpu', reason="GPU not implemented")
def _test_bidirected_graph():
    def _test(in_readonly, out_readonly):
        elist = [(0, 0), (0, 1), (1, 0),
                (1, 1), (2, 1), (2, 2)]
        num_edges = 7
        g = dgl.DGLGraph(elist, readonly=in_readonly)
        elist.append((1, 2))
        elist = set(elist)
        big = dgl.to_bidirected_stale(g, out_readonly)
        assert big.number_of_edges() == num_edges
        src, dst = big.edges()
        eset = set(zip(list(F.asnumpy(src)), list(F.asnumpy(dst))))
        assert eset == set(elist)

    _test(True, True)
    _test(True, False)
    _test(False, True)
    _test(False, False)


@unittest.skipIf(F._default_context_str == 'gpu', reason="GPU not implemented")
def test_khop_graph():
    N = 20
    feat = F.randn((N, 5))

    def _test(g):
        for k in range(4):
            g_k = dgl.khop_graph(g, k)
            # use original graph to do message passing for k times.
            g.ndata['h'] = feat
            for _ in range(k):
                g.update_all(fn.copy_u('h', 'm'), fn.sum('m', 'h'))
            h_0 = g.ndata.pop('h')
            # use k-hop graph to do message passing for one time.
            g_k.ndata['h'] = feat
            g_k.update_all(fn.copy_u('h', 'm'), fn.sum('m', 'h'))
            h_1 = g_k.ndata.pop('h')
            assert F.allclose(h_0, h_1, rtol=1e-3, atol=1e-3)

    # Test for random undirected graphs
    g = dgl.DGLGraph(nx.erdos_renyi_graph(N, 0.3))
    _test(g)
    # Test for random directed graphs
    g = dgl.DGLGraph(nx.erdos_renyi_graph(N, 0.3, directed=True))
    _test(g)

@unittest.skipIf(F._default_context_str == 'gpu', reason="GPU not implemented")
def test_khop_adj():
    N = 20
    feat = F.randn((N, 5))
    g = dgl.DGLGraph(nx.erdos_renyi_graph(N, 0.3))
    for k in range(3):
        adj = F.tensor(F.swapaxes(dgl.khop_adj(g, k), 0, 1))
        # use original graph to do message passing for k times.
        g.ndata['h'] = feat
        for _ in range(k):
            g.update_all(fn.copy_u('h', 'm'), fn.sum('m', 'h'))
        h_0 = g.ndata.pop('h')
        # use k-hop adj to do message passing for one time.
        h_1 = F.matmul(adj, feat)
        assert F.allclose(h_0, h_1, rtol=1e-3, atol=1e-3)


@unittest.skipIf(F._default_context_str == 'gpu', reason="GPU not implemented")
def test_laplacian_lambda_max():
    N = 20
    eps = 1e-6
    # test DGLGraph
    g = dgl.DGLGraph(nx.erdos_renyi_graph(N, 0.3))
    l_max = dgl.laplacian_lambda_max(g)
    assert (l_max[0] < 2 + eps)
    # test batched DGLGraph
    '''
    N_arr = [20, 30, 10, 12]
    bg = dgl.batch([
        dgl.DGLGraph(nx.erdos_renyi_graph(N, 0.3))
        for N in N_arr
    ])
    l_max_arr = dgl.laplacian_lambda_max(bg)
    assert len(l_max_arr) == len(N_arr)
    for l_max in l_max_arr:
        assert l_max < 2 + eps
    '''

def create_large_graph(num_nodes, idtype=F.int64):
    row = np.random.choice(num_nodes, num_nodes * 10)
    col = np.random.choice(num_nodes, num_nodes * 10)
    spm = spsp.coo_matrix((np.ones(len(row)), (row, col)))
    spm.sum_duplicates()

    return dgl.from_scipy(spm, idtype=idtype)

def get_nodeflow(g, node_ids, num_layers):
    batch_size = len(node_ids)
    expand_factor = g.number_of_nodes()
    sampler = dgl.contrib.sampling.NeighborSampler(g, batch_size,
            expand_factor=expand_factor, num_hops=num_layers,
            seed_nodes=node_ids)
    return next(iter(sampler))

# Disabled since everything will be on heterogeneous graphs
@unittest.skipIf(F._default_context_str == 'gpu', reason="GPU not implemented")
def test_partition_with_halo():
    g = create_large_graph(1000)
    node_part = np.random.choice(4, g.number_of_nodes())
    subgs, _, _ = dgl.transforms.partition_graph_with_halo(g, node_part, 2, reshuffle=True)
    for part_id, subg in subgs.items():
        node_ids = np.nonzero(node_part == part_id)[0]
        lnode_ids = np.nonzero(F.asnumpy(subg.ndata['inner_node']))[0]
        orig_nids = F.asnumpy(subg.ndata['orig_id'])[lnode_ids]
        assert np.all(np.sort(orig_nids) == node_ids)
        assert np.all(F.asnumpy(subg.in_degrees(lnode_ids)) == F.asnumpy(g.in_degrees(orig_nids)))
        assert np.all(F.asnumpy(subg.out_degrees(lnode_ids)) == F.asnumpy(g.out_degrees(orig_nids)))

@unittest.skipIf(os.name == 'nt', reason='Do not support windows yet')
@unittest.skipIf(F._default_context_str == 'gpu', reason="METIS doesn't support GPU")
@parametrize_dtype
def test_metis_partition(idtype):
    # TODO(zhengda) Metis fails to partition a small graph.
    g = create_large_graph(1000, idtype=idtype)
    if idtype == F.int64:
        check_metis_partition(g, 0)
        check_metis_partition(g, 1)
        check_metis_partition(g, 2)
        check_metis_partition_with_constraint(g)
    else:
        assert_fail = False
        try:
            check_metis_partition(g, 1)
        except:
            assert_fail = True
        assert assert_fail

def check_metis_partition_with_constraint(g):
    ntypes = np.zeros((g.number_of_nodes(),), dtype=np.int32)
    ntypes[0:int(g.number_of_nodes()/4)] = 1
    ntypes[int(g.number_of_nodes()*3/4):] = 2
    subgs = dgl.transforms.metis_partition(g, 4, extra_cached_hops=1, balance_ntypes=ntypes)
    if subgs is not None:
        for i in subgs:
            subg = subgs[i]
            parent_nids = F.asnumpy(subg.ndata[dgl.NID])
            sub_ntypes = ntypes[parent_nids]
            print('type0:', np.sum(sub_ntypes == 0))
            print('type1:', np.sum(sub_ntypes == 1))
            print('type2:', np.sum(sub_ntypes == 2))
    subgs = dgl.transforms.metis_partition(g, 4, extra_cached_hops=1,
                                          balance_ntypes=ntypes, balance_edges=True)
    if subgs is not None:
        for i in subgs:
            subg = subgs[i]
            parent_nids = F.asnumpy(subg.ndata[dgl.NID])
            sub_ntypes = ntypes[parent_nids]
            print('type0:', np.sum(sub_ntypes == 0))
            print('type1:', np.sum(sub_ntypes == 1))
            print('type2:', np.sum(sub_ntypes == 2))

def check_metis_partition(g, extra_hops):
    subgs = dgl.transforms.metis_partition(g, 4, extra_cached_hops=extra_hops)
    num_inner_nodes = 0
    num_inner_edges = 0
    if subgs is not None:
        for part_id, subg in subgs.items():
            lnode_ids = np.nonzero(F.asnumpy(subg.ndata['inner_node']))[0]
            ledge_ids = np.nonzero(F.asnumpy(subg.edata['inner_edge']))[0]
            num_inner_nodes += len(lnode_ids)
            num_inner_edges += len(ledge_ids)
            assert np.sum(F.asnumpy(subg.ndata['part_id']) == part_id) == len(lnode_ids)
        assert num_inner_nodes == g.number_of_nodes()
        print(g.number_of_edges() - num_inner_edges)

    if extra_hops == 0:
        return

    # partitions with node reshuffling
    subgs = dgl.transforms.metis_partition(g, 4, extra_cached_hops=extra_hops, reshuffle=True)
    num_inner_nodes = 0
    num_inner_edges = 0
    edge_cnts = np.zeros((g.number_of_edges(),))
    if subgs is not None:
        for part_id, subg in subgs.items():
            lnode_ids = np.nonzero(F.asnumpy(subg.ndata['inner_node']))[0]
            ledge_ids = np.nonzero(F.asnumpy(subg.edata['inner_edge']))[0]
            num_inner_nodes += len(lnode_ids)
            num_inner_edges += len(ledge_ids)
            assert np.sum(F.asnumpy(subg.ndata['part_id']) == part_id) == len(lnode_ids)
            nids = F.asnumpy(subg.ndata[dgl.NID])

            # ensure the local node Ids are contiguous.
            parent_ids = F.asnumpy(subg.ndata[dgl.NID])
            parent_ids = parent_ids[:len(lnode_ids)]
            assert np.all(parent_ids == np.arange(parent_ids[0], parent_ids[-1] + 1))

            # count the local edges.
            parent_ids = F.asnumpy(subg.edata[dgl.EID])[ledge_ids]
            edge_cnts[parent_ids] += 1

            orig_ids = subg.ndata['orig_id']
            inner_node = F.asnumpy(subg.ndata['inner_node'])
            for nid in range(subg.number_of_nodes()):
                neighs = subg.predecessors(nid)
                old_neighs1 = F.gather_row(orig_ids, neighs)
                old_nid = F.asnumpy(orig_ids[nid])
                old_neighs2 = g.predecessors(old_nid)
                # If this is an inner node, it should have the full neighborhood.
                if inner_node[nid]:
                    assert np.all(np.sort(F.asnumpy(old_neighs1)) == np.sort(F.asnumpy(old_neighs2)))
        # Normally, local edges are only counted once.
        assert np.all(edge_cnts == 1)

        assert num_inner_nodes == g.number_of_nodes()
        print(g.number_of_edges() - num_inner_edges)

@unittest.skipIf(F._default_context_str == 'gpu', reason="It doesn't support GPU")
def test_reorder_nodes():
    g = create_large_graph(1000)
    new_nids = np.random.permutation(g.number_of_nodes())
    # TODO(zhengda) we need to test both CSR and COO.
    new_g = dgl.partition.reorder_nodes(g, new_nids)
    new_in_deg = new_g.in_degrees()
    new_out_deg = new_g.out_degrees()
    in_deg = g.in_degrees()
    out_deg = g.out_degrees()
    new_in_deg1 = F.scatter_row(in_deg, F.tensor(new_nids), in_deg)
    new_out_deg1 = F.scatter_row(out_deg, F.tensor(new_nids), out_deg)
    assert np.all(F.asnumpy(new_in_deg == new_in_deg1))
    assert np.all(F.asnumpy(new_out_deg == new_out_deg1))
    orig_ids = F.asnumpy(new_g.ndata['orig_id'])
    for nid in range(g.number_of_nodes()):
        neighs = F.asnumpy(g.successors(nid))
        new_neighs1 = new_nids[neighs]
        new_nid = new_nids[nid]
        new_neighs2 = new_g.successors(new_nid)
        assert np.all(np.sort(new_neighs1) == np.sort(F.asnumpy(new_neighs2)))

    for nid in range(new_g.number_of_nodes()):
        neighs = F.asnumpy(new_g.successors(nid))
        old_neighs1 = orig_ids[neighs]
        old_nid = orig_ids[nid]
        old_neighs2 = g.successors(old_nid)
        assert np.all(np.sort(old_neighs1) == np.sort(F.asnumpy(old_neighs2)))

        neighs = F.asnumpy(new_g.predecessors(nid))
        old_neighs1 = orig_ids[neighs]
        old_nid = orig_ids[nid]
        old_neighs2 = g.predecessors(old_nid)
        assert np.all(np.sort(old_neighs1) == np.sort(F.asnumpy(old_neighs2)))

@parametrize_dtype
def test_compact(idtype):
    g1 = dgl.heterograph({
        ('user', 'follow', 'user'): ([1, 3], [3, 5]),
        ('user', 'plays', 'game'): ([2, 3, 2], [4, 4, 5]),
        ('game', 'wished-by', 'user'): ([6, 5], [7, 7])},
        {'user': 20, 'game': 10}, idtype=idtype, device=F.ctx())

    g2 = dgl.heterograph({
        ('game', 'clicked-by', 'user'): ([3], [1]),
        ('user', 'likes', 'user'): ([1, 8], [8, 9])},
        {'user': 20, 'game': 10}, idtype=idtype, device=F.ctx())

    g3 = dgl.heterograph({('user', '_E', 'user'): ((0, 1), (1, 2))},
                         {'user': 10}, idtype=idtype, device=F.ctx())
    g4 = dgl.heterograph({('user', '_E', 'user'): ((1, 3), (3, 5))},
                         {'user': 10}, idtype=idtype, device=F.ctx())

    def _check(g, new_g, induced_nodes):
        assert g.ntypes == new_g.ntypes
        assert g.canonical_etypes == new_g.canonical_etypes

        for ntype in g.ntypes:
            assert -1 not in induced_nodes[ntype]

        for etype in g.canonical_etypes:
            g_src, g_dst = g.all_edges(order='eid', etype=etype)
            g_src = F.asnumpy(g_src)
            g_dst = F.asnumpy(g_dst)
            new_g_src, new_g_dst = new_g.all_edges(order='eid', etype=etype)
            new_g_src_mapped = induced_nodes[etype[0]][F.asnumpy(new_g_src)]
            new_g_dst_mapped = induced_nodes[etype[2]][F.asnumpy(new_g_dst)]
            assert (g_src == new_g_src_mapped).all()
            assert (g_dst == new_g_dst_mapped).all()

    # Test default
    new_g1 = dgl.compact_graphs(g1)
    induced_nodes = {ntype: new_g1.nodes[ntype].data[dgl.NID] for ntype in new_g1.ntypes}
    induced_nodes = {k: F.asnumpy(v) for k, v in induced_nodes.items()}
    assert new_g1.idtype == idtype
    assert set(induced_nodes['user']) == set([1, 3, 5, 2, 7])
    assert set(induced_nodes['game']) == set([4, 5, 6])
    _check(g1, new_g1, induced_nodes)

    # Test with always_preserve given a dict
    new_g1 = dgl.compact_graphs(
        g1, always_preserve={'game': F.tensor([4, 7], idtype)})
    assert new_g1.idtype == idtype
    induced_nodes = {ntype: new_g1.nodes[ntype].data[dgl.NID] for ntype in new_g1.ntypes}
    induced_nodes = {k: F.asnumpy(v) for k, v in induced_nodes.items()}
    assert set(induced_nodes['user']) == set([1, 3, 5, 2, 7])
    assert set(induced_nodes['game']) == set([4, 5, 6, 7])
    _check(g1, new_g1, induced_nodes)

    # Test with always_preserve given a tensor
    new_g3 = dgl.compact_graphs(
        g3, always_preserve=F.tensor([1, 7], idtype))
    induced_nodes = {ntype: new_g3.nodes[ntype].data[dgl.NID] for ntype in new_g3.ntypes}
    induced_nodes = {k: F.asnumpy(v) for k, v in induced_nodes.items()}

    assert new_g3.idtype == idtype
    assert set(induced_nodes['user']) == set([0, 1, 2, 7])
    _check(g3, new_g3, induced_nodes)

    # Test multiple graphs
    new_g1, new_g2 = dgl.compact_graphs([g1, g2])
    induced_nodes = {ntype: new_g1.nodes[ntype].data[dgl.NID] for ntype in new_g1.ntypes}
    induced_nodes = {k: F.asnumpy(v) for k, v in induced_nodes.items()}
    assert new_g1.idtype == idtype
    assert new_g2.idtype == idtype
    assert set(induced_nodes['user']) == set([1, 3, 5, 2, 7, 8, 9])
    assert set(induced_nodes['game']) == set([3, 4, 5, 6])
    _check(g1, new_g1, induced_nodes)
    _check(g2, new_g2, induced_nodes)

    # Test multiple graphs with always_preserve given a dict
    new_g1, new_g2 = dgl.compact_graphs(
        [g1, g2], always_preserve={'game': F.tensor([4, 7], dtype=idtype)})
    induced_nodes = {ntype: new_g1.nodes[ntype].data[dgl.NID] for ntype in new_g1.ntypes}
    induced_nodes = {k: F.asnumpy(v) for k, v in induced_nodes.items()}
    assert new_g1.idtype == idtype
    assert new_g2.idtype == idtype
    assert set(induced_nodes['user']) == set([1, 3, 5, 2, 7, 8, 9])
    assert set(induced_nodes['game']) == set([3, 4, 5, 6, 7])
    _check(g1, new_g1, induced_nodes)
    _check(g2, new_g2, induced_nodes)

    # Test multiple graphs with always_preserve given a tensor
    new_g3, new_g4 = dgl.compact_graphs(
        [g3, g4], always_preserve=F.tensor([1, 7], dtype=idtype))
    induced_nodes = {ntype: new_g3.nodes[ntype].data[dgl.NID] for ntype in new_g3.ntypes}
    induced_nodes = {k: F.asnumpy(v) for k, v in induced_nodes.items()}

    assert new_g3.idtype == idtype
    assert new_g4.idtype == idtype

    assert set(induced_nodes['user']) == set([0, 1, 2, 3, 5, 7])
    _check(g3, new_g3, induced_nodes)
    _check(g4, new_g4, induced_nodes)

@unittest.skipIf(F._default_context_str == 'gpu', reason="GPU to simple not implemented")
@parametrize_dtype
def test_to_simple(idtype):
    # homogeneous graph
    g = dgl.graph((F.tensor([0, 1, 2, 1]), F.tensor([1, 2, 0, 2])))
    g.ndata['h'] = F.tensor([[0.], [1.], [2.]])
    g.edata['h'] = F.tensor([[3.], [4.], [5.], [6.]])
    sg, wb = dgl.to_simple(g, writeback_mapping=True)
    u, v = g.all_edges(form='uv', order='eid')
    u = F.asnumpy(u).tolist()
    v = F.asnumpy(v).tolist()
    uv = list(zip(u, v))
    eid_map = F.asnumpy(wb)

    su, sv = sg.all_edges(form='uv', order='eid')
    su = F.asnumpy(su).tolist()
    sv = F.asnumpy(sv).tolist()
    suv = list(zip(su, sv))
    sc = F.asnumpy(sg.edata['count'])
    assert set(uv) == set(suv)
    for i, e in enumerate(suv):
        assert sc[i] == sum(e == _e for _e in uv)
    for i, e in enumerate(uv):
        assert eid_map[i] == suv.index(e)
    # shared ndata
    assert F.array_equal(sg.ndata['h'], g.ndata['h'])
    assert 'h' not in sg.edata
    # new ndata to sg
    sg.ndata['hh'] = F.tensor([[0.], [1.], [2.]])
    assert 'hh' not in g.ndata

    sg = dgl.to_simple(g, writeback_mapping=False, copy_ndata=False)
    assert 'h' not in sg.ndata
    assert 'h' not in sg.edata

    # test coalesce edge feature
    sg = dgl.to_simple(g, copy_edata=True, aggregator='arbitrary')
    assert F.allclose(sg.edata['h'][1], F.tensor([4.]))
    sg = dgl.to_simple(g, copy_edata=True, aggregator='sum')
    assert F.allclose(sg.edata['h'][1], F.tensor([10.]))
    sg = dgl.to_simple(g, copy_edata=True, aggregator='mean')
    assert F.allclose(sg.edata['h'][1], F.tensor([5.]))

    # heterogeneous graph
    g = dgl.heterograph({
        ('user', 'follow', 'user'): ([0, 1, 2, 1, 1, 1],
                                     [1, 3, 2, 3, 4, 4]),
        ('user', 'plays', 'game'): ([3, 2, 1, 1, 3, 2, 2], [5, 3, 4, 4, 5, 3, 3])},
        idtype=idtype, device=F.ctx())
    g.nodes['user'].data['h'] = F.tensor([0, 1, 2, 3, 4])
    g.nodes['user'].data['hh'] = F.tensor([0, 1, 2, 3, 4])
    g.edges['follow'].data['h'] = F.tensor([0, 1, 2, 3, 4, 5])
    sg, wb = dgl.to_simple(g, return_counts='weights', writeback_mapping=True, copy_edata=True)
    g.nodes['game'].data['h'] = F.tensor([0, 1, 2, 3, 4, 5])

    for etype in g.canonical_etypes:
        u, v = g.all_edges(form='uv', order='eid', etype=etype)
        u = F.asnumpy(u).tolist()
        v = F.asnumpy(v).tolist()
        uv = list(zip(u, v))
        eid_map = F.asnumpy(wb[etype])

        su, sv = sg.all_edges(form='uv', order='eid', etype=etype)
        su = F.asnumpy(su).tolist()
        sv = F.asnumpy(sv).tolist()
        suv = list(zip(su, sv))
        sw = F.asnumpy(sg.edges[etype].data['weights'])

        assert set(uv) == set(suv)
        for i, e in enumerate(suv):
            assert sw[i] == sum(e == _e for _e in uv)
        for i, e in enumerate(uv):
            assert eid_map[i] == suv.index(e)
    # shared ndata
    assert F.array_equal(sg.nodes['user'].data['h'], g.nodes['user'].data['h'])
    assert F.array_equal(sg.nodes['user'].data['hh'], g.nodes['user'].data['hh'])
    assert 'h' not in sg.nodes['game'].data
    # new ndata to sg
    sg.nodes['user'].data['hhh'] = F.tensor([0, 1, 2, 3, 4])
    assert 'hhh' not in g.nodes['user'].data
    # share edata
    feat_idx = F.asnumpy(wb[('user', 'follow', 'user')])
    _, indices = np.unique(feat_idx, return_index=True)
    assert np.array_equal(F.asnumpy(sg.edges['follow'].data['h']),
                          F.asnumpy(g.edges['follow'].data['h'])[indices])

    sg = dgl.to_simple(g, writeback_mapping=False, copy_ndata=False)
    for ntype in g.ntypes:
        assert g.number_of_nodes(ntype) == sg.number_of_nodes(ntype)
    assert 'h' not in sg.nodes['user'].data
    assert 'hh' not in sg.nodes['user'].data

    # verify DGLGraph.edge_ids() after dgl.to_simple()
    # in case ids are not initialized in underlying coo2csr()
    u = F.tensor([0, 1, 2])
    v = F.tensor([1, 2, 3])
    eids = F.tensor([0, 1, 2])
    g = dgl.graph((u, v))
    assert F.array_equal(g.edge_ids(u, v), eids)
    sg = dgl.to_simple(g)
    assert F.array_equal(sg.edge_ids(u, v), eids)

@parametrize_dtype
def test_to_block(idtype):
    def check(g, bg, ntype, etype, dst_nodes, include_dst_in_src=True):
        if dst_nodes is not None:
            assert F.array_equal(bg.dstnodes[ntype].data[dgl.NID], dst_nodes)
        n_dst_nodes = bg.number_of_nodes('DST/' + ntype)
        if include_dst_in_src:
            assert F.array_equal(
                bg.srcnodes[ntype].data[dgl.NID][:n_dst_nodes],
                bg.dstnodes[ntype].data[dgl.NID])

        g = g[etype]
        bg = bg[etype]
        induced_src = bg.srcdata[dgl.NID]
        induced_dst = bg.dstdata[dgl.NID]
        induced_eid = bg.edata[dgl.EID]

        bg_src, bg_dst = bg.all_edges(order='eid')
        src_ans, dst_ans = g.all_edges(order='eid')

        induced_src_bg = F.gather_row(induced_src, bg_src)
        induced_dst_bg = F.gather_row(induced_dst, bg_dst)
        induced_src_ans = F.gather_row(src_ans, induced_eid)
        induced_dst_ans = F.gather_row(dst_ans, induced_eid)

        assert F.array_equal(induced_src_bg, induced_src_ans)
        assert F.array_equal(induced_dst_bg, induced_dst_ans)

    def checkall(g, bg, dst_nodes, include_dst_in_src=True):
        for etype in g.etypes:
            ntype = g.to_canonical_etype(etype)[2]
            if dst_nodes is not None and ntype in dst_nodes:
                check(g, bg, ntype, etype, dst_nodes[ntype], include_dst_in_src)
            else:
                check(g, bg, ntype, etype, None, include_dst_in_src)

    g = dgl.heterograph({
        ('A', 'AA', 'A'): ([0, 2, 1, 3], [1, 3, 2, 4]),
        ('A', 'AB', 'B'): ([0, 1, 3, 1], [1, 3, 5, 6]),
        ('B', 'BA', 'A'): ([2, 3], [3, 2])}, idtype=idtype, device=F.ctx())
    g.nodes['A'].data['x'] = F.randn((5, 10))
    g.nodes['B'].data['x'] = F.randn((7, 5))
    g.edges['AA'].data['x'] = F.randn((4, 3))
    g.edges['AB'].data['x'] = F.randn((4, 3))
    g.edges['BA'].data['x'] = F.randn((2, 3))
    g_a = g['AA']

    def check_features(g, bg):
        for ntype in bg.srctypes:
            for key in g.nodes[ntype].data:
                assert F.array_equal(
                    bg.srcnodes[ntype].data[key],
                    F.gather_row(g.nodes[ntype].data[key], bg.srcnodes[ntype].data[dgl.NID]))
        for ntype in bg.dsttypes:
            for key in g.nodes[ntype].data:
                assert F.array_equal(
                    bg.dstnodes[ntype].data[key],
                    F.gather_row(g.nodes[ntype].data[key], bg.dstnodes[ntype].data[dgl.NID]))
        for etype in bg.canonical_etypes:
            for key in g.edges[etype].data:
                assert F.array_equal(
                    bg.edges[etype].data[key],
                    F.gather_row(g.edges[etype].data[key], bg.edges[etype].data[dgl.EID]))

    bg = dgl.to_block(g_a)
    check(g_a, bg, 'A', 'AA', None)
    check_features(g_a, bg)
    assert bg.number_of_src_nodes() == 5
    assert bg.number_of_dst_nodes() == 4

    bg = dgl.to_block(g_a, include_dst_in_src=False)
    check(g_a, bg, 'A', 'AA', None, False)
    check_features(g_a, bg)
    assert bg.number_of_src_nodes() == 4
    assert bg.number_of_dst_nodes() == 4

    dst_nodes = F.tensor([4, 3, 2, 1], dtype=idtype)
    bg = dgl.to_block(g_a, dst_nodes)
    check(g_a, bg, 'A', 'AA', dst_nodes)
    check_features(g_a, bg)

    g_ab = g['AB']

    bg = dgl.to_block(g_ab)
    assert bg.idtype == idtype
    assert bg.number_of_nodes('SRC/B') == 4
    assert F.array_equal(bg.srcnodes['B'].data[dgl.NID], bg.dstnodes['B'].data[dgl.NID])
    assert bg.number_of_nodes('DST/A') == 0
    checkall(g_ab, bg, None)
    check_features(g_ab, bg)

    dst_nodes = {'B': F.tensor([5, 6, 3, 1], dtype=idtype)}
    bg = dgl.to_block(g, dst_nodes)
    assert bg.number_of_nodes('SRC/B') == 4
    assert F.array_equal(bg.srcnodes['B'].data[dgl.NID], bg.dstnodes['B'].data[dgl.NID])
    assert bg.number_of_nodes('DST/A') == 0
    checkall(g, bg, dst_nodes)
    check_features(g, bg)

    dst_nodes = {'A': F.tensor([4, 3, 2, 1], dtype=idtype), 'B': F.tensor([3, 5, 6, 1], dtype=idtype)}
    bg = dgl.to_block(g, dst_nodes=dst_nodes)
    checkall(g, bg, dst_nodes)
    check_features(g, bg)

    # test specifying lhs_nodes with include_dst_in_src
    src_nodes = {}
    for ntype in dst_nodes.keys():
        # use the previous run to get the list of source nodes
        src_nodes[ntype] = bg.srcnodes[ntype].data[dgl.NID]
    bg = dgl.to_block(g, dst_nodes=dst_nodes, src_nodes=src_nodes)
    checkall(g, bg, dst_nodes)
    check_features(g, bg)

    # test without include_dst_in_src
    dst_nodes = {'A': F.tensor([4, 3, 2, 1], dtype=idtype), 'B': F.tensor([3, 5, 6, 1], dtype=idtype)}
    bg = dgl.to_block(g, dst_nodes=dst_nodes, include_dst_in_src=False)
    checkall(g, bg, dst_nodes, False)
    check_features(g, bg)

    # test specifying lhs_nodes without include_dst_in_src
    src_nodes = {}
    for ntype in dst_nodes.keys():
        # use the previous run to get the list of source nodes
        src_nodes[ntype] = bg.srcnodes[ntype].data[dgl.NID]
    bg = dgl.to_block(g, dst_nodes=dst_nodes, include_dst_in_src=False,
        src_nodes=src_nodes)
    checkall(g, bg, dst_nodes, False)
    check_features(g, bg)


@unittest.skipIf(F._default_context_str == 'gpu', reason="GPU not implemented")
@parametrize_dtype
def test_remove_edges(idtype):
    def check(g1, etype, g, edges_removed):
        src, dst, eid = g.edges(etype=etype, form='all')
        src1, dst1 = g1.edges(etype=etype, order='eid')
        if etype is not None:
            eid1 = g1.edges[etype].data[dgl.EID]
        else:
            eid1 = g1.edata[dgl.EID]
        src1 = F.asnumpy(src1)
        dst1 = F.asnumpy(dst1)
        eid1 = F.asnumpy(eid1)
        src = F.asnumpy(src)
        dst = F.asnumpy(dst)
        eid = F.asnumpy(eid)
        sde_set = set(zip(src, dst, eid))

        for s, d, e in zip(src1, dst1, eid1):
            assert (s, d, e) in sde_set
        assert not np.isin(edges_removed, eid1).any()
        assert g1.idtype == g.idtype

    for fmt in ['coo', 'csr', 'csc']:
        for edges_to_remove in [[2], [2, 2], [3, 2], [1, 3, 1, 2]]:
            g = dgl.graph(([0, 2, 1, 3], [1, 3, 2, 4]), idtype=idtype).formats(fmt)
            g1 = dgl.remove_edges(g, F.tensor(edges_to_remove, idtype))
            check(g1, None, g, edges_to_remove)

            g = dgl.from_scipy(
                spsp.csr_matrix(([1, 1, 1, 1], ([0, 2, 1, 3], [1, 3, 2, 4])), shape=(5, 5)),
                idtype=idtype).formats(fmt)
            g1 = dgl.remove_edges(g, F.tensor(edges_to_remove, idtype))
            check(g1, None, g, edges_to_remove)

    g = dgl.heterograph({
        ('A', 'AA', 'A'): ([0, 2, 1, 3], [1, 3, 2, 4]),
        ('A', 'AB', 'B'): ([0, 1, 3, 1], [1, 3, 5, 6]),
        ('B', 'BA', 'A'): ([2, 3], [3, 2])}, idtype=idtype)
    g2 = dgl.remove_edges(g, {'AA': F.tensor([2], idtype), 'AB': F.tensor([3], idtype), 'BA': F.tensor([1], idtype)})
    check(g2, 'AA', g, [2])
    check(g2, 'AB', g, [3])
    check(g2, 'BA', g, [1])

    g3 = dgl.remove_edges(g, {'AA': F.tensor([], idtype), 'AB': F.tensor([3], idtype), 'BA': F.tensor([1], idtype)})
    check(g3, 'AA', g, [])
    check(g3, 'AB', g, [3])
    check(g3, 'BA', g, [1])

    g4 = dgl.remove_edges(g, {'AB': F.tensor([3, 1, 2, 0], idtype)})
    check(g4, 'AA', g, [])
    check(g4, 'AB', g, [3, 1, 2, 0])
    check(g4, 'BA', g, [])

@parametrize_dtype
def test_add_edges(idtype):
    # homogeneous graph
    g = dgl.graph(([0, 1], [1, 2]), idtype=idtype, device=F.ctx())
    u = 0
    v = 1
    g = dgl.add_edges(g, u, v)
    assert g.device == F.ctx()
    assert g.number_of_nodes() == 3
    assert g.number_of_edges() == 3
    u = [0]
    v = [1]
    g = dgl.add_edges(g, u, v)
    assert g.device == F.ctx()
    assert g.number_of_nodes() == 3
    assert g.number_of_edges() == 4
    u = F.tensor(u, dtype=idtype)
    v = F.tensor(v, dtype=idtype)
    g = dgl.add_edges(g, u, v)
    assert g.device == F.ctx()
    assert g.number_of_nodes() == 3
    assert g.number_of_edges() == 5
    u, v = g.edges(form='uv', order='eid')
    assert F.array_equal(u, F.tensor([0, 1, 0, 0, 0], dtype=idtype))
    assert F.array_equal(v, F.tensor([1, 2, 1, 1, 1], dtype=idtype))
    g = dgl.add_edges(g, [], [])
    g = dgl.add_edges(g, 0, [])
    g = dgl.add_edges(g, [], 0)
    assert g.device == F.ctx()
    assert g.number_of_nodes() == 3
    assert g.number_of_edges() == 5
    u, v = g.edges(form='uv', order='eid')
    assert F.array_equal(u, F.tensor([0, 1, 0, 0, 0], dtype=idtype))
    assert F.array_equal(v, F.tensor([1, 2, 1, 1, 1], dtype=idtype))

    # node id larger than current max node id
    g = dgl.graph(([0, 1], [1, 2]), idtype=idtype, device=F.ctx())
    u = F.tensor([0, 1], dtype=idtype)
    v = F.tensor([2, 3], dtype=idtype)
    g = dgl.add_edges(g, u, v)
    assert g.number_of_nodes() == 4
    assert g.number_of_edges() == 4
    u, v = g.edges(form='uv', order='eid')
    assert F.array_equal(u, F.tensor([0, 1, 0, 1], dtype=idtype))
    assert F.array_equal(v, F.tensor([1, 2, 2, 3], dtype=idtype))

    # has data
    g = dgl.graph(([0, 1], [1, 2]), idtype=idtype, device=F.ctx())
    g.ndata['h'] = F.copy_to(F.tensor([1, 1, 1], dtype=idtype), ctx=F.ctx())
    g.edata['h'] = F.copy_to(F.tensor([1, 1], dtype=idtype), ctx=F.ctx())
    u = F.tensor([0, 1], dtype=idtype)
    v = F.tensor([2, 3], dtype=idtype)
    e_feat = {'h' : F.copy_to(F.tensor([2, 2], dtype=idtype), ctx=F.ctx()),
              'hh' : F.copy_to(F.tensor([2, 2], dtype=idtype), ctx=F.ctx())}
    g = dgl.add_edges(g, u, v, e_feat)
    assert g.number_of_nodes() == 4
    assert g.number_of_edges() == 4
    u, v = g.edges(form='uv', order='eid')
    assert F.array_equal(u, F.tensor([0, 1, 0, 1], dtype=idtype))
    assert F.array_equal(v, F.tensor([1, 2, 2, 3], dtype=idtype))
    assert F.array_equal(g.ndata['h'], F.tensor([1, 1, 1, 0], dtype=idtype))
    assert F.array_equal(g.edata['h'], F.tensor([1, 1, 2, 2], dtype=idtype))
    assert F.array_equal(g.edata['hh'], F.tensor([0, 0, 2, 2], dtype=idtype))

    # zero data graph
    g = dgl.graph(([], []), num_nodes=0, idtype=idtype, device=F.ctx())
    u = F.tensor([0, 1], dtype=idtype)
    v = F.tensor([2, 2], dtype=idtype)
    e_feat = {'h' : F.copy_to(F.tensor([2, 2], dtype=idtype), ctx=F.ctx()),
              'hh' : F.copy_to(F.tensor([2, 2], dtype=idtype), ctx=F.ctx())}
    g = dgl.add_edges(g, u, v, e_feat)
    assert g.number_of_nodes() == 3
    assert g.number_of_edges() == 2
    u, v = g.edges(form='uv', order='eid')
    assert F.array_equal(u, F.tensor([0, 1], dtype=idtype))
    assert F.array_equal(v, F.tensor([2, 2], dtype=idtype))
    assert F.array_equal(g.edata['h'], F.tensor([2, 2], dtype=idtype))
    assert F.array_equal(g.edata['hh'], F.tensor([2, 2], dtype=idtype))

    # bipartite graph
    g = dgl.heterograph(
        {('user', 'plays', 'game'): ([0, 1], [1, 2])}, idtype=idtype, device=F.ctx())
    u = 0
    v = 1
    g = dgl.add_edges(g, u, v)
    assert g.device == F.ctx()
    assert g.number_of_nodes('user') == 2
    assert g.number_of_nodes('game') == 3
    assert g.number_of_edges() == 3
    u = [0]
    v = [1]
    g = dgl.add_edges(g, u, v)
    assert g.device == F.ctx()
    assert g.number_of_nodes('user') == 2
    assert g.number_of_nodes('game') == 3
    assert g.number_of_edges() == 4
    u = F.tensor(u, dtype=idtype)
    v = F.tensor(v, dtype=idtype)
    g = dgl.add_edges(g, u, v)
    assert g.device == F.ctx()
    assert g.number_of_nodes('user') == 2
    assert g.number_of_nodes('game') == 3
    assert g.number_of_edges() == 5
    u, v = g.edges(form='uv')
    assert F.array_equal(u, F.tensor([0, 1, 0, 0, 0], dtype=idtype))
    assert F.array_equal(v, F.tensor([1, 2, 1, 1, 1], dtype=idtype))

    # node id larger than current max node id
    g = dgl.heterograph(
        {('user', 'plays', 'game'): ([0, 1], [1, 2])}, idtype=idtype, device=F.ctx())
    u = F.tensor([0, 2], dtype=idtype)
    v = F.tensor([2, 3], dtype=idtype)
    g = dgl.add_edges(g, u, v)
    assert g.device == F.ctx()
    assert g.number_of_nodes('user') == 3
    assert g.number_of_nodes('game') == 4
    assert g.number_of_edges() == 4
    u, v = g.edges(form='uv', order='eid')
    assert F.array_equal(u, F.tensor([0, 1, 0, 2], dtype=idtype))
    assert F.array_equal(v, F.tensor([1, 2, 2, 3], dtype=idtype))

    # has data
    g = dgl.heterograph(
        {('user', 'plays', 'game'): ([0, 1], [1, 2])}, idtype=idtype, device=F.ctx())
    g.nodes['user'].data['h'] = F.copy_to(F.tensor([1, 1], dtype=idtype), ctx=F.ctx())
    g.nodes['game'].data['h'] = F.copy_to(F.tensor([2, 2, 2], dtype=idtype), ctx=F.ctx())
    g.edata['h'] = F.copy_to(F.tensor([1, 1], dtype=idtype), ctx=F.ctx())
    u = F.tensor([0, 2], dtype=idtype)
    v = F.tensor([2, 3], dtype=idtype)
    e_feat = {'h' : F.copy_to(F.tensor([2, 2], dtype=idtype), ctx=F.ctx()),
              'hh' : F.copy_to(F.tensor([2, 2], dtype=idtype), ctx=F.ctx())}
    g = dgl.add_edges(g, u, v, e_feat)
    assert g.number_of_nodes('user') == 3
    assert g.number_of_nodes('game') == 4
    assert g.number_of_edges() == 4
    u, v = g.edges(form='uv', order='eid')
    assert F.array_equal(u, F.tensor([0, 1, 0, 2], dtype=idtype))
    assert F.array_equal(v, F.tensor([1, 2, 2, 3], dtype=idtype))
    assert F.array_equal(g.nodes['user'].data['h'], F.tensor([1, 1, 0], dtype=idtype))
    assert F.array_equal(g.nodes['game'].data['h'], F.tensor([2, 2, 2, 0], dtype=idtype))
    assert F.array_equal(g.edata['h'], F.tensor([1, 1, 2, 2], dtype=idtype))
    assert F.array_equal(g.edata['hh'], F.tensor([0, 0, 2, 2], dtype=idtype))

    # heterogeneous graph
    g = create_test_heterograph3(idtype)
    u = F.tensor([0, 2], dtype=idtype)
    v = F.tensor([2, 3], dtype=idtype)
    g = dgl.add_edges(g, u, v, etype='plays')
    assert g.number_of_nodes('user') == 3
    assert g.number_of_nodes('game') == 4
    assert g.number_of_nodes('developer') == 2
    assert g.number_of_edges('plays') == 6
    assert g.number_of_edges('develops') == 2
    u, v = g.edges(form='uv', order='eid', etype='plays')
    assert F.array_equal(u, F.tensor([0, 1, 1, 2, 0, 2], dtype=idtype))
    assert F.array_equal(v, F.tensor([0, 0, 1, 1, 2, 3], dtype=idtype))
    assert F.array_equal(g.nodes['user'].data['h'], F.tensor([1, 1, 1], dtype=idtype))
    assert F.array_equal(g.nodes['game'].data['h'], F.tensor([2, 2, 0, 0], dtype=idtype))
    assert F.array_equal(g.edges['plays'].data['h'], F.tensor([1, 1, 1, 1, 0, 0], dtype=idtype))

    # add with feature
    e_feat = {'h': F.copy_to(F.tensor([2, 2], dtype=idtype), ctx=F.ctx())}
    u = F.tensor([0, 2], dtype=idtype)
    v = F.tensor([2, 3], dtype=idtype)
    g.nodes['game'].data['h'] =  F.copy_to(F.tensor([2, 2, 1, 1], dtype=idtype), ctx=F.ctx())
    g = dgl.add_edges(g, u, v, data=e_feat, etype='develops')
    assert g.number_of_nodes('user') == 3
    assert g.number_of_nodes('game') == 4
    assert g.number_of_nodes('developer') == 3
    assert g.number_of_edges('plays') == 6
    assert g.number_of_edges('develops') == 4
    u, v = g.edges(form='uv', order='eid', etype='develops')
    assert F.array_equal(u, F.tensor([0, 1, 0, 2], dtype=idtype))
    assert F.array_equal(v, F.tensor([0, 1, 2, 3], dtype=idtype))
    assert F.array_equal(g.nodes['developer'].data['h'], F.tensor([3, 3, 0], dtype=idtype))
    assert F.array_equal(g.nodes['game'].data['h'], F.tensor([2, 2, 1, 1], dtype=idtype))
    assert F.array_equal(g.edges['develops'].data['h'], F.tensor([0, 0, 2, 2], dtype=idtype))

@parametrize_dtype
def test_add_nodes(idtype):
    # homogeneous Graphs
    g = dgl.graph(([0, 1], [1, 2]), idtype=idtype, device=F.ctx())
    g.ndata['h'] = F.copy_to(F.tensor([1,1,1], dtype=idtype), ctx=F.ctx())
    new_g = dgl.add_nodes(g, 1)
    assert g.number_of_nodes() == 3
    assert new_g.number_of_nodes() == 4
    assert F.array_equal(new_g.ndata['h'], F.tensor([1, 1, 1, 0], dtype=idtype))

    # zero node graph
    g = dgl.graph(([], []), num_nodes=3, idtype=idtype, device=F.ctx())
    g.ndata['h'] = F.copy_to(F.tensor([1,1,1], dtype=idtype), ctx=F.ctx())
    g = dgl.add_nodes(g, 1, data={'h' : F.copy_to(F.tensor([2],  dtype=idtype), ctx=F.ctx())})
    assert g.number_of_nodes() == 4
    assert F.array_equal(g.ndata['h'], F.tensor([1, 1, 1, 2], dtype=idtype))

    # bipartite graph
    g = dgl.heterograph(
        {('user', 'plays', 'game'): ([0, 1], [1, 2])}, idtype=idtype, device=F.ctx())
    g = dgl.add_nodes(g, 2, data={'h' : F.copy_to(F.tensor([2, 2],  dtype=idtype), ctx=F.ctx())}, ntype='user')
    assert g.number_of_nodes('user') == 4
    assert g.number_of_nodes('game') == 3
    assert F.array_equal(g.nodes['user'].data['h'], F.tensor([0, 0, 2, 2], dtype=idtype))
    g = dgl.add_nodes(g, 2, ntype='game')
    assert g.number_of_nodes('user') == 4
    assert g.number_of_nodes('game') == 5

    # heterogeneous graph
    g = create_test_heterograph3(idtype)
    g = dgl.add_nodes(g, 1, ntype='user')
    g = dgl.add_nodes(g, 2, data={'h' : F.copy_to(F.tensor([2, 2],  dtype=idtype), ctx=F.ctx())}, ntype='game')
    assert g.number_of_nodes('user') == 4
    assert g.number_of_nodes('game') == 4
    assert g.number_of_nodes('developer') == 2
    assert F.array_equal(g.nodes['user'].data['h'], F.tensor([1, 1, 1, 0], dtype=idtype))
    assert F.array_equal(g.nodes['game'].data['h'], F.tensor([2, 2, 2, 2], dtype=idtype))

@parametrize_dtype
def test_remove_edges(idtype):
    # homogeneous Graphs
    g = dgl.graph(([0, 1], [1, 2]), idtype=idtype, device=F.ctx())
    e = 0
    g = dgl.remove_edges(g, e)
    assert g.number_of_edges() == 1
    u, v = g.edges(form='uv', order='eid')
    assert F.array_equal(u, F.tensor([1], dtype=idtype))
    assert F.array_equal(v, F.tensor([2], dtype=idtype))
    g = dgl.graph(([0, 1], [1, 2]), idtype=idtype, device=F.ctx())
    e = [0]
    g = dgl.remove_edges(g, e)
    assert g.number_of_edges() == 1
    u, v = g.edges(form='uv', order='eid')
    assert F.array_equal(u, F.tensor([1], dtype=idtype))
    assert F.array_equal(v, F.tensor([2], dtype=idtype))
    e = F.tensor([0], dtype=idtype)
    g = dgl.remove_edges(g, e)
    assert g.number_of_edges() == 0

    # has node data
    g = dgl.graph(([0, 1], [1, 2]), idtype=idtype, device=F.ctx())
    g.ndata['h'] = F.copy_to(F.tensor([1, 2, 3], dtype=idtype), ctx=F.ctx())
    g = dgl.remove_edges(g, 1)
    assert g.number_of_edges() == 1
    assert F.array_equal(g.ndata['h'], F.tensor([1, 2, 3], dtype=idtype))

    # has edge data
    g = dgl.graph(([0, 1], [1, 2]), idtype=idtype, device=F.ctx())
    g.edata['h'] = F.copy_to(F.tensor([1, 2], dtype=idtype), ctx=F.ctx())
    g = dgl.remove_edges(g, 0)
    assert g.number_of_edges() == 1
    assert F.array_equal(g.edata['h'], F.tensor([2], dtype=idtype))

    # invalid eid
    assert_fail = False
    try:
        g = dgl.remove_edges(g, 1)
    except:
        assert_fail = True
    assert assert_fail

    # bipartite graph
    g = dgl.heterograph(
        {('user', 'plays', 'game'): ([0, 1], [1, 2])}, idtype=idtype, device=F.ctx())
    e = 0
    g = dgl.remove_edges(g, e)
    assert g.number_of_edges() == 1
    u, v = g.edges(form='uv', order='eid')
    assert F.array_equal(u, F.tensor([1], dtype=idtype))
    assert F.array_equal(v, F.tensor([2], dtype=idtype))
    g = dgl.heterograph(
        {('user', 'plays', 'game'): ([0, 1], [1, 2])}, idtype=idtype, device=F.ctx())
    e = [0]
    g = dgl.remove_edges(g, e)
    assert g.number_of_edges() == 1
    u, v = g.edges(form='uv', order='eid')
    assert F.array_equal(u, F.tensor([1], dtype=idtype))
    assert F.array_equal(v, F.tensor([2], dtype=idtype))
    e = F.tensor([0], dtype=idtype)
    g = dgl.remove_edges(g, e)
    assert g.number_of_edges() == 0

    # has data
    g = dgl.heterograph(
        {('user', 'plays', 'game'): ([0, 1], [1, 2])}, idtype=idtype, device=F.ctx())
    g.nodes['user'].data['h'] = F.copy_to(F.tensor([1, 1], dtype=idtype), ctx=F.ctx())
    g.nodes['game'].data['h'] = F.copy_to(F.tensor([2, 2, 2], dtype=idtype), ctx=F.ctx())
    g.edata['h'] = F.copy_to(F.tensor([1, 2], dtype=idtype), ctx=F.ctx())
    g = dgl.remove_edges(g, 1)
    assert g.number_of_edges() == 1
    assert F.array_equal(g.nodes['user'].data['h'], F.tensor([1, 1], dtype=idtype))
    assert F.array_equal(g.nodes['game'].data['h'], F.tensor([2, 2, 2], dtype=idtype))
    assert F.array_equal(g.edata['h'], F.tensor([1], dtype=idtype))

    # heterogeneous graph
    g = create_test_heterograph3(idtype)
    g.edges['plays'].data['h'] = F.copy_to(F.tensor([1, 2, 3, 4], dtype=idtype), ctx=F.ctx())
    g = dgl.remove_edges(g, 1, etype='plays')
    assert g.number_of_edges('plays') == 3
    u, v = g.edges(form='uv', order='eid', etype='plays')
    assert F.array_equal(u, F.tensor([0, 1, 2], dtype=idtype))
    assert F.array_equal(v, F.tensor([0, 1, 1], dtype=idtype))
    assert F.array_equal(g.edges['plays'].data['h'], F.tensor([1, 3, 4], dtype=idtype))
    # remove all edges of 'develops'
    g = dgl.remove_edges(g, [0, 1], etype='develops')
    assert g.number_of_edges('develops') == 0
    assert F.array_equal(g.nodes['user'].data['h'], F.tensor([1, 1, 1], dtype=idtype))
    assert F.array_equal(g.nodes['game'].data['h'], F.tensor([2, 2], dtype=idtype))
    assert F.array_equal(g.nodes['developer'].data['h'], F.tensor([3, 3], dtype=idtype))

    # batched graph
    ctx = F.ctx()
    g1 = dgl.graph(([0, 1], [1, 2]), num_nodes=5, idtype=idtype, device=ctx)
    g2 = dgl.graph(([], []), idtype=idtype, device=ctx)
    g3 = dgl.graph(([2, 3, 4], [3, 2, 1]), idtype=idtype, device=ctx)
    bg = dgl.batch([g1, g2, g3])
    bg_r = dgl.remove_edges(bg, 2)
    assert bg.batch_size == bg_r.batch_size
    assert F.array_equal(bg.batch_num_nodes(), bg_r.batch_num_nodes())
    assert F.array_equal(bg_r.batch_num_edges(), F.tensor([2, 0, 2], dtype=F.int64))

    bg_r = dgl.remove_edges(bg, [0, 2])
    assert bg.batch_size == bg_r.batch_size
    assert F.array_equal(bg.batch_num_nodes(), bg_r.batch_num_nodes())
    assert F.array_equal(bg_r.batch_num_edges(), F.tensor([1, 0, 2], dtype=F.int64))

    bg_r = dgl.remove_edges(bg, F.tensor([0, 2], dtype=idtype))
    assert bg.batch_size == bg_r.batch_size
    assert F.array_equal(bg.batch_num_nodes(), bg_r.batch_num_nodes())
    assert F.array_equal(bg_r.batch_num_edges(), F.tensor([1, 0, 2], dtype=F.int64))

    # batched heterogeneous graph
    g1 = dgl.heterograph({
        ('user', 'follows', 'user'): ([0, 1], [1, 2]),
        ('user', 'plays', 'game'): ([1, 3], [0, 1])
    }, num_nodes_dict={'user': 4, 'game': 3}, idtype=idtype, device=ctx)
    g2 = dgl.heterograph({
        ('user', 'follows', 'user'): ([0, 2], [3, 4]),
        ('user', 'plays', 'game'): ([], [])
    }, num_nodes_dict={'user': 6, 'game': 2}, idtype=idtype, device=ctx)
    g3 = dgl.heterograph({
        ('user', 'follows', 'user'): ([], []),
        ('user', 'plays', 'game'): ([1, 2], [1, 2])
    }, idtype=idtype, device=ctx)
    bg = dgl.batch([g1, g2, g3])
    bg_r = dgl.remove_edges(bg, 1, etype='follows')
    assert bg.batch_size == bg_r.batch_size
    ntypes = bg.ntypes
    for nty in ntypes:
        assert F.array_equal(bg.batch_num_nodes(nty), bg_r.batch_num_nodes(nty))
    assert F.array_equal(bg_r.batch_num_edges('follows'), F.tensor([1, 2, 0], dtype=F.int64))
    assert F.array_equal(bg_r.batch_num_edges('plays'), bg.batch_num_edges('plays'))

    bg_r = dgl.remove_edges(bg, 2, etype='plays')
    assert bg.batch_size == bg_r.batch_size
    for nty in ntypes:
        assert F.array_equal(bg.batch_num_nodes(nty), bg_r.batch_num_nodes(nty))
    assert F.array_equal(bg.batch_num_edges('follows'), bg_r.batch_num_edges('follows'))
    assert F.array_equal(bg_r.batch_num_edges('plays'), F.tensor([2, 0, 1], dtype=F.int64))

    bg_r = dgl.remove_edges(bg, [0, 1, 3], etype='follows')
    assert bg.batch_size == bg_r.batch_size
    for nty in ntypes:
        assert F.array_equal(bg.batch_num_nodes(nty), bg_r.batch_num_nodes(nty))
    assert F.array_equal(bg_r.batch_num_edges('follows'), F.tensor([0, 1, 0], dtype=F.int64))
    assert F.array_equal(bg.batch_num_edges('plays'), bg_r.batch_num_edges('plays'))

    bg_r = dgl.remove_edges(bg, [1, 2], etype='plays')
    assert bg.batch_size == bg_r.batch_size
    for nty in ntypes:
        assert F.array_equal(bg.batch_num_nodes(nty), bg_r.batch_num_nodes(nty))
    assert F.array_equal(bg.batch_num_edges('follows'), bg_r.batch_num_edges('follows'))
    assert F.array_equal(bg_r.batch_num_edges('plays'), F.tensor([1, 0, 1], dtype=F.int64))

    bg_r = dgl.remove_edges(bg, F.tensor([0, 1, 3], dtype=idtype), etype='follows')
    assert bg.batch_size == bg_r.batch_size
    for nty in ntypes:
        assert F.array_equal(bg.batch_num_nodes(nty), bg_r.batch_num_nodes(nty))
    assert F.array_equal(bg_r.batch_num_edges('follows'), F.tensor([0, 1, 0], dtype=F.int64))
    assert F.array_equal(bg.batch_num_edges('plays'), bg_r.batch_num_edges('plays'))

    bg_r = dgl.remove_edges(bg, F.tensor([1, 2], dtype=idtype), etype='plays')
    assert bg.batch_size == bg_r.batch_size
    for nty in ntypes:
        assert F.array_equal(bg.batch_num_nodes(nty), bg_r.batch_num_nodes(nty))
    assert F.array_equal(bg.batch_num_edges('follows'), bg_r.batch_num_edges('follows'))
    assert F.array_equal(bg_r.batch_num_edges('plays'), F.tensor([1, 0, 1], dtype=F.int64))

@parametrize_dtype
def test_remove_nodes(idtype):
    # homogeneous Graphs
    g = dgl.graph(([0, 1], [1, 2]), idtype=idtype, device=F.ctx())
    n = 0
    g = dgl.remove_nodes(g, n)
    assert g.number_of_nodes() == 2
    assert g.number_of_edges() == 1
    u, v = g.edges(form='uv', order='eid')
    assert F.array_equal(u, F.tensor([0], dtype=idtype))
    assert F.array_equal(v, F.tensor([1], dtype=idtype))
    g = dgl.graph(([0, 1], [1, 2]), idtype=idtype, device=F.ctx())
    n = [1]
    g = dgl.remove_nodes(g, n)
    assert g.number_of_nodes() == 2
    assert g.number_of_edges() == 0
    g = dgl.graph(([0, 1], [1, 2]), idtype=idtype, device=F.ctx())
    n = F.tensor([2], dtype=idtype)
    g = dgl.remove_nodes(g, n)
    assert g.number_of_nodes() == 2
    assert g.number_of_edges() == 1
    u, v = g.edges(form='uv', order='eid')
    assert F.array_equal(u, F.tensor([0], dtype=idtype))
    assert F.array_equal(v, F.tensor([1], dtype=idtype))

    # invalid nid
    assert_fail = False
    try:
        g.remove_nodes(3)
    except:
        assert_fail = True
    assert assert_fail

    # has node and edge data
    g = dgl.graph(([0, 0, 2], [0, 1, 2]), idtype=idtype, device=F.ctx())
    g.ndata['hv'] = F.copy_to(F.tensor([1, 2, 3], dtype=idtype), ctx=F.ctx())
    g.edata['he'] = F.copy_to(F.tensor([1, 2, 3], dtype=idtype), ctx=F.ctx())
    g = dgl.remove_nodes(g, F.tensor([0], dtype=idtype))
    assert g.number_of_nodes() == 2
    assert g.number_of_edges() == 1
    u, v = g.edges(form='uv', order='eid')
    assert F.array_equal(u, F.tensor([1], dtype=idtype))
    assert F.array_equal(v, F.tensor([1], dtype=idtype))
    assert F.array_equal(g.ndata['hv'], F.tensor([2, 3], dtype=idtype))
    assert F.array_equal(g.edata['he'], F.tensor([3], dtype=idtype))

    # node id larger than current max node id
    g = dgl.heterograph(
        {('user', 'plays', 'game'): ([0, 1], [1, 2])}, idtype=idtype, device=F.ctx())
    n = 0
    g = dgl.remove_nodes(g, n, ntype='user')
    assert g.number_of_nodes('user') == 1
    assert g.number_of_nodes('game') == 3
    assert g.number_of_edges() == 1
    u, v = g.edges(form='uv', order='eid')
    assert F.array_equal(u, F.tensor([0], dtype=idtype))
    assert F.array_equal(v, F.tensor([2], dtype=idtype))
    g = dgl.heterograph(
        {('user', 'plays', 'game'): ([0, 1], [1, 2])}, idtype=idtype, device=F.ctx())
    n = [1]
    g = dgl.remove_nodes(g, n, ntype='user')
    assert g.number_of_nodes('user') == 1
    assert g.number_of_nodes('game') == 3
    assert g.number_of_edges() == 1
    u, v = g.edges(form='uv', order='eid')
    assert F.array_equal(u, F.tensor([0], dtype=idtype))
    assert F.array_equal(v, F.tensor([1], dtype=idtype))
    g = dgl.heterograph(
        {('user', 'plays', 'game'): ([0, 1], [1, 2])}, idtype=idtype, device=F.ctx())
    n = F.tensor([0], dtype=idtype)
    g = dgl.remove_nodes(g, n, ntype='game')
    assert g.number_of_nodes('user') == 2
    assert g.number_of_nodes('game') == 2
    assert g.number_of_edges() == 2
    u, v = g.edges(form='uv', order='eid')
    assert F.array_equal(u, F.tensor([0, 1], dtype=idtype))
    assert F.array_equal(v, F.tensor([0 ,1], dtype=idtype))

    # heterogeneous graph
    g = create_test_heterograph3(idtype)
    g.edges['plays'].data['h'] = F.copy_to(F.tensor([1, 2, 3, 4], dtype=idtype), ctx=F.ctx())
    g = dgl.remove_nodes(g, 0, ntype='game')
    assert g.number_of_nodes('user') == 3
    assert g.number_of_nodes('game') == 1
    assert g.number_of_nodes('developer') == 2
    assert g.number_of_edges('plays') == 2
    assert g.number_of_edges('develops') == 1
    assert F.array_equal(g.nodes['user'].data['h'], F.tensor([1, 1, 1], dtype=idtype))
    assert F.array_equal(g.nodes['game'].data['h'], F.tensor([2], dtype=idtype))
    assert F.array_equal(g.nodes['developer'].data['h'], F.tensor([3, 3], dtype=idtype))
    u, v = g.edges(form='uv', order='eid', etype='plays')
    assert F.array_equal(u, F.tensor([1, 2], dtype=idtype))
    assert F.array_equal(v, F.tensor([0, 0], dtype=idtype))
    assert F.array_equal(g.edges['plays'].data['h'], F.tensor([3, 4], dtype=idtype))
    u, v = g.edges(form='uv', order='eid', etype='develops')
    assert F.array_equal(u, F.tensor([1], dtype=idtype))
    assert F.array_equal(v, F.tensor([0], dtype=idtype))

    # batched graph
    ctx = F.ctx()
    g1 = dgl.graph(([0, 1], [1, 2]), num_nodes=5, idtype=idtype, device=ctx)
    g2 = dgl.graph(([], []), idtype=idtype, device=ctx)
    g3 = dgl.graph(([2, 3, 4], [3, 2, 1]), idtype=idtype, device=ctx)
    bg = dgl.batch([g1, g2, g3])
    bg_r = dgl.remove_nodes(bg, 1)
    assert bg_r.batch_size == bg.batch_size
    assert F.array_equal(bg_r.batch_num_nodes(), F.tensor([4, 0, 5], dtype=F.int64))
    assert F.array_equal(bg_r.batch_num_edges(), F.tensor([0, 0, 3], dtype=F.int64))

    bg_r = dgl.remove_nodes(bg, [1, 7])
    assert bg_r.batch_size == bg.batch_size
    assert F.array_equal(bg_r.batch_num_nodes(), F.tensor([4, 0, 4], dtype=F.int64))
    assert F.array_equal(bg_r.batch_num_edges(), F.tensor([0, 0, 1], dtype=F.int64))

    bg_r = dgl.remove_nodes(bg, F.tensor([1, 7], dtype=idtype))
    assert bg_r.batch_size == bg.batch_size
    assert F.array_equal(bg_r.batch_num_nodes(), F.tensor([4, 0, 4], dtype=F.int64))
    assert F.array_equal(bg_r.batch_num_edges(), F.tensor([0, 0, 1], dtype=F.int64))

    # batched heterogeneous graph
    g1 = dgl.heterograph({
        ('user', 'follows', 'user'): ([0, 1], [1, 2]),
        ('user', 'plays', 'game'): ([1, 3], [0, 1])
    }, num_nodes_dict={'user': 4, 'game': 3}, idtype=idtype, device=ctx)
    g2 = dgl.heterograph({
        ('user', 'follows', 'user'): ([0, 2], [3, 4]),
        ('user', 'plays', 'game'): ([], [])
    }, num_nodes_dict={'user': 6, 'game': 2}, idtype=idtype, device=ctx)
    g3 = dgl.heterograph({
        ('user', 'follows', 'user'): ([], []),
        ('user', 'plays', 'game'): ([1, 2], [1, 2])
    }, idtype=idtype, device=ctx)
    bg = dgl.batch([g1, g2, g3])
    bg_r = dgl.remove_nodes(bg, 1, ntype='user')
    assert bg_r.batch_size == bg.batch_size
    assert F.array_equal(bg_r.batch_num_nodes('user'), F.tensor([3, 6, 3], dtype=F.int64))
    assert F.array_equal(bg.batch_num_nodes('game'), bg_r.batch_num_nodes('game'))
    assert F.array_equal(bg_r.batch_num_edges('follows'), F.tensor([0, 2, 0], dtype=F.int64))
    assert F.array_equal(bg_r.batch_num_edges('plays'), F.tensor([1, 0, 2], dtype=F.int64))

    bg_r = dgl.remove_nodes(bg, 6, ntype='game')
    assert bg_r.batch_size == bg.batch_size
    assert F.array_equal(bg.batch_num_nodes('user'), bg_r.batch_num_nodes('user'))
    assert F.array_equal(bg_r.batch_num_nodes('game'), F.tensor([3, 2, 2], dtype=F.int64))
    assert F.array_equal(bg.batch_num_edges('follows'), bg_r.batch_num_edges('follows'))
    assert F.array_equal(bg_r.batch_num_edges('plays'), F.tensor([2, 0, 1], dtype=F.int64))

    bg_r = dgl.remove_nodes(bg, [1, 5, 6, 11], ntype='user')
    assert bg_r.batch_size == bg.batch_size
    assert F.array_equal(bg_r.batch_num_nodes('user'), F.tensor([3, 4, 2], dtype=F.int64))
    assert F.array_equal(bg.batch_num_nodes('game'), bg_r.batch_num_nodes('game'))
    assert F.array_equal(bg_r.batch_num_edges('follows'), F.tensor([0, 1, 0], dtype=F.int64))
    assert F.array_equal(bg_r.batch_num_edges('plays'), F.tensor([1, 0, 1], dtype=F.int64))

    bg_r = dgl.remove_nodes(bg, [0, 3, 4, 7], ntype='game')
    assert bg_r.batch_size == bg.batch_size
    assert F.array_equal(bg.batch_num_nodes('user'), bg_r.batch_num_nodes('user'))
    assert F.array_equal(bg_r.batch_num_nodes('game'), F.tensor([2, 0, 2], dtype=F.int64))
    assert F.array_equal(bg.batch_num_edges('follows'), bg_r.batch_num_edges('follows'))
    assert F.array_equal(bg_r.batch_num_edges('plays'), F.tensor([1, 0, 1], dtype=F.int64))

    bg_r = dgl.remove_nodes(bg, F.tensor([1, 5, 6, 11], dtype=idtype), ntype='user')
    assert bg_r.batch_size == bg.batch_size
    assert F.array_equal(bg_r.batch_num_nodes('user'), F.tensor([3, 4, 2], dtype=F.int64))
    assert F.array_equal(bg.batch_num_nodes('game'), bg_r.batch_num_nodes('game'))
    assert F.array_equal(bg_r.batch_num_edges('follows'), F.tensor([0, 1, 0], dtype=F.int64))
    assert F.array_equal(bg_r.batch_num_edges('plays'), F.tensor([1, 0, 1], dtype=F.int64))

    bg_r = dgl.remove_nodes(bg, F.tensor([0, 3, 4, 7], dtype=idtype), ntype='game')
    assert bg_r.batch_size == bg.batch_size
    assert F.array_equal(bg.batch_num_nodes('user'), bg_r.batch_num_nodes('user'))
    assert F.array_equal(bg_r.batch_num_nodes('game'), F.tensor([2, 0, 2], dtype=F.int64))
    assert F.array_equal(bg.batch_num_edges('follows'), bg_r.batch_num_edges('follows'))
    assert F.array_equal(bg_r.batch_num_edges('plays'), F.tensor([1, 0, 1], dtype=F.int64))

@parametrize_dtype
def test_add_selfloop(idtype):
    # homogeneous graph
    g = dgl.graph(([0, 0, 2], [2, 1, 0]), idtype=idtype, device=F.ctx())
    g.edata['he'] = F.copy_to(F.tensor([1, 2, 3], dtype=idtype), ctx=F.ctx())
    g.ndata['hn'] = F.copy_to(F.tensor([1, 2, 3], dtype=idtype), ctx=F.ctx())
    g = dgl.add_self_loop(g)
    assert g.number_of_nodes() == 3
    assert g.number_of_edges() == 6
    u, v = g.edges(form='uv', order='eid')
    assert F.array_equal(u, F.tensor([0, 0, 2, 0, 1, 2], dtype=idtype))
    assert F.array_equal(v, F.tensor([2, 1, 0, 0, 1, 2], dtype=idtype))
    assert F.array_equal(g.edata['he'], F.tensor([1, 2, 3, 0, 0, 0], dtype=idtype))

    # bipartite graph
    g = dgl.heterograph(
        {('user', 'plays', 'game'): ([0, 1, 2], [1, 2, 2])}, idtype=idtype, device=F.ctx())
    # nothing will happend
    raise_error = False
    try:
        g = dgl.add_self_loop(g)
    except:
        raise_error = True
    assert raise_error

    g = create_test_heterograph5(idtype)
    g = dgl.add_self_loop(g, etype='follows')
    assert g.number_of_nodes('user') == 3
    assert g.number_of_nodes('game') == 2
    assert g.number_of_edges('follows') == 5
    assert g.number_of_edges('plays') == 2
    u, v = g.edges(form='uv', order='eid', etype='follows')
    assert F.array_equal(u, F.tensor([1, 2, 0, 1, 2], dtype=idtype))
    assert F.array_equal(v, F.tensor([0, 1, 0, 1, 2], dtype=idtype))
    assert F.array_equal(g.edges['follows'].data['h'], F.tensor([1, 2, 0, 0, 0], dtype=idtype))
    assert F.array_equal(g.edges['plays'].data['h'], F.tensor([1, 2], dtype=idtype))

    raise_error = False
    try:
        g = dgl.add_self_loop(g, etype='plays')
    except:
        raise_error = True
    assert raise_error

@parametrize_dtype
def test_remove_selfloop(idtype):
    # homogeneous graph
    g = dgl.graph(([0, 0, 0, 1], [1, 0, 0, 2]), idtype=idtype, device=F.ctx())
    g.edata['he'] = F.copy_to(F.tensor([1, 2, 3, 4], dtype=idtype), ctx=F.ctx())
    g = dgl.remove_self_loop(g)
    assert g.number_of_nodes() == 3
    assert g.number_of_edges() == 2
    assert F.array_equal(g.edata['he'], F.tensor([1, 4], dtype=idtype))

    # bipartite graph
    g = dgl.heterograph(
        {('user', 'plays', 'game'): ([0, 1, 2], [1, 2, 2])}, idtype=idtype, device=F.ctx())
    # nothing will happend
    raise_error = False
    try:
        g = dgl.remove_self_loop(g, etype='plays')
    except:
        raise_error = True
    assert raise_error

    g = create_test_heterograph4(idtype)
    g = dgl.remove_self_loop(g, etype='follows')
    assert g.number_of_nodes('user') == 3
    assert g.number_of_nodes('game') == 2
    assert g.number_of_edges('follows') == 2
    assert g.number_of_edges('plays') == 2
    u, v = g.edges(form='uv', order='eid', etype='follows')
    assert F.array_equal(u, F.tensor([1, 2], dtype=idtype))
    assert F.array_equal(v, F.tensor([0, 1], dtype=idtype))
    assert F.array_equal(g.edges['follows'].data['h'], F.tensor([2, 4], dtype=idtype))
    assert F.array_equal(g.edges['plays'].data['h'], F.tensor([1, 2], dtype=idtype))

    raise_error = False
    try:
        g = dgl.remove_self_loop(g, etype='plays')
    except:
        raise_error = True
    assert raise_error


@parametrize_dtype
def test_reorder_graph(idtype):
    g = dgl.graph(([0, 1, 2, 3, 4], [2, 2, 3, 2, 3]),
                  idtype=idtype, device=F.ctx())
    g.ndata['h'] = F.copy_to(F.randn((g.num_nodes(), 3)), ctx=F.ctx())
    g.edata['w'] = F.copy_to(F.randn((g.num_edges(), 2)), ctx=F.ctx())

    # call with default: node_permute_algo=None, edge_permute_algo='src'
    rg = dgl.reorder_graph(g)
    assert dgl.EID in rg.edata.keys()
    src = F.asnumpy(rg.edges()[0])
    assert np.array_equal(src, np.sort(src))

    # call with 'rcmk' node_permute_algo
    rg = dgl.reorder_graph(g, node_permute_algo='rcmk')
    assert dgl.NID in rg.ndata.keys()
    assert dgl.EID in rg.edata.keys()
    src = F.asnumpy(rg.edges()[0])
    assert np.array_equal(src, np.sort(src))

    # call with 'dst' edge_permute_algo
    rg = dgl.reorder_graph(g, edge_permute_algo='dst')
    dst = F.asnumpy(rg.edges()[1])
    assert np.array_equal(dst, np.sort(dst))

    # call with unknown edge_permute_algo
    raise_error = False
    try:
        dgl.reorder_graph(g, edge_permute_algo='none')
    except:
        raise_error = True
    assert raise_error

    # reorder back to original according to stored ids
    rg = dgl.reorder_graph(g, node_permute_algo='rcmk')
    rg2 = dgl.reorder_graph(rg, 'custom', permute_config={
        'nodes_perm': np.argsort(F.asnumpy(rg.ndata[dgl.NID]))})
    assert F.array_equal(g.ndata['h'], rg2.ndata['h'])
    assert F.array_equal(g.edata['w'], rg2.edata['w'])

    # do not store ids
    rg = dgl.reorder_graph(g, store_ids=False)
    assert not dgl.NID in rg.ndata.keys()
    assert not dgl.EID in rg.edata.keys()

    # metis does not work on windows.
    if os.name == 'nt':
        pass
    else:
        # metis_partition may fail for small graph.
        mg = create_large_graph(1000).to(F.ctx())

        # call with metis strategy, but k is not specified
        raise_error = False
        try:
            dgl.reorder_graph(mg, node_permute_algo='metis')
        except:
            raise_error = True
        assert raise_error

        # call with metis strategy, k is specified
        raise_error = False
        try:
            dgl.reorder_graph(mg,
                              node_permute_algo='metis', permute_config={'k': 2})
        except:
            raise_error = True
        assert not raise_error

    # call with qualified nodes_perm specified
    nodes_perm = np.random.permutation(g.num_nodes())
    raise_error = False
    try:
        dgl.reorder_graph(g, node_permute_algo='custom', permute_config={
            'nodes_perm': nodes_perm})
    except:
        raise_error = True
    assert not raise_error

    # call with unqualified nodes_perm specified
    raise_error = False
    try:
        dgl.reorder_graph(g, node_permute_algo='custom', permute_config={
            'nodes_perm':  nodes_perm[:g.num_nodes() - 1]})
    except:
        raise_error = True
    assert raise_error

    # call with unsupported strategy
    raise_error = False
    try:
        dgl.reorder_graph(g, node_permute_algo='cmk')
    except:
        raise_error = True
    assert raise_error

    # heterograph: not supported
    raise_error = False
    try:
        hg = dgl.heterogrpah({('user', 'follow', 'user'): (
            [0, 1], [1, 2])}, idtype=idtype, device=F.ctx())
        dgl.reorder_graph(hg)
    except:
        raise_error = True
    assert raise_error

    # TODO: shall we fix them?
    # add 'csc' format if needed
    #fg = g.formats('csr')
    #assert 'csc' not in sum(fg.formats().values(), [])
    #rfg = dgl.reorder_graph(fg)
    #assert 'csc' in sum(rfg.formats().values(), [])

@unittest.skipIf(dgl.backend.backend_name == "tensorflow", reason="TF doesn't support a slicing operation")
@parametrize_dtype
def test_norm_by_dst(idtype):
    # Case1: A homogeneous graph
    g = dgl.graph(([0, 1, 1], [1, 1, 2]), idtype=idtype, device=F.ctx())
    eweight = dgl.norm_by_dst(g)
    assert F.allclose(eweight, F.tensor([0.5, 0.5, 1.0]))

    # Case2: A heterogeneous graph
    g = dgl.heterograph({
        ('user', 'follows', 'user'): ([0, 1], [1, 2]),
        ('user', 'plays', 'game'): ([0, 1, 1], [1, 1, 2])
    }, idtype=idtype, device=F.ctx())
    eweight = dgl.norm_by_dst(g, etype=('user', 'plays', 'game'))
    assert F.allclose(eweight, F.tensor([0.5, 0.5, 1.0]))

@parametrize_dtype
def test_module_add_self_loop(idtype):
    g = dgl.graph(([1, 1], [1, 2]), idtype=idtype, device=F.ctx())
    g.ndata['h'] = F.randn((g.num_nodes(), 2))
    g.edata['w'] = F.randn((g.num_edges(), 3))

    # Case1: add self-loops with the default setting
    transform = dgl.AddSelfLoop()
    new_g = transform(g)
    assert new_g.device == g.device
    assert new_g.idtype == g.idtype
    assert new_g.num_nodes() == g.num_nodes()
    assert new_g.num_edges() == 4
    src, dst = new_g.edges()
    eset = set(zip(list(F.asnumpy(src)), list(F.asnumpy(dst))))
    assert eset == {(0, 0), (1, 1), (1, 2), (2, 2)}
    assert 'h' in new_g.ndata
    assert 'w' in new_g.edata

    # Case2: Remove self-loops first to avoid duplicate ones
    transform = dgl.AddSelfLoop(allow_duplicate=True)
    new_g = transform(g)
    assert new_g.device == g.device
    assert new_g.idtype == g.idtype
    assert new_g.num_nodes() == g.num_nodes()
    assert new_g.num_edges() == 5
    src, dst = new_g.edges()
    eset = set(zip(list(F.asnumpy(src)), list(F.asnumpy(dst))))
    assert eset == {(0, 0), (1, 1), (1, 2), (2, 2)}
    assert 'h' in new_g.ndata
    assert 'w' in new_g.edata

    # Create a heterogeneous graph
    g = dgl.heterograph({
        ('user', 'plays', 'game'): ([0], [1]),
        ('user', 'follows', 'user'): ([1], [3])
    }, idtype=idtype, device=F.ctx())
    g.nodes['user'].data['h1'] = F.randn((4, 2))
    g.edges['plays'].data['w1'] = F.randn((1, 3))
    g.nodes['game'].data['h2'] = F.randn((2, 4))
    g.edges['follows'].data['w2'] = F.randn((1, 5))

    # Case3: add self-loops for a heterogeneous graph
    new_g = transform(g)
    assert new_g.device == g.device
    assert new_g.idtype == g.idtype
    assert new_g.ntypes == g.ntypes
    assert new_g.canonical_etypes == g.canonical_etypes
    for nty in new_g.ntypes:
        assert new_g.num_nodes(nty) == g.num_nodes(nty)
    assert new_g.num_edges('plays') == 1
    assert new_g.num_edges('follows') == 5
    assert 'h1' in new_g.nodes['user'].data
    assert 'h2' in new_g.nodes['game'].data
    assert 'w1' in new_g.edges['plays'].data
    assert 'w2' in new_g.edges['follows'].data

    # Case4: add self-etypes for a heterogeneous graph
    transform = dgl.AddSelfLoop(new_etypes=True)
    new_g = transform(g)
    assert new_g.device == g.device
    assert new_g.idtype == g.idtype
    assert new_g.ntypes == g.ntypes
    assert set(new_g.canonical_etypes) == {
        ('user', 'plays', 'game'), ('user', 'follows', 'user'),
        ('user', 'self', 'user'), ('game', 'self', 'game')
    }
    for nty in new_g.ntypes:
        assert new_g.num_nodes(nty) == g.num_nodes(nty)
    assert new_g.num_edges('plays') == 1
    assert new_g.num_edges('follows') == 5
    assert new_g.num_edges(('user', 'self', 'user')) == 4
    assert new_g.num_edges(('game', 'self', 'game')) == 2
    assert 'h1' in new_g.nodes['user'].data
    assert 'h2' in new_g.nodes['game'].data
    assert 'w1' in new_g.edges['plays'].data
    assert 'w2' in new_g.edges['follows'].data

@parametrize_dtype
def test_module_remove_self_loop(idtype):
    transform = dgl.RemoveSelfLoop()

    # Case1: homogeneous graph
    g = dgl.graph(([1, 1], [1, 2]), idtype=idtype, device=F.ctx())
    g.ndata['h'] = F.randn((g.num_nodes(), 2))
    g.edata['w'] = F.randn((g.num_edges(), 3))
    new_g = transform(g)
    assert new_g.device == g.device
    assert new_g.idtype == g.idtype
    assert new_g.num_nodes() == g.num_nodes()
    assert new_g.num_edges() == 1
    src, dst = new_g.edges()
    eset = set(zip(list(F.asnumpy(src)), list(F.asnumpy(dst))))
    assert eset == {(1, 2)}
    assert 'h' in new_g.ndata
    assert 'w' in new_g.edata

    # Case2: heterogeneous graph
    g = dgl.heterograph({
        ('user', 'plays', 'game'): ([0, 1], [1, 1]),
        ('user', 'follows', 'user'): ([1, 2], [2, 2])
    }, idtype=idtype, device=F.ctx())
    g.nodes['user'].data['h1'] = F.randn((3, 2))
    g.edges['plays'].data['w1'] = F.randn((2, 3))
    g.nodes['game'].data['h2'] = F.randn((2, 4))
    g.edges['follows'].data['w2'] = F.randn((2, 5))

    new_g = transform(g)
    assert new_g.device == g.device
    assert new_g.idtype == g.idtype
    assert new_g.ntypes == g.ntypes
    assert new_g.canonical_etypes == g.canonical_etypes
    for nty in new_g.ntypes:
        assert new_g.num_nodes(nty) == g.num_nodes(nty)
    assert new_g.num_edges('plays') == 2
    assert new_g.num_edges('follows') == 1
    assert 'h1' in new_g.nodes['user'].data
    assert 'h2' in new_g.nodes['game'].data
    assert 'w1' in new_g.edges['plays'].data
    assert 'w2' in new_g.edges['follows'].data

@parametrize_dtype
def test_module_add_reverse(idtype):
    transform = dgl.AddReverse()

    # Case1: Add reverse edges for a homogeneous graph
    g = dgl.graph(([0], [1]), idtype=idtype, device=F.ctx())
    g.ndata['h'] = F.randn((g.num_nodes(), 3))
    g.edata['w'] = F.randn((g.num_edges(), 2))
    new_g = transform(g)
    assert new_g.device == g.device
    assert new_g.idtype == g.idtype
    assert g.num_nodes() == new_g.num_nodes()
    src, dst = new_g.edges()
    eset = set(zip(list(F.asnumpy(src)), list(F.asnumpy(dst))))
    assert eset == {(0, 1), (1, 0)}
    assert F.allclose(g.ndata['h'], new_g.ndata['h'])
    assert F.allclose(g.edata['w'], F.narrow_row(new_g.edata['w'], 0, 1))
    assert F.allclose(F.narrow_row(new_g.edata['w'], 1, 2), F.zeros((1, 2), F.float32, F.ctx()))

    # Case2: Add reverse edges for a homogeneous graph and copy edata
    transform = dgl.AddReverse(copy_edata=True)
    new_g = transform(g)
    assert new_g.device == g.device
    assert new_g.idtype == g.idtype
    assert g.num_nodes() == new_g.num_nodes()
    src, dst = new_g.edges()
    eset = set(zip(list(F.asnumpy(src)), list(F.asnumpy(dst))))
    assert eset == {(0, 1), (1, 0)}
    assert F.allclose(g.ndata['h'], new_g.ndata['h'])
    assert F.allclose(g.edata['w'], F.narrow_row(new_g.edata['w'], 0, 1))
    assert F.allclose(g.edata['w'], F.narrow_row(new_g.edata['w'], 1, 2))

    # Case3: Add reverse edges for a heterogeneous graph
    g = dgl.heterograph({
        ('user', 'plays', 'game'): ([0, 1], [1, 1]),
        ('user', 'follows', 'user'): ([1, 2], [2, 2])
    }, device=F.ctx())
    new_g = transform(g)
    assert new_g.device == g.device
    assert new_g.idtype == g.idtype
    assert g.ntypes == new_g.ntypes
    assert set(new_g.canonical_etypes) == {
        ('user', 'plays', 'game'), ('user', 'follows', 'user'), ('game', 'rev_plays', 'user')}
    for nty in g.ntypes:
        assert g.num_nodes(nty) == new_g.num_nodes(nty)

    src, dst = new_g.edges(etype='plays')
    eset = set(zip(list(F.asnumpy(src)), list(F.asnumpy(dst))))
    assert eset == {(0, 1), (1, 1)}

    src, dst = new_g.edges(etype='follows')
    eset = set(zip(list(F.asnumpy(src)), list(F.asnumpy(dst))))
    assert eset == {(1, 2), (2, 2), (2, 1)}

    src, dst = new_g.edges(etype='rev_plays')
    eset = set(zip(list(F.asnumpy(src)), list(F.asnumpy(dst))))
    assert eset == {(1, 1), (1, 0)}

    # Case4: Enforce reverse edge types for symmetric canonical edge types
    transform = dgl.AddReverse(sym_new_etype=True)
    new_g = transform(g)
    assert new_g.device == g.device
    assert new_g.idtype == g.idtype
    assert g.ntypes == new_g.ntypes
    assert set(new_g.canonical_etypes) == {
        ('user', 'plays', 'game'), ('user', 'follows', 'user'),
        ('game', 'rev_plays', 'user'), ('user', 'rev_follows', 'user')}
    for nty in g.ntypes:
        assert g.num_nodes(nty) == new_g.num_nodes(nty)

    src, dst = new_g.edges(etype='plays')
    eset = set(zip(list(F.asnumpy(src)), list(F.asnumpy(dst))))
    assert eset == {(0, 1), (1, 1)}

    src, dst = new_g.edges(etype='follows')
    eset = set(zip(list(F.asnumpy(src)), list(F.asnumpy(dst))))
    assert eset == {(1, 2), (2, 2)}

    src, dst = new_g.edges(etype='rev_plays')
    eset = set(zip(list(F.asnumpy(src)), list(F.asnumpy(dst))))
    assert eset == {(1, 1), (1, 0)}

    src, dst = new_g.edges(etype='rev_follows')
    eset = set(zip(list(F.asnumpy(src)), list(F.asnumpy(dst))))
    assert eset == {(2, 1), (2, 2)}

@unittest.skipIf(F._default_context_str == 'gpu', reason="GPU not supported for to_simple")
@parametrize_dtype
def test_module_to_simple(idtype):
    transform = dgl.ToSimple()
    g = dgl.graph(([0, 1, 1], [1, 2, 2]), idtype=idtype, device=F.ctx())
    g.ndata['h'] = F.randn((g.num_nodes(), 2))
    g.edata['w'] = F.tensor([[0.1], [0.2], [0.3]])
    sg = transform(g)
    assert sg.device == g.device
    assert sg.idtype == g.idtype
    assert sg.num_nodes() == g.num_nodes()
    assert sg.num_edges() == 2
    src, dst = sg.edges()
    eset = set(zip(list(F.asnumpy(src)), list(F.asnumpy(dst))))
    assert eset == {(0, 1), (1, 2)}
    assert F.allclose(sg.edata['count'], F.tensor([1, 2]))
    assert F.allclose(sg.ndata['h'], g.ndata['h'])

    g = dgl.heterograph({
        ('user', 'follows', 'user'): ([0, 1, 1], [1, 2, 2]),
        ('user', 'plays', 'game'): ([0, 1, 0], [1, 1, 1])
    })
    sg = transform(g)
    assert sg.device == g.device
    assert sg.idtype == g.idtype
    assert sg.ntypes == g.ntypes
    assert sg.canonical_etypes == g.canonical_etypes
    for nty in sg.ntypes:
        assert sg.num_nodes(nty) == g.num_nodes(nty)
    for ety in sg.canonical_etypes:
        assert sg.num_edges(ety) == 2

    src, dst = sg.edges(etype='follows')
    eset = set(zip(list(F.asnumpy(src)), list(F.asnumpy(dst))))
    assert eset == {(0, 1), (1, 2)}

    src, dst = sg.edges(etype='plays')
    eset = set(zip(list(F.asnumpy(src)), list(F.asnumpy(dst))))
    assert eset == {(0, 1), (1, 1)}

@parametrize_dtype
def test_module_line_graph(idtype):
    transform = dgl.LineGraph()
    g = dgl.graph(([0, 1, 1], [1, 0, 2]), idtype=idtype, device=F.ctx())
    g.ndata['h'] = F.tensor([[0.], [1.], [2.]])
    g.edata['w'] = F.tensor([[0.], [0.1], [0.2]])
    new_g = transform(g)
    assert new_g.device == g.device
    assert new_g.idtype == g.idtype
    assert new_g.num_nodes() == g.num_edges()
    src, dst = new_g.edges()
    eset = set(zip(list(F.asnumpy(src)), list(F.asnumpy(dst))))
    assert eset == {(0, 1), (0, 2), (1, 0)}

    transform = dgl.LineGraph(backtracking=False)
    new_g = transform(g)
    assert new_g.device == g.device
    assert new_g.idtype == g.idtype
    assert new_g.num_nodes() == g.num_edges()
    src, dst = new_g.edges()
    eset = set(zip(list(F.asnumpy(src)), list(F.asnumpy(dst))))
    assert eset == {(0, 2)}

@parametrize_dtype
def test_module_khop_graph(idtype):
    transform = dgl.KHopGraph(2)
    g = dgl.graph(([0, 1], [1, 2]), idtype=idtype, device=F.ctx())
    g.ndata['h'] = F.randn((g.num_nodes(), 2))
    new_g = transform(g)
    assert new_g.device == g.device
    assert new_g.idtype == g.idtype
    assert new_g.num_nodes() == g.num_nodes()
    assert F.allclose(g.ndata['h'], new_g.ndata['h'])
    src, dst = new_g.edges()
    eset = set(zip(list(F.asnumpy(src)), list(F.asnumpy(dst))))
    assert eset == {(0, 2)}

@parametrize_dtype
def test_module_add_metapaths(idtype):
    g = dgl.heterograph({
        ('person', 'author', 'paper'): ([0, 0, 1], [1, 2, 2]),
        ('paper', 'accepted', 'venue'): ([1], [0]),
        ('paper', 'rejected', 'venue'): ([2], [1])
    }, idtype=idtype, device=F.ctx())
    g.nodes['venue'].data['h'] = F.randn((g.num_nodes('venue'), 2))
    g.edges['author'].data['h'] = F.randn((g.num_edges('author'), 3))

    # Case1: keep_orig_edges is True
    metapaths = {
        'accepted': [('person', 'author', 'paper'), ('paper', 'accepted', 'venue')],
        'rejected': [('person', 'author', 'paper'), ('paper', 'rejected', 'venue')]
    }
    transform = dgl.AddMetaPaths(metapaths)
    new_g = transform(g)
    assert new_g.device == g.device
    assert new_g.idtype == g.idtype
    assert new_g.ntypes == g.ntypes
    assert set(new_g.canonical_etypes) == {
        ('person', 'author', 'paper'), ('paper', 'accepted', 'venue'),
        ('paper', 'rejected', 'venue'), ('person', 'accepted', 'venue'),
        ('person', 'rejected', 'venue')
    }
    for nty in new_g.ntypes:
        assert new_g.num_nodes(nty) == g.num_nodes(nty)
    for ety in g.canonical_etypes:
        assert new_g.num_edges(ety) == g.num_edges(ety)
    assert F.allclose(g.nodes['venue'].data['h'], new_g.nodes['venue'].data['h'])
    assert F.allclose(g.edges['author'].data['h'], new_g.edges['author'].data['h'])

    src, dst = new_g.edges(etype=('person', 'accepted', 'venue'))
    eset = set(zip(list(F.asnumpy(src)), list(F.asnumpy(dst))))
    assert eset == {(0, 0)}

    src, dst = new_g.edges(etype=('person', 'rejected', 'venue'))
    eset = set(zip(list(F.asnumpy(src)), list(F.asnumpy(dst))))
    assert eset == {(0, 1), (1, 1)}

    # Case2: keep_orig_edges is False
    transform = dgl.AddMetaPaths(metapaths, keep_orig_edges=False)
    new_g = transform(g)
    assert new_g.device == g.device
    assert new_g.idtype == g.idtype
    assert new_g.ntypes == g.ntypes
    assert len(new_g.canonical_etypes) == 2
    for nty in new_g.ntypes:
        assert new_g.num_nodes(nty) == g.num_nodes(nty)
    assert F.allclose(g.nodes['venue'].data['h'], new_g.nodes['venue'].data['h'])

    src, dst = new_g.edges(etype=('person', 'accepted', 'venue'))
    eset = set(zip(list(F.asnumpy(src)), list(F.asnumpy(dst))))
    assert eset == {(0, 0)}

    src, dst = new_g.edges(etype=('person', 'rejected', 'venue'))
    eset = set(zip(list(F.asnumpy(src)), list(F.asnumpy(dst))))
    assert eset == {(0, 1), (1, 1)}

@parametrize_dtype
def test_module_compose(idtype):
    g = dgl.graph(([0, 1], [1, 2]), idtype=idtype, device=F.ctx())
    transform = dgl.Compose([dgl.AddReverse(), dgl.AddSelfLoop()])
    new_g = transform(g)
    assert new_g.device == g.device
    assert new_g.idtype == g.idtype
    assert new_g.num_edges() == 7

    src, dst = new_g.edges()
    eset = set(zip(list(F.asnumpy(src)), list(F.asnumpy(dst))))
    assert eset == {(0, 1), (1, 2), (1, 0), (2, 1), (0, 0), (1, 1), (2, 2)}

@parametrize_dtype
def test_module_gcnnorm(idtype):
    g = dgl.heterograph({
        ('A', 'r1', 'A'): ([0, 1, 2], [0, 0, 1]),
        ('A', 'r2', 'B'): ([0, 0], [1, 1]),
        ('B', 'r3', 'B'): ([0, 1, 2], [0, 0, 1])
    }, idtype=idtype, device=F.ctx())
    g.edges['r3'].data['w'] = F.tensor([0.1, 0.2, 0.3])
    transform = dgl.GCNNorm()
    new_g = transform(g)
    assert 'w' not in new_g.edges[('A', 'r2', 'B')].data
    assert F.allclose(new_g.edges[('A', 'r1', 'A')].data['w'],
                      F.tensor([1./2, 1./math.sqrt(2), 0.]))
    assert F.allclose(new_g.edges[('B', 'r3', 'B')].data['w'], F.tensor([1./3, 2./3, 0.]))

@unittest.skipIf(dgl.backend.backend_name != 'pytorch', reason='Only support PyTorch for now')
@parametrize_dtype
def test_module_ppr(idtype):
    g = dgl.graph(([0, 1, 2, 3, 4], [2, 3, 4, 5, 3]), idtype=idtype, device=F.ctx())
    g.ndata['h'] = F.randn((6, 2))
    transform = dgl.PPR(avg_degree=2)
    new_g = transform(g)
    assert new_g.idtype == g.idtype
    assert new_g.device == g.device
    assert new_g.num_nodes() == g.num_nodes()
    src, dst = new_g.edges()
    eset = set(zip(list(F.asnumpy(src)), list(F.asnumpy(dst))))
    assert eset == {(0, 0), (0, 2), (0, 4), (1, 1), (1, 3), (1, 5), (2, 2),
                    (2, 3), (2, 4), (3, 3), (3, 5), (4, 3), (4, 4), (4, 5), (5, 5)}
    assert F.allclose(g.ndata['h'], new_g.ndata['h'])
    assert 'w' in new_g.edata

    # Prior edge weights
    g.edata['w'] = F.tensor([0.1, 0.2, 0.3, 0.4, 0.5])
    new_g = transform(g)
    src, dst = new_g.edges()
    eset = set(zip(list(F.asnumpy(src)), list(F.asnumpy(dst))))
    assert eset == {(0, 0), (1, 1), (1, 3), (2, 2), (2, 3), (2, 4),
                    (3, 3), (3, 5), (4, 3), (4, 4), (4, 5), (5, 5)}

@unittest.skipIf(dgl.backend.backend_name != 'pytorch', reason='Only support PyTorch for now')
@parametrize_dtype
def test_module_heat_kernel(idtype):
    # Case1: directed graph
    g = dgl.graph(([0, 1, 2, 3, 4], [2, 3, 4, 5, 3]), idtype=idtype, device=F.ctx())
    g.ndata['h'] = F.randn((6, 2))
    transform = dgl.HeatKernel(avg_degree=1)
    new_g = transform(g)
    assert new_g.idtype == g.idtype
    assert new_g.device == g.device
    assert new_g.num_nodes() == g.num_nodes()
    assert F.allclose(g.ndata['h'], new_g.ndata['h'])
    assert 'w' in new_g.edata

    # Case2: weighted undirected graph
    g = dgl.graph(([0, 1, 2, 3], [1, 0, 3, 2]), idtype=idtype, device=F.ctx())
    g.edata['w'] = F.tensor([0.1, 0.2, 0.3, 0.4])
    new_g = transform(g)
    src, dst = new_g.edges()
    eset = set(zip(list(F.asnumpy(src)), list(F.asnumpy(dst))))
    assert eset == {(0, 0), (1, 1), (2, 2), (3, 3)}

@unittest.skipIf(dgl.backend.backend_name != 'pytorch', reason='Only support PyTorch for now')
@parametrize_dtype
def test_module_gdc(idtype):
    transform = dgl.GDC([0.1, 0.2, 0.1], avg_degree=1)
    g = dgl.graph(([0, 1, 2, 3, 4], [2, 3, 4, 5, 3]), idtype=idtype, device=F.ctx())
    g.ndata['h'] = F.randn((6, 2))
    new_g = transform(g)
    assert new_g.idtype == g.idtype
    assert new_g.device == g.device
    assert new_g.num_nodes() == g.num_nodes()
    src, dst = new_g.edges()
    eset = set(zip(list(F.asnumpy(src)), list(F.asnumpy(dst))))
    assert eset == {(0, 0), (0, 2), (0, 4), (1, 1), (1, 3), (1, 5), (2, 2), (2, 3),
                    (2, 4), (3, 3), (3, 5), (4, 3), (4, 4), (4, 5), (5, 5)}
    assert F.allclose(g.ndata['h'], new_g.ndata['h'])
    assert 'w' in new_g.edata

    # Prior edge weights
    g.edata['w'] = F.tensor([0.1, 0.2, 0.3, 0.4, 0.5])
    new_g = transform(g)
    src, dst = new_g.edges()
    eset = set(zip(list(F.asnumpy(src)), list(F.asnumpy(dst))))
    assert eset == {(0, 0), (1, 1), (2, 2), (3, 3), (4, 3), (4, 4), (5, 5)}

@parametrize_dtype
def test_module_node_shuffle(idtype):
    transform = dgl.NodeShuffle()
    g = dgl.heterograph({
        ('A', 'r', 'B'): ([0, 1], [1, 2]),
    }, idtype=idtype, device=F.ctx())
    new_g = transform(g)

@unittest.skipIf(dgl.backend.backend_name != 'pytorch', reason='Only support PyTorch for now')
@parametrize_dtype
def test_module_drop_node(idtype):
    transform = dgl.DropNode()
    g = dgl.heterograph({
        ('A', 'r', 'B'): ([0, 1], [1, 2]),
    }, idtype=idtype, device=F.ctx())
    new_g = transform(g)
    assert new_g.idtype == g.idtype
    assert new_g.device == g.device
    assert new_g.ntypes == g.ntypes
    assert new_g.canonical_etypes == g.canonical_etypes

@unittest.skipIf(dgl.backend.backend_name != 'pytorch', reason='Only support PyTorch for now')
@parametrize_dtype
def test_module_drop_edge(idtype):
    transform = dgl.DropEdge()
    g = dgl.heterograph({
        ('A', 'r1', 'B'): ([0, 1], [1, 2]),
        ('C', 'r2', 'C'): ([3, 4, 5], [6, 7, 8])
    }, idtype=idtype, device=F.ctx())
    new_g = transform(g)
    assert new_g.idtype == g.idtype
    assert new_g.device == g.device
    assert new_g.ntypes == g.ntypes
    assert new_g.canonical_etypes == g.canonical_etypes

@parametrize_dtype
def test_module_add_edge(idtype):
    transform = dgl.AddEdge()
    g = dgl.heterograph({
        ('A', 'r1', 'B'): ([0, 1, 2, 3, 4], [1, 2, 3, 4, 5]),
        ('C', 'r2', 'C'): ([0, 1, 2, 3, 4], [1, 2, 3, 4, 5])
    }, idtype=idtype, device=F.ctx())
    new_g = transform(g)
    assert new_g.num_edges(('A', 'r1', 'B')) == 6
    assert new_g.num_edges(('C', 'r2', 'C')) == 6
    assert new_g.idtype == g.idtype
    assert new_g.device == g.device
    assert new_g.ntypes == g.ntypes
    assert new_g.canonical_etypes == g.canonical_etypes

@parametrize_dtype
def test_module_random_walk_pe(idtype):
    transform = dgl.RandomWalkPE(2, 'rwpe')
    g = dgl.graph(([0, 1, 1], [1, 1, 0]), idtype=idtype, device=F.ctx())
    new_g = transform(g)
    tgt = F.copy_to(F.tensor([[0., 0.5],[0.5, 0.75]]), g.device)
    assert F.allclose(new_g.ndata['rwpe'], tgt)

@parametrize_dtype
def test_module_laplacian_pe(idtype):
    transform = dgl.LaplacianPE(2, 'lappe')
    g = dgl.graph(([2, 1, 0, 3, 1, 1],[3, 0, 1, 3, 3, 1]), idtype=idtype, device=F.ctx())
    new_g = transform(g)
    tgt = F.copy_to(F.tensor([[ 0.24971116, 0.],
        [ 0.11771496, 0.],
        [ 0.83237050, 1.],
        [ 0.48056933, 0.]]), g.device)
    # tensorflow has no abs() api
    if dgl.backend.backend_name == 'tensorflow':
        assert F.allclose(new_g.ndata['lappe'].__abs__(), tgt)
    # pytorch & mxnet
    else:
        assert F.allclose(new_g.ndata['lappe'].abs(), tgt)

<<<<<<< HEAD
@pytest.mark.parametrize('g', get_cases(['has_scalar_e_feature']))
@pytest.mark.parametrize('op', ['raw', 'rw', 'gcn', 'ppr'])
def test_module_sign(g, op):
    transform = dgl.SIGNDiffusion(k=2, feat_name='h', diffuse_op=op)
    transform(g)
    transform = dgl.SIGNDiffusion(k=2, feat_name='h', eweight_name='scalar_w', diffuse_op=op)
    transform(g)
=======
@unittest.skipIf(dgl.backend.backend_name != 'pytorch', reason='Only support PyTorch for now')
@parametrize_dtype
def test_module_row_feat_normalizer(idtype):
    # Case1: Normalize features of a homogeneous graph.
    transform = dgl.RowFeatNormalizer(subtract_min=True)
    g = dgl.rand_graph(5, 5, idtype=idtype, device=F.ctx())
    g.ndata['h'] = F.randn((g.num_nodes(), 128))
    g.edata['w'] = F.randn((g.num_edges(), 128))
    g = transform(g)
    assert g.ndata['h'].shape == (g.num_nodes(), 128)
    assert g.edata['w'].shape == (g.num_edges(), 128)
    assert F.allclose(g.ndata['h'].sum(1), F.tensor([1.0, 1.0, 1.0, 1.0, 1.0]))
    assert F.allclose(g.edata['w'].sum(1), F.tensor([1.0, 1.0, 1.0, 1.0, 1.0]))

    # Case2: Normalize features of a heterogeneous graph.
    transform = dgl.RowFeatNormalizer(subtract_min=True)
    g = dgl.heterograph({
        ('user', 'follows', 'user'): (F.tensor([1, 2]), F.tensor([3, 4])),
        ('player', 'plays', 'game'): (F.tensor([2, 2]), F.tensor([1, 1]))
    }, idtype=idtype, device=F.ctx())
    g.ndata['h'] = {'game': F.randn((2, 128)), 'player': F.randn((3, 128))}
    g.ndata['h2'] = {'user': F.randn((5, 128))}
    g.edata['w'] = {('user', 'follows', 'user'): F.randn((2, 128)), ('player', 'plays', 'game'): F.randn((2, 128))}
    g = transform(g)
    assert g.ndata['h']['game'].shape == (2, 128)
    assert g.ndata['h']['player'].shape == (3, 128)
    assert g.ndata['h2']['user'].shape == (5, 128)
    assert g.edata['w'][('user', 'follows', 'user')].shape == (2, 128)
    assert g.edata['w'][('player', 'plays', 'game')].shape == (2, 128)
    assert F.allclose(g.ndata['h']['game'].sum(1), F.tensor([1.0, 1.0]))
    assert F.allclose(g.ndata['h']['player'].sum(1), F.tensor([1.0, 1.0, 1.0]))
    assert F.allclose(g.ndata['h2']['user'].sum(1), F.tensor([1.0, 1.0, 1.0, 1.0, 1.0]))
    assert F.allclose(g.edata['w'][('user', 'follows', 'user')].sum(1), F.tensor([1.0, 1.0]))
    assert F.allclose(g.edata['w'][('player', 'plays', 'game')].sum(1), F.tensor([1.0, 1.0]))

@unittest.skipIf(dgl.backend.backend_name != 'pytorch', reason='Only support PyTorch for now')
@parametrize_dtype
def test_module_feat_mask(idtype):
    # Case1: Mask node and edge feature tensors of a homogeneous graph.
    transform = dgl.FeatMask()
    g = dgl.rand_graph(5, 20, idtype=idtype, device=F.ctx())
    g.ndata['h'] = F.ones((g.num_nodes(), 10))
    g.edata['w'] = F.ones((g.num_edges(), 20))
    g = transform(g)
    assert g.device == g.device
    assert g.idtype == g.idtype
    assert g.ndata['h'].shape == (g.num_nodes(), 10)
    assert g.edata['w'].shape == (g.num_edges(), 20)

    # Case2: Mask node and edge feature tensors of a heterogeneous graph.
    transform = dgl.FeatMask()
    g = dgl.heterograph({
        ('user', 'follows', 'user'): (F.tensor([1, 2]), F.tensor([3, 4])),
        ('player', 'plays', 'game'): (F.tensor([2, 2]), F.tensor([1, 1]))
    }, idtype=idtype, device=F.ctx())
    g.ndata['h'] = {'game': F.randn((2, 5)), 'player': F.randn((3, 5))}
    g.edata['w'] = {('user', 'follows', 'user'): F.randn((2, 5)),
                    ('player', 'plays', 'game'): F.randn((2, 5))}
    g = transform(g)
    assert g.device == g.device
    assert g.idtype == g.idtype
    assert g.ndata['h']['game'].shape == (2, 5)
    assert g.ndata['h']['player'].shape == (3, 5)
    assert g.edata['w'][('user', 'follows', 'user')].shape == (2, 5)
    assert g.edata['w'][('player', 'plays', 'game')].shape == (2, 5)


>>>>>>> 34981bd6

if __name__ == '__main__':
    test_partition_with_halo()
    test_module_heat_kernel(F.int32)<|MERGE_RESOLUTION|>--- conflicted
+++ resolved
@@ -2352,7 +2352,6 @@
     else:
         assert F.allclose(new_g.ndata['lappe'].abs(), tgt)
 
-<<<<<<< HEAD
 @pytest.mark.parametrize('g', get_cases(['has_scalar_e_feature']))
 @pytest.mark.parametrize('op', ['raw', 'rw', 'gcn', 'ppr'])
 def test_module_sign(g, op):
@@ -2360,7 +2359,7 @@
     transform(g)
     transform = dgl.SIGNDiffusion(k=2, feat_name='h', eweight_name='scalar_w', diffuse_op=op)
     transform(g)
-=======
+
 @unittest.skipIf(dgl.backend.backend_name != 'pytorch', reason='Only support PyTorch for now')
 @parametrize_dtype
 def test_module_row_feat_normalizer(idtype):
@@ -2427,9 +2426,6 @@
     assert g.edata['w'][('user', 'follows', 'user')].shape == (2, 5)
     assert g.edata['w'][('player', 'plays', 'game')].shape == (2, 5)
 
-
->>>>>>> 34981bd6
-
 if __name__ == '__main__':
     test_partition_with_halo()
     test_module_heat_kernel(F.int32)