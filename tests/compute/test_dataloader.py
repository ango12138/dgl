import unittest

import backend as F
from test_utils import parametrize_idtype

import dgl
from dgl.dataloading import (
    NeighborSampler,
    as_edge_prediction_sampler,
    negative_sampler,
)


def create_test_graph(idtype):
    # test heterograph from the docstring, plus a user -- wishes -- game relation
    # 3 users, 2 games, 2 developers
    # metagraph:
    #    ('user', 'follows', 'user'),
    #    ('user', 'plays', 'game'),
    #    ('user', 'wishes', 'game'),
    #    ('developer', 'develops', 'game')])

    g = dgl.heterograph(
        {
            ("user", "follows", "user"): ([0, 1], [1, 2]),
            ("user", "plays", "game"): ([0, 1, 2, 1], [0, 0, 1, 1]),
            ("user", "wishes", "game"): ([0, 2], [1, 0]),
            ("developer", "develops", "game"): ([0, 1], [0, 1]),
        },
        idtype=idtype,
        device=F.ctx(),
    )
    assert g.idtype == idtype
    assert g.device == F.ctx()
    return g


@parametrize_idtype
def test_edge_prediction_sampler(idtype):
    g = create_test_graph(idtype)
    sampler = NeighborSampler([10, 10])
    sampler = as_edge_prediction_sampler(
        sampler, negative_sampler=negative_sampler.Uniform(1)
    )

    seeds = F.copy_to(F.arange(0, 2, dtype=idtype), ctx=F.ctx())
    # just a smoke test to make sure we don't fail internal assertions
    result = sampler.sample(g, {"follows": seeds})


<<<<<<< HEAD
if __name__ == '__main__':
    test_edge_prediction_sampler(F.int64)
=======
if __name__ == "__main__":
    test_edge_prediction_sampler()
>>>>>>> 98325b10
<|MERGE_RESOLUTION|>--- conflicted
+++ resolved
@@ -48,10 +48,5 @@
     result = sampler.sample(g, {"follows": seeds})
 
 
-<<<<<<< HEAD
 if __name__ == '__main__':
-    test_edge_prediction_sampler(F.int64)
-=======
-if __name__ == "__main__":
-    test_edge_prediction_sampler()
->>>>>>> 98325b10
+    test_edge_prediction_sampler(F.int64)