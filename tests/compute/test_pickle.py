--- conflicted
+++ resolved
@@ -183,12 +183,7 @@
 
     bg = dgl.batch_hetero([g, g2])
     new_bg = _reconstruct_pickle(bg)
-<<<<<<< HEAD
-    _assert_is_identical_batchedhetero(bg, new_bg)
->>>>>>> ec2e24be6dcc3bcc3d4ad5dff78212735f9db00f
-=======
     test_utils.check_graph_equal(bg, new_bg)
->>>>>>> 451ed6d8
 
 @unittest.skipIf(F._default_context_str == 'gpu', reason="GPU not implemented")
 @unittest.skipIf(dgl.backend.backend_name != "pytorch", reason="Only test for pytorch format file")
