import dgl
import dgl.function as fn
from collections import Counter
import numpy as np
import scipy.sparse as ssp
import itertools
import backend as F
import networkx as nx
import unittest, pytest
from dgl import DGLError
import test_utils
from test_utils import parametrize_dtype, get_cases
from scipy.sparse import rand

def create_test_heterograph(idtype):
    # test heterograph from the docstring, plus a user -- wishes -- game relation
    # 3 users, 2 games, 2 developers
    # metagraph:
    #    ('user', 'follows', 'user'),
    #    ('user', 'plays', 'game'),
    #    ('user', 'wishes', 'game'),
    #    ('developer', 'develops', 'game')])

    g = dgl.heterograph({
        ('user', 'follows', 'user'): ([0, 1], [1, 2]),
        ('user', 'plays', 'game'): ([0, 1, 2, 1], [0, 0, 1, 1]),
        ('user', 'wishes', 'game'): ([0, 2], [1, 0]),
        ('developer', 'develops', 'game'): ([0, 1], [0, 1])
    }, idtype=idtype, device=F.ctx())
    assert g.idtype == idtype
    assert g.device == F.ctx()
    return g

def create_test_heterograph1(idtype):
    edges = []
    edges.extend([(0, 1), (1, 2)])  # follows
    edges.extend([(0, 3), (1, 3), (2, 4), (1, 4)])  # plays
    edges.extend([(0, 4), (2, 3)])  # wishes
    edges.extend([(5, 3), (6, 4)])  # develops
    edges = tuple(zip(*edges))
    ntypes = F.tensor([0, 0, 0, 1, 1, 2, 2])
    etypes = F.tensor([0, 0, 1, 1, 1, 1, 2, 2, 3, 3])
    g0 = dgl.graph(edges, idtype=idtype, device=F.ctx())
    g0.ndata[dgl.NTYPE] = ntypes
    g0.edata[dgl.ETYPE] = etypes
    return dgl.to_hetero(g0, ['user', 'game', 'developer'], ['follows', 'plays', 'wishes', 'develops'])

def create_test_heterograph2(idtype):
    g = dgl.heterograph({
        ('user', 'follows', 'user'): ([0, 1], [1, 2]),
        ('user', 'plays', 'game'): ([0, 1, 2, 1], [0, 0, 1, 1]),
        ('user', 'wishes', 'game'): ([0, 2], [1, 0]),
        ('developer', 'develops', 'game'): ([0, 1], [0, 1]),
        }, idtype=idtype, device=F.ctx())
    assert g.idtype == idtype
    assert g.device == F.ctx()
    return g

def create_test_heterograph3(idtype):
    g = dgl.heterograph({
        ('user', 'plays', 'game'): (F.tensor([0, 1, 1, 2], dtype=idtype),
                                    F.tensor([0, 0, 1, 1], dtype=idtype)),
        ('developer', 'develops', 'game'): (F.tensor([0, 1], dtype=idtype),
                                            F.tensor([0, 1], dtype=idtype))},
        idtype=idtype, device=F.ctx())
    g.ndata['h'] = {'user' : F.copy_to(F.tensor([1, 1, 1], dtype=idtype), ctx=F.ctx()),
                    'game' : F.copy_to(F.tensor([2, 2], dtype=idtype), ctx=F.ctx()),
                    'developer' : F.copy_to(F.tensor([3, 3], dtype=idtype), ctx=F.ctx())}
    g.edges['plays'].data['h'] = F.copy_to(F.tensor([1, 1, 1, 1], dtype=idtype), ctx=F.ctx())
    return g

def create_test_heterograph4(idtype):
    g = dgl.heterograph({
        ('user', 'follows', 'user'): (F.tensor([0, 1, 1, 2, 2, 2], dtype=idtype),
                                      F.tensor([0, 0, 1, 1, 2, 2], dtype=idtype)),
        ('user', 'plays', 'game'): (F.tensor([0, 1], dtype=idtype),
                                    F.tensor([0, 1], dtype=idtype))},
        idtype=idtype, device=F.ctx())
    g.ndata['h'] = {'user' : F.copy_to(F.tensor([1, 1, 1], dtype=idtype), ctx=F.ctx()),
                    'game' : F.copy_to(F.tensor([2, 2], dtype=idtype), ctx=F.ctx())}
    g.edges['follows'].data['h'] = F.copy_to(F.tensor([1, 2, 3, 4, 5, 6], dtype=idtype), ctx=F.ctx())
    g.edges['plays'].data['h'] = F.copy_to(F.tensor([1, 2], dtype=idtype), ctx=F.ctx())
    return g

def create_test_heterograph5(idtype):
    g = dgl.heterograph({
        ('user', 'follows', 'user'): (F.tensor([1, 2], dtype=idtype),
                                      F.tensor([0, 1], dtype=idtype)),
        ('user', 'plays', 'game'): (F.tensor([0, 1], dtype=idtype),
                                    F.tensor([0, 1], dtype=idtype))},
        idtype=idtype, device=F.ctx())
    g.ndata['h'] = {'user' : F.copy_to(F.tensor([1, 1, 1], dtype=idtype), ctx=F.ctx()),
                    'game' : F.copy_to(F.tensor([2, 2], dtype=idtype), ctx=F.ctx())}
    g.edges['follows'].data['h'] = F.copy_to(F.tensor([1, 2], dtype=idtype), ctx=F.ctx())
    g.edges['plays'].data['h'] = F.copy_to(F.tensor([1, 2], dtype=idtype), ctx=F.ctx())
    return g

def get_redfn(name):
    return getattr(F, name)

@parametrize_dtype
def test_create(idtype):
    device = F.ctx()
    g0 = create_test_heterograph(idtype)
    g1 = create_test_heterograph1(idtype)
    g2 = create_test_heterograph2(idtype)
    assert set(g0.ntypes) == set(g1.ntypes) == set(g2.ntypes)
    assert set(g0.canonical_etypes) == set(g1.canonical_etypes) == set(g2.canonical_etypes)

    # Create a bipartite graph from a SciPy matrix
    src_ids = np.array([2, 3, 4])
    dst_ids = np.array([1, 2, 3])
    eweight = np.array([0.2, 0.3, 0.5])
    sp_mat = ssp.coo_matrix((eweight, (src_ids, dst_ids)))
    g = dgl.bipartite_from_scipy(sp_mat, idtype=idtype, device=device)
    assert g.idtype == idtype
    assert g.device == device
    assert g.num_src_nodes() == 5
    assert g.num_dst_nodes() == 4
    assert g.num_edges() == 3
    src, dst = g.edges()
    assert F.allclose(src, F.tensor([2, 3, 4], dtype=idtype))
    assert F.allclose(dst, F.tensor([1, 2, 3], dtype=idtype))
    g = dgl.bipartite_from_scipy(sp_mat, eweight_name='w', idtype=idtype, device=device)
    assert F.allclose(g.edata['w'], F.tensor(eweight))

    # Create a bipartite graph from a NetworkX graph
    nx_g = nx.DiGraph()
    nx_g.add_nodes_from([1, 3], bipartite=0, feat1=np.zeros((2)), feat2=np.ones((2)))
    nx_g.add_nodes_from([2, 4, 5], bipartite=1, feat3=np.zeros((3)))
    nx_g.add_edge(1, 4, weight=np.ones((1)), eid=np.array([1]))
    nx_g.add_edge(3, 5, weight=np.ones((1)), eid=np.array([0]))
    g = dgl.bipartite_from_networkx(nx_g, idtype=idtype, device=device)
    assert g.idtype == idtype
    assert g.device == device
    assert g.num_src_nodes() == 2
    assert g.num_dst_nodes() == 3
    assert g.num_edges() == 2
    src, dst = g.edges()
    assert F.allclose(src, F.tensor([0, 1], dtype=idtype))
    assert F.allclose(dst, F.tensor([1, 2], dtype=idtype))
    g = dgl.bipartite_from_networkx(nx_g, src_attrs=['feat1', 'feat2'],
                                    edge_attrs = ['weight'], dst_attrs = ['feat3'])
    assert F.allclose(g.srcdata['feat1'], F.tensor(np.zeros((2, 2))))
    assert F.allclose(g.srcdata['feat2'], F.tensor(np.ones((2, 2))))
    assert F.allclose(g.dstdata['feat3'], F.tensor(np.zeros((3, 3))))
    assert F.allclose(g.edata['weight'], F.tensor(np.ones((2, 1))))
    g = dgl.bipartite_from_networkx(nx_g, edge_id_attr_name='eid', idtype=idtype, device=device)
    src, dst = g.edges()
    assert F.allclose(src, F.tensor([1, 0], dtype=idtype))
    assert F.allclose(dst, F.tensor([2, 1], dtype=idtype))

    # create from scipy
    spmat = ssp.coo_matrix(([1,1,1], ([0, 0, 1], [2, 3, 2])), shape=(4, 4))
    g = dgl.from_scipy(spmat, idtype=idtype, device=device)
    assert g.number_of_nodes() == 4
    assert g.number_of_edges() == 3
    assert g.idtype == idtype
    assert g.device == device

    # test inferring number of nodes for heterograph
    g = dgl.heterograph({
        ('l0', 'e0', 'l1'): ([0, 0], [1, 2]),
        ('l0', 'e1', 'l2'): ([2], [2]),
        ('l2', 'e2', 'l2'): ([1, 3], [1, 3])
        }, idtype=idtype, device=device)
    assert g.number_of_nodes('l0') == 3
    assert g.number_of_nodes('l1') == 3
    assert g.number_of_nodes('l2') == 4
    assert g.idtype == idtype
    assert g.device == device

    # test if validate flag works
    # homo graph
    with pytest.raises(DGLError):
        g = dgl.graph(
            ([0, 0, 0, 1, 1, 2], [0, 1, 2, 0, 1, 2]),
            num_nodes=2,
            idtype=idtype, device=device
        )
    # bipartite graph
    def _test_validate_bipartite(card):
        with pytest.raises(DGLError):
            g = dgl.heterograph({
                ('_U', '_E', '_V'): ([0, 0, 1, 1, 2], [1, 1, 2, 2, 3])
            }, {'_U': card[0], '_V': card[1]}, idtype=idtype, device=device)

    _test_validate_bipartite((3, 3))
    _test_validate_bipartite((2, 4))

    # test from_scipy
    num_nodes = 10
    density = 0.25
    for fmt in ['csr', 'coo', 'csc']:
        adj = rand(num_nodes, num_nodes, density=density, format=fmt)
        g = dgl.from_scipy(adj, eweight_name='w', idtype=idtype)
        assert g.idtype == idtype
        assert g.device == F.cpu()
        assert F.array_equal(g.edata['w'], F.copy_to(F.tensor(adj.data), F.cpu()))

@parametrize_dtype
def test_query(idtype):
    g = create_test_heterograph(idtype)

    ntypes = ['user', 'game', 'developer']
    canonical_etypes = [
        ('user', 'follows', 'user'),
        ('user', 'plays', 'game'),
        ('user', 'wishes', 'game'),
        ('developer', 'develops', 'game')]
    etypes = ['follows', 'plays', 'wishes', 'develops']

    # node & edge types
    assert set(ntypes) == set(g.ntypes)
    assert set(etypes) == set(g.etypes)
    assert set(canonical_etypes) == set(g.canonical_etypes)

    # metagraph
    mg = g.metagraph()
    assert set(g.ntypes) == set(mg.nodes)
    etype_triplets = [(u, v, e) for u, v, e in mg.edges(keys=True)]
    assert set([
        ('user', 'user', 'follows'),
        ('user', 'game', 'plays'),
        ('user', 'game', 'wishes'),
        ('developer', 'game', 'develops')]) == set(etype_triplets)
    for i in range(len(etypes)):
        assert g.to_canonical_etype(etypes[i]) == canonical_etypes[i]

    def _test(g):
        # number of nodes
        assert [g.number_of_nodes(ntype) for ntype in ntypes] == [3, 2, 2]

        # number of edges
        assert [g.number_of_edges(etype) for etype in etypes] == [2, 4, 2, 2]

        # has_node & has_nodes
        for ntype in ntypes:
            n = g.number_of_nodes(ntype)
            for i in range(n):
                assert g.has_node(i, ntype)
            assert not g.has_node(n, ntype)
            assert np.array_equal(
                F.asnumpy(g.has_nodes([0, n], ntype)).astype('int32'), [1, 0])

        assert not g.is_multigraph

        for etype in etypes:
            srcs, dsts = edges[etype]
            for src, dst in zip(srcs, dsts):
                assert g.has_edges_between(src, dst, etype)
            assert F.asnumpy(g.has_edges_between(srcs, dsts, etype)).all()

            srcs, dsts = negative_edges[etype]
            for src, dst in zip(srcs, dsts):
                assert not g.has_edges_between(src, dst, etype)
            assert not F.asnumpy(g.has_edges_between(srcs, dsts, etype)).any()

            srcs, dsts = edges[etype]
            n_edges = len(srcs)

            # predecessors & in_edges & in_degree
            pred = [s for s, d in zip(srcs, dsts) if d == 0]
            assert set(F.asnumpy(g.predecessors(0, etype)).tolist()) == set(pred)
            u, v = g.in_edges([0], etype=etype)
            assert F.asnumpy(v).tolist() == [0] * len(pred)
            assert set(F.asnumpy(u).tolist()) == set(pred)
            assert g.in_degrees(0, etype) == len(pred)

            # successors & out_edges & out_degree
            succ = [d for s, d in zip(srcs, dsts) if s == 0]
            assert set(F.asnumpy(g.successors(0, etype)).tolist()) == set(succ)
            u, v = g.out_edges([0], etype=etype)
            assert F.asnumpy(u).tolist() == [0] * len(succ)
            assert set(F.asnumpy(v).tolist()) == set(succ)
            assert g.out_degrees(0, etype) == len(succ)

            # edge_id & edge_ids
            for i, (src, dst) in enumerate(zip(srcs, dsts)):
                assert g.edge_ids(src, dst, etype=etype) == i
                _, _, eid = g.edge_ids(src, dst, etype=etype, return_uv=True)
                assert eid == i
            assert F.asnumpy(g.edge_ids(srcs, dsts, etype=etype)).tolist() == list(range(n_edges))
            u, v, e = g.edge_ids(srcs, dsts, etype=etype, return_uv=True)
            u, v, e = F.asnumpy(u), F.asnumpy(v), F.asnumpy(e)
            assert u[e].tolist() == srcs
            assert v[e].tolist() == dsts

            # find_edges
            for eid in [list(range(n_edges)), np.arange(n_edges), F.astype(F.arange(0, n_edges), g.idtype)]:
                u, v = g.find_edges(eid, etype)
                assert F.asnumpy(u).tolist() == srcs
                assert F.asnumpy(v).tolist() == dsts

            # all_edges.
            for order in ['eid']:
                u, v, e = g.edges('all', order, etype)
                assert F.asnumpy(u).tolist() == srcs
                assert F.asnumpy(v).tolist() == dsts
                assert F.asnumpy(e).tolist() == list(range(n_edges))

            # in_degrees & out_degrees
            in_degrees = F.asnumpy(g.in_degrees(etype=etype))
            out_degrees = F.asnumpy(g.out_degrees(etype=etype))
            src_count = Counter(srcs)
            dst_count = Counter(dsts)
            utype, _, vtype = g.to_canonical_etype(etype)
            for i in range(g.number_of_nodes(utype)):
                assert out_degrees[i] == src_count[i]
            for i in range(g.number_of_nodes(vtype)):
                assert in_degrees[i] == dst_count[i]

    edges = {
        'follows': ([0, 1], [1, 2]),
        'plays': ([0, 1, 2, 1], [0, 0, 1, 1]),
        'wishes': ([0, 2], [1, 0]),
        'develops': ([0, 1], [0, 1]),
    }
    # edges that does not exist in the graph
    negative_edges = {
        'follows': ([0, 1], [0, 1]),
        'plays': ([0, 2], [1, 0]),
        'wishes': ([0, 1], [0, 1]),
        'develops': ([0, 1], [1, 0]),
    }
    g = create_test_heterograph(idtype)
    _test(g)
    g = create_test_heterograph1(idtype)
    _test(g)

    edges = {
        ('user', 'follows', 'user'): ([0, 1], [1, 2]),
        ('user', 'plays', 'game'): ([0, 1, 2, 1], [0, 0, 1, 1]),
        ('user', 'wishes', 'game'): ([0, 2], [1, 0]),
        ('developer', 'develops', 'game'): ([0, 1], [0, 1]),
    }
    # edges that does not exist in the graph
    negative_edges = {
        ('user', 'follows', 'user'): ([0, 1], [0, 1]),
        ('user', 'plays', 'game'): ([0, 2], [1, 0]),
        ('user', 'wishes', 'game'): ([0, 1], [0, 1]),
        ('developer', 'develops', 'game'): ([0, 1], [1, 0]),
        }
    g = create_test_heterograph(idtype)
    _test(g)
    g = create_test_heterograph1(idtype)
    _test(g)

    # test repr
    print(g)

@unittest.skipIf(F._default_context_str == 'gpu', reason="GPU does not have COO impl.")
def test_hypersparse():
    N1 = 1 << 50        # should crash if allocated a CSR
    N2 = 1 << 48

    g = dgl.heterograph({
        ('user', 'follows', 'user'): ([0], [1]),
        ('user', 'plays', 'game'): ([0], [N2])},
        {'user': N1, 'game': N1},
        idtype=F.int64, device=F.ctx())
    assert g.number_of_nodes('user') == N1
    assert g.number_of_nodes('game') == N1
    assert g.number_of_edges('follows') == 1
    assert g.number_of_edges('plays') == 1

    assert g.has_edges_between(0, 1, 'follows')
    assert not g.has_edges_between(0, 0, 'follows')
    mask = F.asnumpy(g.has_edges_between([0, 0], [0, 1], 'follows')).tolist()
    assert mask == [0, 1]

    assert g.has_edges_between(0, N2, 'plays')
    assert not g.has_edges_between(0, 0, 'plays')
    mask = F.asnumpy(g.has_edges_between([0, 0], [0, N2], 'plays')).tolist()
    assert mask == [0, 1]

    assert F.asnumpy(g.predecessors(0, 'follows')).tolist() == []
    assert F.asnumpy(g.successors(0, 'follows')).tolist() == [1]
    assert F.asnumpy(g.predecessors(1, 'follows')).tolist() == [0]
    assert F.asnumpy(g.successors(1, 'follows')).tolist() == []

    assert F.asnumpy(g.predecessors(0, 'plays')).tolist() == []
    assert F.asnumpy(g.successors(0, 'plays')).tolist() == [N2]
    assert F.asnumpy(g.predecessors(N2, 'plays')).tolist() == [0]
    assert F.asnumpy(g.successors(N2, 'plays')).tolist() == []

    assert g.edge_ids(0, 1, etype='follows') == 0
    assert g.edge_ids(0, N2, etype='plays') == 0

    u, v = g.find_edges([0], 'follows')
    assert F.asnumpy(u).tolist() == [0]
    assert F.asnumpy(v).tolist() == [1]
    u, v = g.find_edges([0], 'plays')
    assert F.asnumpy(u).tolist() == [0]
    assert F.asnumpy(v).tolist() == [N2]
    u, v, e = g.all_edges('all', 'eid', 'follows')
    assert F.asnumpy(u).tolist() == [0]
    assert F.asnumpy(v).tolist() == [1]
    assert F.asnumpy(e).tolist() == [0]
    u, v, e = g.all_edges('all', 'eid', 'plays')
    assert F.asnumpy(u).tolist() == [0]
    assert F.asnumpy(v).tolist() == [N2]
    assert F.asnumpy(e).tolist() == [0]

    assert g.in_degrees(0, 'follows') == 0
    assert g.in_degrees(1, 'follows') == 1
    assert F.asnumpy(g.in_degrees([0, 1], 'follows')).tolist() == [0, 1]
    assert g.in_degrees(0, 'plays') == 0
    assert g.in_degrees(N2, 'plays') == 1
    assert F.asnumpy(g.in_degrees([0, N2], 'plays')).tolist() == [0, 1]
    assert g.out_degrees(0, 'follows') == 1
    assert g.out_degrees(1, 'follows') == 0
    assert F.asnumpy(g.out_degrees([0, 1], 'follows')).tolist() == [1, 0]
    assert g.out_degrees(0, 'plays') == 1
    assert g.out_degrees(N2, 'plays') == 0
    assert F.asnumpy(g.out_degrees([0, N2], 'plays')).tolist() == [1, 0]

def test_edge_ids():
    N1 = 1 << 50        # should crash if allocated a CSR
    N2 = 1 << 48

    g = dgl.heterograph({
        ('user', 'follows', 'user'): ([0], [1]),
        ('user', 'plays', 'game'): ([0], [N2])},
        {'user': N1, 'game': N1})
    with pytest.raises(DGLError):
        eid = g.edge_ids(0, 0, etype='follows')

    g2 = dgl.heterograph({
        ('user', 'follows', 'user'): ([0, 0], [1, 1]),
        ('user', 'plays', 'game'): ([0], [N2])},
        {'user': N1, 'game': N1})

    eid = g2.edge_ids(0, 1, etype='follows')
    assert eid == 0

@parametrize_dtype
def test_adj(idtype):
    g = create_test_heterograph(idtype)
    adj = F.sparse_to_numpy(g.adj(etype='follows'))
    assert np.allclose(
            adj,
            np.array([[0., 0., 0.],
                      [1., 0., 0.],
                      [0., 1., 0.]]))
    adj = F.sparse_to_numpy(g.adj(transpose=True, etype='follows'))
    assert np.allclose(
            adj,
            np.array([[0., 1., 0.],
                      [0., 0., 1.],
                      [0., 0., 0.]]))
    adj = F.sparse_to_numpy(g.adj(etype='plays'))
    assert np.allclose(
            adj,
            np.array([[1., 1., 0.],
                      [0., 1., 1.]]))
    adj = F.sparse_to_numpy(g.adj(transpose=True, etype='plays'))
    assert np.allclose(
            adj,
            np.array([[1., 0.],
                      [1., 1.],
                      [0., 1.]]))

    adj = g.adj(scipy_fmt='csr', etype='follows')
    assert np.allclose(
            adj.todense(),
            np.array([[0., 0., 0.],
                      [1., 0., 0.],
                      [0., 1., 0.]]))
    adj = g.adj(scipy_fmt='coo', etype='follows')
    assert np.allclose(
            adj.todense(),
            np.array([[0., 0., 0.],
                      [1., 0., 0.],
                      [0., 1., 0.]]))
    adj = g.adj(scipy_fmt='csr', etype='plays')
    assert np.allclose(
            adj.todense(),
            np.array([[1., 1., 0.],
                      [0., 1., 1.]]))
    adj = g.adj(scipy_fmt='coo', etype='plays')
    assert np.allclose(
            adj.todense(),
            np.array([[1., 1., 0.],
                      [0., 1., 1.]]))
    adj = F.sparse_to_numpy(g['follows'].adj())
    assert np.allclose(
            adj,
            np.array([[0., 0., 0.],
                      [1., 0., 0.],
                      [0., 1., 0.]]))

@parametrize_dtype
def test_inc(idtype):
    g = create_test_heterograph(idtype)
    adj = F.sparse_to_numpy(g['follows'].inc('in'))
    assert np.allclose(
            adj,
            np.array([[0., 0.],
                      [1., 0.],
                      [0., 1.]]))
    adj = F.sparse_to_numpy(g['follows'].inc('out'))
    assert np.allclose(
            adj,
            np.array([[1., 0.],
                      [0., 1.],
                      [0., 0.]]))
    adj = F.sparse_to_numpy(g['follows'].inc('both'))
    assert np.allclose(
            adj,
            np.array([[-1., 0.],
                      [1., -1.],
                      [0., 1.]]))
    adj = F.sparse_to_numpy(g.inc('in', etype='plays'))
    assert np.allclose(
            adj,
            np.array([[1., 1., 0., 0.],
                      [0., 0., 1., 1.]]))
    adj = F.sparse_to_numpy(g.inc('out', etype='plays'))
    assert np.allclose(
            adj,
            np.array([[1., 0., 0., 0.],
                      [0., 1., 0., 1.],
                      [0., 0., 1., 0.]]))
    adj = F.sparse_to_numpy(g.inc('both', etype='follows'))
    assert np.allclose(
            adj,
            np.array([[-1., 0.],
                      [1., -1.],
                      [0., 1.]]))

@parametrize_dtype
def test_view(idtype):
    # test single node type
    g = dgl.heterograph({
        ('user', 'follows', 'user'): ([0, 1], [1, 2])
    }, idtype=idtype, device=F.ctx())
    f1 = F.randn((3, 6))
    g.ndata['h'] = f1
    f2 = g.nodes['user'].data['h']
    assert F.array_equal(f1, f2)
    fail = False
    try:
        g.ndata['h'] = {'user' : f1}
    except Exception:
        fail = True
    assert fail

    # test single edge type
    f3 = F.randn((2, 4))
    g.edata['h'] = f3
    f4 = g.edges['follows'].data['h']
    assert F.array_equal(f3, f4)
    fail = False
    try:
        g.edata['h'] = {'follows' : f3}
    except Exception:
        fail = True
    assert fail

    # test data view
    g = create_test_heterograph(idtype)

    f1 = F.randn((3, 6))
    g.nodes['user'].data['h'] = f1       # ok
    f2 = g.nodes['user'].data['h']
    assert F.array_equal(f1, f2)
    assert F.array_equal(g.nodes('user'), F.arange(0, 3, idtype))
    g.nodes['user'].data.pop('h')

    # multi type ndata
    f1 = F.randn((3, 6))
    f2 = F.randn((2, 6))
    fail = False
    try:
        g.ndata['h'] = f1
    except Exception:
        fail = True
    assert fail
    g.ndata['h'] = {'user' : f1,
                    'game' : f2}
    f3 = g.nodes['user'].data['h']
    f4 = g.nodes['game'].data['h']
    assert F.array_equal(f1, f3)
    assert F.array_equal(f2, f4)
    data = g.ndata['h']
    assert F.array_equal(f1, data['user'])
    assert F.array_equal(f2, data['game'])
    # test repr
    print(g.ndata)
    g.ndata.pop('h')
    # test repr
    print(g.ndata)

    f3 = F.randn((2, 4))
    g.edges['user', 'follows', 'user'].data['h'] = f3
    f4 = g.edges['user', 'follows', 'user'].data['h']
    f5 = g.edges['follows'].data['h']
    assert F.array_equal(f3, f4)
    assert F.array_equal(f3, f5)
    assert F.array_equal(g.edges(etype='follows', form='eid'), F.arange(0, 2, idtype))
    g.edges['follows'].data.pop('h')

    f3 = F.randn((2, 4))
    fail = False
    try:
        g.edata['h'] = f3
    except Exception:
        fail = True
    assert fail
    g.edata['h'] = {('user', 'follows', 'user') : f3}
    f4 = g.edges['user', 'follows', 'user'].data['h']
    f5 = g.edges['follows'].data['h']
    assert F.array_equal(f3, f4)
    assert F.array_equal(f3, f5)
    data = g.edata['h']
    assert F.array_equal(f3, data[('user', 'follows', 'user')])
    # test repr
    print(g.edata)
    g.edata.pop('h')
    # test repr
    print(g.edata)

    # test srcdata
    f1 = F.randn((3, 6))
    g.srcnodes['user'].data['h'] = f1       # ok
    f2 = g.srcnodes['user'].data['h']
    assert F.array_equal(f1, f2)
    assert F.array_equal(g.srcnodes('user'), F.arange(0, 3, idtype))
    g.srcnodes['user'].data.pop('h')

    # multi type ndata
    f1 = F.randn((3, 6))
    f2 = F.randn((2, 6))
    fail = False
    try:
        g.srcdata['h'] = f1
    except Exception:
        fail = True
    assert fail
    g.srcdata['h'] = {'user' : f1,
                      'developer' : f2}
    f3 = g.srcnodes['user'].data['h']
    f4 = g.srcnodes['developer'].data['h']
    assert F.array_equal(f1, f3)
    assert F.array_equal(f2, f4)
    data = g.srcdata['h']
    assert F.array_equal(f1, data['user'])
    assert F.array_equal(f2, data['developer'])
    # test repr
    print(g.srcdata)
    g.srcdata.pop('h')

    # test dstdata
    f1 = F.randn((3, 6))
    g.dstnodes['user'].data['h'] = f1       # ok
    f2 = g.dstnodes['user'].data['h']
    assert F.array_equal(f1, f2)
    assert F.array_equal(g.dstnodes('user'), F.arange(0, 3, idtype))
    g.dstnodes['user'].data.pop('h')

    # multi type ndata
    f1 = F.randn((3, 6))
    f2 = F.randn((2, 6))
    fail = False
    try:
        g.dstdata['h'] = f1
    except Exception:
        fail = True
    assert fail
    g.dstdata['h'] = {'user' : f1,
                      'game' : f2}
    f3 = g.dstnodes['user'].data['h']
    f4 = g.dstnodes['game'].data['h']
    assert F.array_equal(f1, f3)
    assert F.array_equal(f2, f4)
    data = g.dstdata['h']
    assert F.array_equal(f1, data['user'])
    assert F.array_equal(f2, data['game'])
    # test repr
    print(g.dstdata)
    g.dstdata.pop('h')

@parametrize_dtype
def test_view1(idtype):
    # test relation view
    HG = create_test_heterograph(idtype)
    ntypes = ['user', 'game', 'developer']
    canonical_etypes = [
        ('user', 'follows', 'user'),
        ('user', 'plays', 'game'),
        ('user', 'wishes', 'game'),
        ('developer', 'develops', 'game')]
    etypes = ['follows', 'plays', 'wishes', 'develops']

    def _test_query():
        for etype in etypes:
            utype, _, vtype = HG.to_canonical_etype(etype)
            g = HG[etype]
            srcs, dsts = edges[etype]
            for src, dst in zip(srcs, dsts):
                assert g.has_edges_between(src, dst)
            assert F.asnumpy(g.has_edges_between(srcs, dsts)).all()

            srcs, dsts = negative_edges[etype]
            for src, dst in zip(srcs, dsts):
                assert not g.has_edges_between(src, dst)
            assert not F.asnumpy(g.has_edges_between(srcs, dsts)).any()

            srcs, dsts = edges[etype]
            n_edges = len(srcs)

            # predecessors & in_edges & in_degree
            pred = [s for s, d in zip(srcs, dsts) if d == 0]
            assert set(F.asnumpy(g.predecessors(0)).tolist()) == set(pred)
            u, v = g.in_edges([0])
            assert F.asnumpy(v).tolist() == [0] * len(pred)
            assert set(F.asnumpy(u).tolist()) == set(pred)
            assert g.in_degrees(0) == len(pred)

            # successors & out_edges & out_degree
            succ = [d for s, d in zip(srcs, dsts) if s == 0]
            assert set(F.asnumpy(g.successors(0)).tolist()) == set(succ)
            u, v = g.out_edges([0])
            assert F.asnumpy(u).tolist() == [0] * len(succ)
            assert set(F.asnumpy(v).tolist()) == set(succ)
            assert g.out_degrees(0) == len(succ)

            # edge_id & edge_ids
            for i, (src, dst) in enumerate(zip(srcs, dsts)):
                assert g.edge_ids(src, dst, etype=etype) == i
                _, _, eid = g.edge_ids(src, dst, etype=etype, return_uv=True)
                assert eid == i
            assert F.asnumpy(g.edge_ids(srcs, dsts)).tolist() == list(range(n_edges))
            u, v, e = g.edge_ids(srcs, dsts, return_uv=True)
            u, v, e = F.asnumpy(u), F.asnumpy(v), F.asnumpy(e)
            assert u[e].tolist() == srcs
            assert v[e].tolist() == dsts

            # find_edges
            u, v = g.find_edges(list(range(n_edges)))
            assert F.asnumpy(u).tolist() == srcs
            assert F.asnumpy(v).tolist() == dsts

            # all_edges.
            for order in ['eid']:
                u, v, e = g.all_edges(form='all', order=order)
                assert F.asnumpy(u).tolist() == srcs
                assert F.asnumpy(v).tolist() == dsts
                assert F.asnumpy(e).tolist() == list(range(n_edges))

            # in_degrees & out_degrees
            in_degrees = F.asnumpy(g.in_degrees())
            out_degrees = F.asnumpy(g.out_degrees())
            src_count = Counter(srcs)
            dst_count = Counter(dsts)
            for i in range(g.number_of_nodes(utype)):
                assert out_degrees[i] == src_count[i]
            for i in range(g.number_of_nodes(vtype)):
                assert in_degrees[i] == dst_count[i]

    edges = {
        'follows': ([0, 1], [1, 2]),
        'plays': ([0, 1, 2, 1], [0, 0, 1, 1]),
        'wishes': ([0, 2], [1, 0]),
        'develops': ([0, 1], [0, 1]),
    }
    # edges that does not exist in the graph
    negative_edges = {
        'follows': ([0, 1], [0, 1]),
        'plays': ([0, 2], [1, 0]),
        'wishes': ([0, 1], [0, 1]),
        'develops': ([0, 1], [1, 0]),
    }
    _test_query()
    etypes = canonical_etypes
    edges = {
        ('user', 'follows', 'user'): ([0, 1], [1, 2]),
        ('user', 'plays', 'game'): ([0, 1, 2, 1], [0, 0, 1, 1]),
        ('user', 'wishes', 'game'): ([0, 2], [1, 0]),
        ('developer', 'develops', 'game'): ([0, 1], [0, 1]),
    }
    # edges that does not exist in the graph
    negative_edges = {
        ('user', 'follows', 'user'): ([0, 1], [0, 1]),
        ('user', 'plays', 'game'): ([0, 2], [1, 0]),
        ('user', 'wishes', 'game'): ([0, 1], [0, 1]),
        ('developer', 'develops', 'game'): ([0, 1], [1, 0]),
        }
    _test_query()

    # test features
    HG.nodes['user'].data['h'] = F.ones((HG.number_of_nodes('user'), 5))
    HG.nodes['game'].data['m'] = F.ones((HG.number_of_nodes('game'), 3)) * 2

    # test only one node type
    g = HG['follows']
    assert g.number_of_nodes() == 3

    # test ndata and edata
    f1 = F.randn((3, 6))
    g.ndata['h'] = f1       # ok
    f2 = HG.nodes['user'].data['h']
    assert F.array_equal(f1, f2)
    assert F.array_equal(g.nodes(), F.arange(0, 3, g.idtype))

    f3 = F.randn((2, 4))
    g.edata['h'] = f3
    f4 = HG.edges['follows'].data['h']
    assert F.array_equal(f3, f4)
    assert F.array_equal(g.edges(form='eid'), F.arange(0, 2, g.idtype))

    # multiple types
    ndata = HG.ndata['h']
    assert isinstance(ndata, dict)
    assert F.array_equal(ndata['user'], f2)

    edata = HG.edata['h']
    assert isinstance(edata, dict)
    assert F.array_equal(edata[('user', 'follows', 'user')], f4)

@parametrize_dtype
def test_flatten(idtype):
    def check_mapping(g, fg):
        if len(fg.ntypes) == 1:
            SRC = DST = fg.ntypes[0]
        else:
            SRC = fg.ntypes[0]
            DST = fg.ntypes[1]

        etypes = F.asnumpy(fg.edata[dgl.ETYPE]).tolist()
        eids = F.asnumpy(fg.edata[dgl.EID]).tolist()

        for i, (etype, eid) in enumerate(zip(etypes, eids)):
            src_g, dst_g = g.find_edges([eid], g.canonical_etypes[etype])
            src_fg, dst_fg = fg.find_edges([i])
            # TODO(gq): I feel this code is quite redundant; can we just add new members (like
            # "induced_srcid") to returned heterograph object and not store them as features?
            assert F.asnumpy(src_g) == F.asnumpy(F.gather_row(fg.nodes[SRC].data[dgl.NID], src_fg)[0])
            tid = F.asnumpy(F.gather_row(fg.nodes[SRC].data[dgl.NTYPE], src_fg)).item()
            assert g.canonical_etypes[etype][0] == g.ntypes[tid]
            assert F.asnumpy(dst_g) == F.asnumpy(F.gather_row(fg.nodes[DST].data[dgl.NID], dst_fg)[0])
            tid = F.asnumpy(F.gather_row(fg.nodes[DST].data[dgl.NTYPE], dst_fg)).item()
            assert g.canonical_etypes[etype][2] == g.ntypes[tid]

    # check for wildcard slices
    g = create_test_heterograph(idtype)
    g.nodes['user'].data['h'] = F.ones((3, 5))
    g.nodes['game'].data['i'] = F.ones((2, 5))
    g.edges['plays'].data['e'] = F.ones((4, 4))
    g.edges['wishes'].data['e'] = F.ones((2, 4))
    g.edges['wishes'].data['f'] = F.ones((2, 4))

    fg = g['user', :, 'game']   # user--plays->game and user--wishes->game
    assert len(fg.ntypes) == 2
    assert fg.ntypes == ['user', 'game']
    assert fg.etypes == ['plays+wishes']
    assert fg.idtype == g.idtype
    assert fg.device == g.device

    assert F.array_equal(fg.nodes['user'].data['h'], F.ones((3, 5)))
    assert F.array_equal(fg.nodes['game'].data['i'], F.ones((2, 5)))
    assert F.array_equal(fg.edata['e'], F.ones((6, 4)))
    assert 'f' not in fg.edata

    etypes = F.asnumpy(fg.edata[dgl.ETYPE]).tolist()
    eids = F.asnumpy(fg.edata[dgl.EID]).tolist()
    assert set(zip(etypes, eids)) == set([(1, 0), (1, 1), (1, 2), (1, 3), (2, 0), (2, 1)])

    check_mapping(g, fg)

    fg = g['user', :, 'user']
    assert fg.idtype == g.idtype
    assert fg.device == g.device
    # NOTE(gq): The node/edge types from the parent graph is returned if there is only one
    # node/edge type.  This differs from the behavior above.
    assert fg.ntypes == ['user']
    assert fg.etypes == ['follows']
    u1, v1 = g.edges(etype='follows', order='eid')
    u2, v2 = fg.edges(etype='follows', order='eid')
    assert F.array_equal(u1, u2)
    assert F.array_equal(v1, v2)

    fg = g['developer', :, 'game']
    assert fg.idtype == g.idtype
    assert fg.device == g.device
    assert fg.ntypes == ['developer', 'game']
    assert fg.etypes == ['develops']
    u1, v1 = g.edges(etype='develops', order='eid')
    u2, v2 = fg.edges(etype='develops', order='eid')
    assert F.array_equal(u1, u2)
    assert F.array_equal(v1, v2)

    fg = g[:, :, :]
    assert fg.idtype == g.idtype
    assert fg.device == g.device
    assert fg.ntypes == ['developer+user', 'game+user']
    assert fg.etypes == ['develops+follows+plays+wishes']
    check_mapping(g, fg)

    # Test another heterograph
    g = dgl.heterograph({
        ('user', 'follows', 'user'): ([0, 1, 2], [1, 2, 3]),
        ('user', 'knows', 'user'): ([0, 2], [2, 3])
    }, idtype=idtype, device=F.ctx())
    g.nodes['user'].data['h'] = F.randn((4, 3))
    g.edges['follows'].data['w'] = F.randn((3, 2))
    g.nodes['user'].data['hh'] = F.randn((4, 5))
    g.edges['knows'].data['ww'] = F.randn((2, 10))

    fg = g['user', :, 'user']
    assert fg.idtype == g.idtype
    assert fg.device == g.device
    assert fg.ntypes == ['user']
    assert fg.etypes == ['follows+knows']
    check_mapping(g, fg)

    fg = g['user', :, :]
    assert fg.idtype == g.idtype
    assert fg.device == g.device
    assert fg.ntypes == ['user']
    assert fg.etypes == ['follows+knows']
    check_mapping(g, fg)

@unittest.skipIf(F._default_context_str == 'cpu', reason="Need gpu for this test")
@parametrize_dtype
def test_to_device(idtype):
    # TODO: rewrite this test case to accept different graphs so we
    #  can test reverse graph and batched graph
    g = create_test_heterograph(idtype)
    g.nodes['user'].data['h'] = F.ones((3, 5))
    g.nodes['game'].data['i'] = F.ones((2, 5))
    g.edges['plays'].data['e'] = F.ones((4, 4))
    assert g.device == F.ctx()
    g = g.to(F.cpu())
    assert g.device == F.cpu()
    assert F.context(g.nodes['user'].data['h']) == F.cpu()
    assert F.context(g.nodes['game'].data['i']) == F.cpu()
    assert F.context(g.edges['plays'].data['e']) == F.cpu()
    for ntype in g.ntypes:
        assert F.context(g.batch_num_nodes(ntype)) == F.cpu()
    for etype in g.canonical_etypes:
        assert F.context(g.batch_num_edges(etype)) == F.cpu()

    if F.is_cuda_available():
        g1 = g.to(F.cuda())
        assert g1.device == F.cuda()
        assert F.context(g1.nodes['user'].data['h']) == F.cuda()
        assert F.context(g1.nodes['game'].data['i']) == F.cuda()
        assert F.context(g1.edges['plays'].data['e']) == F.cuda()
        for ntype in g1.ntypes:
            assert F.context(g1.batch_num_nodes(ntype)) == F.cuda()
        for etype in g1.canonical_etypes:
            assert F.context(g1.batch_num_edges(etype)) == F.cuda()
        assert F.context(g.nodes['user'].data['h']) == F.cpu()
        assert F.context(g.nodes['game'].data['i']) == F.cpu()
        assert F.context(g.edges['plays'].data['e']) == F.cpu()
        for ntype in g.ntypes:
            assert F.context(g.batch_num_nodes(ntype)) == F.cpu()
        for etype in g.canonical_etypes:
            assert F.context(g.batch_num_edges(etype)) == F.cpu()
        with pytest.raises(DGLError):
            g1.nodes['user'].data['h'] = F.copy_to(F.ones((3, 5)), F.cpu())
        with pytest.raises(DGLError):
            g1.edges['plays'].data['e'] = F.copy_to(F.ones((4, 4)), F.cpu())

@unittest.skipIf(F._default_context_str == 'cpu', reason="Need gpu for this test")
@parametrize_dtype
@pytest.mark.parametrize('g', get_cases(['block']))
def test_to_device2(g, idtype):
    g = g.astype(idtype)
    g = g.to(F.cpu())
    assert g.device == F.cpu()
    if F.is_cuda_available():
        g1 = g.to(F.cuda())
        assert g1.device == F.cuda()
        assert g1.ntypes == g.ntypes
        assert g1.etypes == g.etypes
        assert g1.canonical_etypes == g.canonical_etypes

@parametrize_dtype
def test_convert_bound(idtype):
    def _test_bipartite_bound(data, card):
        with pytest.raises(DGLError):
            dgl.heterograph({
                ('_U', '_E', '_V'): data
            }, {'_U': card[0], '_V': card[1]}, idtype=idtype, device=F.ctx())

    def _test_graph_bound(data, card):
        with pytest.raises(DGLError):
            dgl.graph(data, num_nodes=card, idtype=idtype, device=F.ctx())

    _test_bipartite_bound(([1,2],[1,2]),(2,3))
    _test_bipartite_bound(([0,1],[1,4]),(2,3))
    _test_graph_bound(([1,3],[1,2]), 3)
    _test_graph_bound(([0,1],[1,3]), 3)


@parametrize_dtype
def test_convert(idtype):
    hg = create_test_heterograph(idtype)
    hs = []
    for ntype in hg.ntypes:
        h = F.randn((hg.number_of_nodes(ntype), 5))
        hg.nodes[ntype].data['h'] = h
        hs.append(h)
    hg.nodes['user'].data['x'] = F.randn((3, 3))
    ws = []
    for etype in hg.canonical_etypes:
        w = F.randn((hg.number_of_edges(etype), 5))
        hg.edges[etype].data['w'] = w
        ws.append(w)
    hg.edges['plays'].data['x'] = F.randn((4, 3))

    g = dgl.to_homo(hg)
    assert g.idtype == idtype
    assert g.device == hg.device
    assert F.array_equal(F.cat(hs, dim=0), g.ndata['h'])
    assert 'x' not in g.ndata
    assert F.array_equal(F.cat(ws, dim=0), g.edata['w'])
    assert 'x' not in g.edata

    src, dst = g.all_edges(order='eid')
    src = F.asnumpy(src)
    dst = F.asnumpy(dst)
    etype_id, eid = F.asnumpy(g.edata[dgl.ETYPE]), F.asnumpy(g.edata[dgl.EID])
    ntype_id, nid = F.asnumpy(g.ndata[dgl.NTYPE]), F.asnumpy(g.ndata[dgl.NID])
    for i in range(g.number_of_edges()):
        srctype = hg.ntypes[ntype_id[src[i]]]
        dsttype = hg.ntypes[ntype_id[dst[i]]]
        etype = hg.etypes[etype_id[i]]
        src_i, dst_i = hg.find_edges([eid[i]], (srctype, etype, dsttype))
        assert np.asscalar(F.asnumpy(src_i)) == nid[src[i]]
        assert np.asscalar(F.asnumpy(dst_i)) == nid[dst[i]]

    mg = nx.MultiDiGraph([
        ('user', 'user', 'follows'),
        ('user', 'game', 'plays'),
        ('user', 'game', 'wishes'),
        ('developer', 'game', 'develops')])

    for _mg in [None, mg]:
        hg2 = dgl.to_hetero(
                g, hg.ntypes, hg.etypes,
                ntype_field=dgl.NTYPE, etype_field=dgl.ETYPE, metagraph=_mg)
        assert hg2.idtype == hg.idtype
        assert hg2.device == hg.device
        assert set(hg.ntypes) == set(hg2.ntypes)
        assert set(hg.canonical_etypes) == set(hg2.canonical_etypes)
        for ntype in hg.ntypes:
            assert hg.number_of_nodes(ntype) == hg2.number_of_nodes(ntype)
            assert F.array_equal(hg.nodes[ntype].data['h'], hg2.nodes[ntype].data['h'])
        for canonical_etype in hg.canonical_etypes:
            src, dst = hg.all_edges(etype=canonical_etype, order='eid')
            src2, dst2 = hg2.all_edges(etype=canonical_etype, order='eid')
            assert F.array_equal(src, src2)
            assert F.array_equal(dst, dst2)
            assert F.array_equal(hg.edges[canonical_etype].data['w'], hg2.edges[canonical_etype].data['w'])

    # hetero_from_homo test case 2
    g = dgl.graph(([0, 1, 2, 0], [2, 2, 3, 3]), idtype=idtype, device=F.ctx())
    g.ndata[dgl.NTYPE] = F.tensor([0, 0, 1, 2])
    g.edata[dgl.ETYPE] = F.tensor([0, 0, 1, 2])
    hg = dgl.to_hetero(g, ['l0', 'l1', 'l2'], ['e0', 'e1', 'e2'])
    assert hg.idtype == idtype
    assert hg.device == g.device
    assert set(hg.canonical_etypes) == set(
        [('l0', 'e0', 'l1'), ('l1', 'e1', 'l2'), ('l0', 'e2', 'l2')])
    assert hg.number_of_nodes('l0') == 2
    assert hg.number_of_nodes('l1') == 1
    assert hg.number_of_nodes('l2') == 1
    assert hg.number_of_edges('e0') == 2
    assert hg.number_of_edges('e1') == 1
    assert hg.number_of_edges('e2') == 1

    # hetero_from_homo test case 3
    mg = nx.MultiDiGraph([
        ('user', 'movie', 'watches'),
        ('user', 'TV', 'watches')])
    g = dgl.graph(((0, 1), (0, 2)), idtype=idtype, device=F.ctx())
    g.ndata[dgl.NTYPE] = F.tensor([0, 1, 2])
    g.edata[dgl.ETYPE] = F.tensor([0, 0])
    for _mg in [None, mg]:
        hg = dgl.to_hetero(g, ['user', 'TV', 'movie'], ['watches'], metagraph=_mg)
        assert hg.idtype == g.idtype
        assert hg.device == g.device
        assert set(hg.canonical_etypes) == set(
            [('user', 'watches', 'movie'), ('user', 'watches', 'TV')])
        assert hg.number_of_nodes('user') == 1
        assert hg.number_of_nodes('TV') == 1
        assert hg.number_of_nodes('movie') == 1
        assert hg.number_of_edges(('user', 'watches', 'TV')) == 1
        assert hg.number_of_edges(('user', 'watches', 'movie')) == 1
        assert len(hg.etypes) == 2

    # hetero_to_homo test case 2
    hg = dgl.heterograph({
        ('_U', '_E', '_V'): ([0, 1], [0, 1])
    }, {'_U': 2, '_V': 3}, idtype=idtype, device=F.ctx())
    g = dgl.to_homo(hg)
    assert hg.idtype == g.idtype
    assert hg.device == g.device
    assert g.number_of_nodes() == 5

@parametrize_dtype
def test_metagraph_reachable(idtype):
    g = create_test_heterograph(idtype)
    x = F.randn((3, 5))
    g.nodes['user'].data['h'] = x

    new_g = dgl.metapath_reachable_graph(g, ['follows', 'plays'])
    assert new_g.idtype == idtype
    assert new_g.ntypes == ['user', 'game']
    assert new_g.number_of_edges() == 3
    assert F.asnumpy(new_g.has_edges_between([0, 0, 1], [0, 1, 1])).all()

    new_g = dgl.metapath_reachable_graph(g, ['follows'])
    assert new_g.idtype == idtype
    assert new_g.ntypes == ['user']
    assert new_g.number_of_edges() == 2
    assert F.asnumpy(new_g.has_edges_between([0, 1], [1, 2])).all()

@unittest.skipIf(dgl.backend.backend_name == "mxnet", reason="MXNet doesn't support bool tensor")
@parametrize_dtype
def test_subgraph_mask(idtype):
    g = create_test_heterograph(idtype)
    g_graph = g['follows']
    g_bipartite = g['plays']

    x = F.randn((3, 5))
    y = F.randn((2, 4))
    g.nodes['user'].data['h'] = x
    g.edges['follows'].data['h'] = y

    def _check_subgraph(g, sg):
        assert sg.idtype == g.idtype
        assert sg.device == g.device
        assert sg.ntypes == g.ntypes
        assert sg.etypes == g.etypes
        assert sg.canonical_etypes == g.canonical_etypes
        assert F.array_equal(F.tensor(sg.nodes['user'].data[dgl.NID]),
                             F.tensor([1, 2], idtype))
        assert F.array_equal(F.tensor(sg.nodes['game'].data[dgl.NID]),
                             F.tensor([0], idtype))
        assert F.array_equal(F.tensor(sg.edges['follows'].data[dgl.EID]),
                             F.tensor([1], idtype))
        assert F.array_equal(F.tensor(sg.edges['plays'].data[dgl.EID]),
                             F.tensor([1], idtype))
        assert F.array_equal(F.tensor(sg.edges['wishes'].data[dgl.EID]),
                             F.tensor([1], idtype))
        assert sg.number_of_nodes('developer') == 0
        assert sg.number_of_edges('develops') == 0
        assert F.array_equal(sg.nodes['user'].data['h'], g.nodes['user'].data['h'][1:3])
        assert F.array_equal(sg.edges['follows'].data['h'], g.edges['follows'].data['h'][1:2])

    sg1 = g.subgraph({'user': F.tensor([False, True, True], dtype=F.bool),
                      'game': F.tensor([True, False, False, False], dtype=F.bool)})
    _check_subgraph(g, sg1)
    if F._default_context_str != 'gpu':
        # TODO(minjie): enable this later
        sg2 = g.edge_subgraph({'follows': F.tensor([False, True], dtype=F.bool),
                               'plays': F.tensor([False, True, False, False], dtype=F.bool),
                               'wishes': F.tensor([False, True], dtype=F.bool)})
        _check_subgraph(g, sg2)

@parametrize_dtype
def test_subgraph(idtype):
    g = create_test_heterograph(idtype)
    g_graph = g['follows']
    g_bipartite = g['plays']

    x = F.randn((3, 5))
    y = F.randn((2, 4))
    g.nodes['user'].data['h'] = x
    g.edges['follows'].data['h'] = y

    def _check_subgraph(g, sg):
        assert sg.idtype == g.idtype
        assert sg.device == g.device
        assert sg.ntypes == g.ntypes
        assert sg.etypes == g.etypes
        assert sg.canonical_etypes == g.canonical_etypes
        assert F.array_equal(F.tensor(sg.nodes['user'].data[dgl.NID]),
                             F.tensor([1, 2], g.idtype))
        assert F.array_equal(F.tensor(sg.nodes['game'].data[dgl.NID]),
                             F.tensor([0], g.idtype))
        assert F.array_equal(F.tensor(sg.edges['follows'].data[dgl.EID]),
                             F.tensor([1], g.idtype))
        assert F.array_equal(F.tensor(sg.edges['plays'].data[dgl.EID]),
                             F.tensor([1], g.idtype))
        assert F.array_equal(F.tensor(sg.edges['wishes'].data[dgl.EID]),
                             F.tensor([1], g.idtype))
        assert sg.number_of_nodes('developer') == 0
        assert sg.number_of_edges('develops') == 0
        assert F.array_equal(sg.nodes['user'].data['h'], g.nodes['user'].data['h'][1:3])
        assert F.array_equal(sg.edges['follows'].data['h'], g.edges['follows'].data['h'][1:2])

    sg1 = g.subgraph({'user': [1, 2], 'game': [0]})
    _check_subgraph(g, sg1)
    if F._default_context_str != 'gpu':
        # TODO(minjie): enable this later
        sg2 = g.edge_subgraph({'follows': [1], 'plays': [1], 'wishes': [1]})
        _check_subgraph(g, sg2)

    # backend tensor input
    sg1 = g.subgraph({'user': F.tensor([1, 2], dtype=idtype),
                      'game': F.tensor([0], dtype=idtype)})
    _check_subgraph(g, sg1)
    if F._default_context_str != 'gpu':
        # TODO(minjie): enable this later
        sg2 = g.edge_subgraph({'follows': F.tensor([1], dtype=idtype),
                               'plays': F.tensor([1], dtype=idtype),
                               'wishes': F.tensor([1], dtype=idtype)})
        _check_subgraph(g, sg2)

    # numpy input
    sg1 = g.subgraph({'user': np.array([1, 2]),
                      'game': np.array([0])})
    _check_subgraph(g, sg1)
    if F._default_context_str != 'gpu':
        # TODO(minjie): enable this later
        sg2 = g.edge_subgraph({'follows': np.array([1]),
                               'plays': np.array([1]),
                               'wishes': np.array([1])})
        _check_subgraph(g, sg2)

    def _check_subgraph_single_ntype(g, sg, preserve_nodes=False):
        assert sg.idtype == g.idtype
        assert sg.device == g.device
        assert sg.ntypes == g.ntypes
        assert sg.etypes == g.etypes
        assert sg.canonical_etypes == g.canonical_etypes

        if not preserve_nodes:
            assert F.array_equal(F.tensor(sg.nodes['user'].data[dgl.NID]),
                                 F.tensor([1, 2], g.idtype))
        else:
            for ntype in sg.ntypes:
                assert g.number_of_nodes(ntype) == sg.number_of_nodes(ntype)

        assert F.array_equal(F.tensor(sg.edges['follows'].data[dgl.EID]),
                             F.tensor([1], g.idtype))

        if not preserve_nodes:
            assert F.array_equal(sg.nodes['user'].data['h'], g.nodes['user'].data['h'][1:3])
        assert F.array_equal(sg.edges['follows'].data['h'], g.edges['follows'].data['h'][1:2])

    def _check_subgraph_single_etype(g, sg, preserve_nodes=False):
        assert sg.ntypes == g.ntypes
        assert sg.etypes == g.etypes
        assert sg.canonical_etypes == g.canonical_etypes

        if not preserve_nodes:
            assert F.array_equal(F.tensor(sg.nodes['user'].data[dgl.NID]),
                                 F.tensor([0, 1], g.idtype))
            assert F.array_equal(F.tensor(sg.nodes['game'].data[dgl.NID]),
                                 F.tensor([0], g.idtype))
        else:
            for ntype in sg.ntypes:
                assert g.number_of_nodes(ntype) == sg.number_of_nodes(ntype)

        assert F.array_equal(F.tensor(sg.edges['plays'].data[dgl.EID]),
                             F.tensor([0, 1], g.idtype))

    sg1_graph = g_graph.subgraph([1, 2])
    _check_subgraph_single_ntype(g_graph, sg1_graph)
    if F._default_context_str != 'gpu':
        # TODO(minjie): enable this later
        sg1_graph = g_graph.edge_subgraph([1])
        _check_subgraph_single_ntype(g_graph, sg1_graph)
        sg1_graph = g_graph.edge_subgraph([1], preserve_nodes=True)
        _check_subgraph_single_ntype(g_graph, sg1_graph, True)
        sg2_bipartite = g_bipartite.edge_subgraph([0, 1])
        _check_subgraph_single_etype(g_bipartite, sg2_bipartite)
        sg2_bipartite = g_bipartite.edge_subgraph([0, 1], preserve_nodes=True)
        _check_subgraph_single_etype(g_bipartite, sg2_bipartite, True)

    def _check_typed_subgraph1(g, sg):
        assert g.idtype == sg.idtype
        assert g.device == sg.device
        assert set(sg.ntypes) == {'user', 'game'}
        assert set(sg.etypes) == {'follows', 'plays', 'wishes'}
        for ntype in sg.ntypes:
            assert sg.number_of_nodes(ntype) == g.number_of_nodes(ntype)
        for etype in sg.etypes:
            src_sg, dst_sg = sg.all_edges(etype=etype, order='eid')
            src_g, dst_g = g.all_edges(etype=etype, order='eid')
            assert F.array_equal(src_sg, src_g)
            assert F.array_equal(dst_sg, dst_g)
        assert F.array_equal(sg.nodes['user'].data['h'], g.nodes['user'].data['h'])
        assert F.array_equal(sg.edges['follows'].data['h'], g.edges['follows'].data['h'])
        g.nodes['user'].data['h'] = F.scatter_row(g.nodes['user'].data['h'], F.tensor([2]), F.randn((1, 5)))
        g.edges['follows'].data['h'] = F.scatter_row(g.edges['follows'].data['h'], F.tensor([1]), F.randn((1, 4)))
        assert F.array_equal(sg.nodes['user'].data['h'], g.nodes['user'].data['h'])
        assert F.array_equal(sg.edges['follows'].data['h'], g.edges['follows'].data['h'])

    def _check_typed_subgraph2(g, sg):
        assert set(sg.ntypes) == {'developer', 'game'}
        assert set(sg.etypes) == {'develops'}
        for ntype in sg.ntypes:
            assert sg.number_of_nodes(ntype) == g.number_of_nodes(ntype)
        for etype in sg.etypes:
            src_sg, dst_sg = sg.all_edges(etype=etype, order='eid')
            src_g, dst_g = g.all_edges(etype=etype, order='eid')
            assert F.array_equal(src_sg, src_g)
            assert F.array_equal(dst_sg, dst_g)

    sg3 = g.node_type_subgraph(['user', 'game'])
    _check_typed_subgraph1(g, sg3)
    sg4 = g.edge_type_subgraph(['develops'])
    _check_typed_subgraph2(g, sg4)
    sg5 = g.edge_type_subgraph(['follows', 'plays', 'wishes'])
    _check_typed_subgraph1(g, sg5)

@parametrize_dtype
def test_apply(idtype):
    def node_udf(nodes):
        return {'h': nodes.data['h'] * 2}
    def edge_udf(edges):
        return {'h': edges.data['h'] * 2 + edges.src['h']}

    g = create_test_heterograph(idtype)
    g.nodes['user'].data['h'] = F.ones((3, 5))
    g.apply_nodes(node_udf, ntype='user')
    assert F.array_equal(g.nodes['user'].data['h'], F.ones((3, 5)) * 2)

    g['plays'].edata['h'] = F.ones((4, 5))
    g.apply_edges(edge_udf, etype=('user', 'plays', 'game'))
    assert F.array_equal(g['plays'].edata['h'], F.ones((4, 5)) * 4)

    # test apply on graph with only one type
    g['follows'].apply_nodes(node_udf)
    assert F.array_equal(g.nodes['user'].data['h'], F.ones((3, 5)) * 4)

    g['plays'].apply_edges(edge_udf)
    assert F.array_equal(g['plays'].edata['h'], F.ones((4, 5)) * 12)

    # test fail case
    # fail due to multiple types
    with pytest.raises(DGLError):
        g.apply_nodes(node_udf)

    with pytest.raises(DGLError):
        g.apply_edges(edge_udf)

@parametrize_dtype
def test_level2(idtype):
    #edges = {
    #    'follows': ([0, 1], [1, 2]),
    #    'plays': ([0, 1, 2, 1], [0, 0, 1, 1]),
    #    'wishes': ([0, 2], [1, 0]),
    #    'develops': ([0, 1], [0, 1]),
    #}
    g = create_test_heterograph(idtype)
    def rfunc(nodes):
        return {'y': F.sum(nodes.mailbox['m'], 1)}
    def rfunc2(nodes):
        return {'y': F.max(nodes.mailbox['m'], 1)}
    def mfunc(edges):
        return {'m': edges.src['h']}
    def afunc(nodes):
        return {'y' : nodes.data['y'] + 1}

    #############################################################
    #  send_and_recv
    #############################################################

    g.nodes['user'].data['h'] = F.ones((3, 2))
    g.send_and_recv([2, 3], mfunc, rfunc, etype='plays')
    y = g.nodes['game'].data['y']
    assert F.array_equal(y, F.tensor([[0., 0.], [2., 2.]]))

    # only one type
    g['plays'].send_and_recv([2, 3], mfunc, rfunc)
    y = g.nodes['game'].data['y']
    assert F.array_equal(y, F.tensor([[0., 0.], [2., 2.]]))

    # test fail case
    # fail due to multiple types
    with pytest.raises(DGLError):
        g.send_and_recv([2, 3], mfunc, rfunc)

    g.nodes['game'].data.clear()

    #############################################################
    #  pull
    #############################################################

    g.nodes['user'].data['h'] = F.ones((3, 2))
    g.pull(1, mfunc, rfunc, etype='plays')
    y = g.nodes['game'].data['y']
    assert F.array_equal(y, F.tensor([[0., 0.], [2., 2.]]))

    # only one type
    g['plays'].pull(1, mfunc, rfunc)
    y = g.nodes['game'].data['y']
    assert F.array_equal(y, F.tensor([[0., 0.], [2., 2.]]))

    # test fail case
    with pytest.raises(DGLError):
        g.pull(1, mfunc, rfunc)

    g.nodes['game'].data.clear()

    #############################################################
    #  update_all
    #############################################################

    g.nodes['user'].data['h'] = F.ones((3, 2))
    g.update_all(mfunc, rfunc, etype='plays')
    y = g.nodes['game'].data['y']
    assert F.array_equal(y, F.tensor([[2., 2.], [2., 2.]]))

    # only one type
    g['plays'].update_all(mfunc, rfunc)
    y = g.nodes['game'].data['y']
    assert F.array_equal(y, F.tensor([[2., 2.], [2., 2.]]))

    # test fail case
    # fail due to multiple types
    with pytest.raises(DGLError):
        g.update_all(mfunc, rfunc)

    # test multi
    g.multi_update_all(
        {'plays' : (mfunc, rfunc),
         ('user', 'wishes', 'game'): (mfunc, rfunc2)},
        'sum')
    assert F.array_equal(g.nodes['game'].data['y'], F.tensor([[3., 3.], [3., 3.]]))

    # test multi
    g.multi_update_all(
        {'plays' : (mfunc, rfunc, afunc),
         ('user', 'wishes', 'game'): (mfunc, rfunc2)},
        'sum', afunc)
    assert F.array_equal(g.nodes['game'].data['y'], F.tensor([[5., 5.], [5., 5.]]))

    # test cross reducer
    g.nodes['user'].data['h'] = F.randn((3, 2))
    for cred in ['sum', 'max', 'min', 'mean', 'stack']:
        g.multi_update_all(
            {'plays' : (mfunc, rfunc, afunc),
             'wishes': (mfunc, rfunc2)},
            cred, afunc)
        y = g.nodes['game'].data['y']
        g['plays'].update_all(mfunc, rfunc, afunc)
        y1 = g.nodes['game'].data['y']
        g['wishes'].update_all(mfunc, rfunc2)
        y2 = g.nodes['game'].data['y']
        if cred == 'stack':
            # stack has an internal order by edge type id
            yy = F.stack([y1, y2], 1)
            yy = yy + 1  # final afunc
            assert F.array_equal(y, yy)
        else:
            yy = get_redfn(cred)(F.stack([y1, y2], 0), 0)
            yy = yy + 1  # final afunc
            assert F.array_equal(y, yy)

    # test fail case
    # fail because cannot infer ntype
    with pytest.raises(DGLError):
        g.update_all(
            {'plays' : (mfunc, rfunc),
             'follows': (mfunc, rfunc2)},
            'sum')

    g.nodes['game'].data.clear()

@parametrize_dtype
def test_updates(idtype):
    def msg_func(edges):
        return {'m': edges.src['h']}
    def reduce_func(nodes):
        return {'y': F.sum(nodes.mailbox['m'], 1)}
    def apply_func(nodes):
        return {'y': nodes.data['y'] * 2}
    g = create_test_heterograph(idtype)
    x = F.randn((3, 5))
    g.nodes['user'].data['h'] = x

    for msg, red, apply in itertools.product(
            [fn.copy_u('h', 'm'), msg_func], [fn.sum('m', 'y'), reduce_func],
            [None, apply_func]):
        multiplier = 1 if apply is None else 2

        g['user', 'plays', 'game'].update_all(msg, red, apply)
        y = g.nodes['game'].data['y']
        assert F.array_equal(y[0], (x[0] + x[1]) * multiplier)
        assert F.array_equal(y[1], (x[1] + x[2]) * multiplier)
        del g.nodes['game'].data['y']

        g['user', 'plays', 'game'].send_and_recv(([0, 1, 2], [0, 1, 1]), msg, red, apply)
        y = g.nodes['game'].data['y']
        assert F.array_equal(y[0], x[0] * multiplier)
        assert F.array_equal(y[1], (x[1] + x[2]) * multiplier)
        del g.nodes['game'].data['y']

        # pulls from destination (game) node 0
        g['user', 'plays', 'game'].pull(0, msg, red, apply)
        y = g.nodes['game'].data['y']
        assert F.array_equal(y[0], (x[0] + x[1]) * multiplier)
        del g.nodes['game'].data['y']

        # pushes from source (user) node 0
        g['user', 'plays', 'game'].push(0, msg, red, apply)
        y = g.nodes['game'].data['y']
        assert F.array_equal(y[0], x[0] * multiplier)
        del g.nodes['game'].data['y']


@parametrize_dtype
def test_backward(idtype):
    g = create_test_heterograph(idtype)
    x = F.randn((3, 5))
    F.attach_grad(x)
    g.nodes['user'].data['h'] = x
    with F.record_grad():
        g.multi_update_all(
            {'plays' : (fn.copy_u('h', 'm'), fn.sum('m', 'y')),
             'wishes': (fn.copy_u('h', 'm'), fn.sum('m', 'y'))},
            'sum')
        y = g.nodes['game'].data['y']
        F.backward(y, F.ones(y.shape))
    print(F.grad(x))
    assert F.array_equal(F.grad(x), F.tensor([[2., 2., 2., 2., 2.],
                                              [2., 2., 2., 2., 2.],
                                              [2., 2., 2., 2., 2.]]))


@parametrize_dtype
def test_empty_heterograph(idtype):
    def assert_empty(g):
        assert g.number_of_nodes('user') == 0
        assert g.number_of_edges('plays') == 0
        assert g.number_of_nodes('game') == 0

    # empty src-dst pair
    assert_empty(dgl.heterograph({('user', 'plays', 'game'): ([], [])}))

    g = dgl.heterograph({('user', 'follows', 'user'): ([], [])}, idtype=idtype, device=F.ctx())
    assert g.idtype == idtype
    assert g.device == F.ctx()
    assert g.number_of_nodes('user') == 0
    assert g.number_of_edges('follows') == 0

    # empty relation graph with others
    g = dgl.heterograph({('user', 'plays', 'game'): ([], []), ('developer', 'develops', 'game'):
        ([0, 1], [0, 1])}, idtype=idtype, device=F.ctx())
    assert g.idtype == idtype
    assert g.device == F.ctx()
    assert g.number_of_nodes('user') == 0
    assert g.number_of_edges('plays') == 0
    assert g.number_of_nodes('game') == 2
    assert g.number_of_edges('develops') == 2
    assert g.number_of_nodes('developer') == 2

@parametrize_dtype
def test_types_in_function(idtype):
    def mfunc1(edges):
        assert edges.canonical_etype == ('user', 'follow', 'user')
        return {}

    def rfunc1(nodes):
        assert nodes.ntype == 'user'
        return {}

    def filter_nodes1(nodes):
        assert nodes.ntype == 'user'
        return F.zeros((3,))

    def filter_edges1(edges):
        assert edges.canonical_etype == ('user', 'follow', 'user')
        return F.zeros((2,))

    def mfunc2(edges):
        assert edges.canonical_etype == ('user', 'plays', 'game')
        return {}

    def rfunc2(nodes):
        assert nodes.ntype == 'game'
        return {}

    def filter_nodes2(nodes):
        assert nodes.ntype == 'game'
        return F.zeros((3,))

    def filter_edges2(edges):
        assert edges.canonical_etype == ('user', 'plays', 'game')
        return F.zeros((2,))

<<<<<<< HEAD
    g = dgl.graph(((0, 1), (1, 2)))
=======
    g = dgl.graph([(0, 1), (1, 2)], 'user', 'follow', idtype=idtype, device=F.ctx())
>>>>>>> 4097fa21
    g.apply_nodes(rfunc1)
    g.apply_edges(mfunc1)
    g.update_all(mfunc1, rfunc1)
    g.send_and_recv([0, 1], mfunc1, rfunc1)
    g.push([0], mfunc1, rfunc1)
    g.pull([1], mfunc1, rfunc1)
    g.filter_nodes(filter_nodes1)
    g.filter_edges(filter_edges1)

<<<<<<< HEAD
    g = dgl.heterograph({('user', 'plays', 'game'): ([0, 1], [1, 2])})
=======
    g = dgl.bipartite([(0, 1), (1, 2)], 'user', 'plays', 'game', idtype=idtype, device=F.ctx())
>>>>>>> 4097fa21
    g.apply_nodes(rfunc2, ntype='game')
    g.apply_edges(mfunc2)
    g.update_all(mfunc2, rfunc2)
    g.send_and_recv([0, 1], mfunc2, rfunc2)
    g.push([0], mfunc2, rfunc2)
    g.pull([1], mfunc2, rfunc2)
    g.filter_nodes(filter_nodes2, ntype='game')
    g.filter_edges(filter_edges2)

@parametrize_dtype
def test_stack_reduce(idtype):
    #edges = {
    #    'follows': ([0, 1], [1, 2]),
    #    'plays': ([0, 1, 2, 1], [0, 0, 1, 1]),
    #    'wishes': ([0, 2], [1, 0]),
    #    'develops': ([0, 1], [0, 1]),
    #}
    g = create_test_heterograph(idtype)
    g.nodes['user'].data['h'] = F.randn((3, 200))
    def rfunc(nodes):
        return {'y': F.sum(nodes.mailbox['m'], 1)}
    def rfunc2(nodes):
        return {'y': F.max(nodes.mailbox['m'], 1)}
    def mfunc(edges):
        return {'m': edges.src['h']}
    g.multi_update_all(
            {'plays' : (mfunc, rfunc),
             'wishes': (mfunc, rfunc2)},
            'stack')
    assert g.nodes['game'].data['y'].shape == (g.number_of_nodes('game'), 2, 200)
    # only one type-wise update_all, stack still adds one dimension
    g.multi_update_all(
            {'plays' : (mfunc, rfunc)},
            'stack')
    assert g.nodes['game'].data['y'].shape == (g.number_of_nodes('game'), 1, 200)

@parametrize_dtype
def test_isolated_ntype(idtype):
    g = dgl.heterograph({
        ('A', 'AB', 'B'): ([0, 1, 2], [1, 2, 3])},
        num_nodes_dict={'A': 3, 'B': 4, 'C': 4},
        idtype=idtype, device=F.ctx())
    assert g.number_of_nodes('A') == 3
    assert g.number_of_nodes('B') == 4
    assert g.number_of_nodes('C') == 4

    g = dgl.heterograph({
        ('A', 'AC', 'C'): ([0, 1, 2], [1, 2, 3])},
        num_nodes_dict={'A': 3, 'B': 4, 'C': 4},
        idtype=idtype, device=F.ctx())
    assert g.number_of_nodes('A') == 3
    assert g.number_of_nodes('B') == 4
    assert g.number_of_nodes('C') == 4

    G = dgl.graph(([0, 1, 2], [4, 5, 6]), num_nodes=11, idtype=idtype, device=F.ctx())
    G.ndata[dgl.NTYPE] = F.tensor([0, 0, 0, 1, 1, 1, 1, 2, 2, 2, 2], dtype=F.int64)
    G.edata[dgl.ETYPE] = F.tensor([0, 0, 0], dtype=F.int64)
    g = dgl.to_hetero(G, ['A', 'B', 'C'], ['AB'])
    assert g.number_of_nodes('A') == 3
    assert g.number_of_nodes('B') == 4
    assert g.number_of_nodes('C') == 4


@parametrize_dtype
def test_ismultigraph(idtype):
    g1 = dgl.heterograph({('A', 'AB', 'B'): ([0, 0, 1, 2], [1, 2, 5, 5])},
                         {'A': 6, 'B': 6}, idtype=idtype, device=F.ctx())
    assert g1.is_multigraph == False
    g2 = dgl.heterograph({('A', 'AC', 'C'): ([0, 0, 0, 1], [1, 1, 2, 5])},
                         {'A': 6, 'C': 6}, idtype=idtype, device=F.ctx())
    assert g2.is_multigraph == True
    g3 = dgl.graph(((0, 1), (1, 2)), num_nodes=6, idtype=idtype, device=F.ctx())
    assert g3.is_multigraph == False
    g4 = dgl.graph(([0, 0, 1], [1, 1, 2]), num_nodes=6, idtype=idtype, device=F.ctx())
    assert g4.is_multigraph == True
    g = dgl.heterograph({
        ('A', 'AB', 'B'): ([0, 0, 1, 2], [1, 2, 5, 5]),
        ('A', 'AA', 'A'): ([0, 1], [1, 2])},
        {'A': 6, 'B': 6}, idtype=idtype, device=F.ctx())
    assert g.is_multigraph == False
    g = dgl.heterograph({
        ('A', 'AB', 'B'): ([0, 0, 1, 2], [1, 2, 5, 5]),
        ('A', 'AC', 'C'): ([0, 0, 0, 1], [1, 1, 2, 5])},
        {'A': 6, 'B': 6, 'C': 6}, idtype=idtype, device=F.ctx())
    assert g.is_multigraph == True
    g = dgl.heterograph({
        ('A', 'AB', 'B'): ([0, 0, 1, 2], [1, 2, 5, 5]),
        ('A', 'AA', 'A'): ([0, 0, 1], [1, 1, 2])},
        {'A': 6, 'B': 6}, idtype=idtype, device=F.ctx())
    assert g.is_multigraph == True
    g = dgl.heterograph({
        ('A', 'AC', 'C'): ([0, 0, 0, 1], [1, 1, 2, 5]),
        ('A', 'AA', 'A'): ([0, 1], [1, 2])},
        {'A': 6, 'C': 6}, idtype=idtype, device=F.ctx())
    assert g.is_multigraph == True

@parametrize_dtype
def test_bipartite(idtype):
    g1 = dgl.heterograph({('A', 'AB', 'B'): ([0, 0, 1], [1, 2, 5])},
                         idtype=idtype, device=F.ctx())
    assert g1.is_unibipartite
    assert len(g1.ntypes) == 2
    assert g1.etypes == ['AB']
    assert g1.srctypes == ['A']
    assert g1.dsttypes == ['B']
    assert g1.number_of_nodes('A') == 2
    assert g1.number_of_nodes('B') == 6
    assert g1.number_of_src_nodes('A') == 2
    assert g1.number_of_src_nodes() == 2
    assert g1.number_of_dst_nodes('B') == 6
    assert g1.number_of_dst_nodes() == 6
    assert g1.number_of_edges() == 3
    g1.srcdata['h'] = F.randn((2, 5))
    assert F.array_equal(g1.srcnodes['A'].data['h'], g1.srcdata['h'])
    assert F.array_equal(g1.nodes['A'].data['h'], g1.srcdata['h'])
    assert F.array_equal(g1.nodes['SRC/A'].data['h'], g1.srcdata['h'])
    g1.dstdata['h'] = F.randn((6, 3))
    assert F.array_equal(g1.dstnodes['B'].data['h'], g1.dstdata['h'])
    assert F.array_equal(g1.nodes['B'].data['h'], g1.dstdata['h'])
    assert F.array_equal(g1.nodes['DST/B'].data['h'], g1.dstdata['h'])

    # more complicated bipartite
    g2 = dgl.heterograph({
        ('A', 'AB', 'B'): ([0, 0, 1], [1, 2, 5]),
        ('A', 'AC', 'C'): ([1, 0], [0, 0])
    }, idtype=idtype, device=F.ctx())

    assert g2.is_unibipartite
    assert g2.srctypes == ['A']
    assert set(g2.dsttypes) == {'B', 'C'}
    assert g2.number_of_nodes('A') == 2
    assert g2.number_of_nodes('B') == 6
    assert g2.number_of_nodes('C') == 1
    assert g2.number_of_src_nodes('A') == 2
    assert g2.number_of_src_nodes() == 2
    assert g2.number_of_dst_nodes('B') == 6
    assert g2.number_of_dst_nodes('C') == 1
    g2.srcdata['h'] = F.randn((2, 5))
    assert F.array_equal(g2.srcnodes['A'].data['h'], g2.srcdata['h'])
    assert F.array_equal(g2.nodes['A'].data['h'], g2.srcdata['h'])
    assert F.array_equal(g2.nodes['SRC/A'].data['h'], g2.srcdata['h'])

    g3 = dgl.heterograph({
        ('A', 'AB', 'B'): ([0, 0, 1], [1, 2, 5]),
        ('A', 'AC', 'C'): ([1, 0], [0, 0]),
        ('A', 'AA', 'A'): ([0, 1], [0, 1])
    }, idtype=idtype, device=F.ctx())
    assert not g3.is_unibipartite

@parametrize_dtype
def test_dtype_cast(idtype):
    g = dgl.graph(([0, 1, 0, 2], [0, 1, 1, 0]), idtype=idtype, device=F.ctx())
    assert g.idtype == idtype
    g.ndata["feat"] = F.tensor([3, 4, 5])
    g.edata["h"] = F.tensor([3, 4, 5, 6])
    if idtype == "int32":
        g_cast = g.long()
        assert g_cast.idtype == F.int64
    else:
        g_cast = g.int()
        assert g_cast.idtype == F.int32
    test_utils.check_graph_equal(g, g_cast, check_idtype=False)

@parametrize_dtype
def test_format(idtype):
    # single relation
    g = dgl.graph(([0, 1, 0, 2], [0, 1, 1, 0]), idtype=idtype, device=F.ctx())
    assert g.formats()['created'] == ['coo']
    g1 = g.formats(['coo', 'csr', 'csc'])
    assert len(g1.formats()['created']) + len(g1.formats()['not created']) == 3
    g1.create_format_()
    assert len(g1.formats()['created']) == 3
    assert g.formats()['created'] == ['coo']

    # multiple relation
    g = dgl.heterograph({
        ('user', 'follows', 'user'): ([0, 1], [1, 2]),
        ('user', 'plays', 'game'): ([0, 1, 1, 2], [0, 0, 1, 1]),
        ('developer', 'develops', 'game'): ([0, 1], [0, 1])
        }, idtype=idtype, device=F.ctx())
    user_feat = F.randn((g['follows'].number_of_src_nodes(), 5))
    g['follows'].srcdata['h'] = user_feat
    g1 = g.formats('csc')
    # test frame
    assert F.array_equal(g1['follows'].srcdata['h'], user_feat)
    # test each relation graph
    assert g1.formats()['created'] == ['csc']
    assert len(g1.formats()['not created']) == 0

@parametrize_dtype
def test_edges_order(idtype):
    # (0, 2), (1, 2), (0, 1), (0, 1), (2, 1)
    g = dgl.graph((
        np.array([0, 1, 0, 0, 2]),
        np.array([2, 2, 1, 1, 1])
    ), idtype=idtype, device=F.ctx())

    print(g.formats())
    src, dst = g.all_edges(order='srcdst')
    assert F.array_equal(src, F.tensor([0, 0, 0, 1, 2], dtype=idtype))
    assert F.array_equal(dst, F.tensor([1, 1, 2, 2, 1], dtype=idtype))

@parametrize_dtype
def test_reverse(idtype):
    g = dgl.heterograph({
        ('user', 'follows', 'user'): ([0, 1, 2, 4, 3 ,1, 3], [1, 2, 3, 2, 0, 0, 1]),
    }, idtype=idtype, device=F.ctx())
    gidx = g._graph
    r_gidx = gidx.reverse()

    assert gidx.number_of_nodes(0) == r_gidx.number_of_nodes(0)
    assert gidx.number_of_edges(0) == r_gidx.number_of_edges(0)
    g_s, g_d, _ = gidx.edges(0)
    rg_s, rg_d, _ = r_gidx.edges(0)
    assert F.array_equal(g_s, rg_d)
    assert F.array_equal(g_d, rg_s)

    # force to start with 'csr'
    gidx = gidx.formats('csr')
    gidx = gidx.formats(['coo', 'csr', 'csc'])
    r_gidx = gidx.reverse()
    assert 'csr' in gidx.formats()['created']
    assert 'csc' in r_gidx.formats()['created']
    assert gidx.number_of_nodes(0) == r_gidx.number_of_nodes(0)
    assert gidx.number_of_edges(0) == r_gidx.number_of_edges(0)
    g_s, g_d, _ = gidx.edges(0)
    rg_s, rg_d, _ = r_gidx.edges(0)
    assert F.array_equal(g_s, rg_d)
    assert F.array_equal(g_d, rg_s)

    # force to start with 'csc'
    gidx = gidx.formats('csc')
    gidx = gidx.formats(['coo', 'csr', 'csc'])
    r_gidx = gidx.reverse()
    assert 'csc' in gidx.formats()['created']
    assert 'csr' in r_gidx.formats()['created']
    assert gidx.number_of_nodes(0) == r_gidx.number_of_nodes(0)
    assert gidx.number_of_edges(0) == r_gidx.number_of_edges(0)
    g_s, g_d, _ = gidx.edges(0)
    rg_s, rg_d, _ = r_gidx.edges(0)
    assert F.array_equal(g_s, rg_d)
    assert F.array_equal(g_d, rg_s)

    g = dgl.heterograph({
        ('user', 'follows', 'user'): ([0, 1, 2, 4, 3 ,1, 3], [1, 2, 3, 2, 0, 0, 1]),
        ('user', 'plays', 'game'): ([0, 0, 2, 3, 3, 4, 1], [1, 0, 1, 0, 1, 0, 0]),
        ('developer', 'develops', 'game'): ([0, 1, 1, 2], [0, 0, 1, 1]),
        }, idtype=idtype, device=F.ctx())
    gidx = g._graph
    r_gidx = gidx.reverse()

    # metagraph
    mg = gidx.metagraph
    r_mg = r_gidx.metagraph
    for etype in range(3):
        assert mg.find_edge(etype) == r_mg.find_edge(etype)[::-1]

    # three node types and three edge types
    assert gidx.number_of_nodes(0) == r_gidx.number_of_nodes(0)
    assert gidx.number_of_nodes(1) == r_gidx.number_of_nodes(1)
    assert gidx.number_of_nodes(2) == r_gidx.number_of_nodes(2)
    assert gidx.number_of_edges(0) == r_gidx.number_of_edges(0)
    assert gidx.number_of_edges(1) == r_gidx.number_of_edges(1)
    assert gidx.number_of_edges(2) == r_gidx.number_of_edges(2)
    g_s, g_d, _ = gidx.edges(0)
    rg_s, rg_d, _ = r_gidx.edges(0)
    assert F.array_equal(g_s, rg_d)
    assert F.array_equal(g_d, rg_s)
    g_s, g_d, _ = gidx.edges(1)
    rg_s, rg_d, _ = r_gidx.edges(1)
    assert F.array_equal(g_s, rg_d)
    assert F.array_equal(g_d, rg_s)
    g_s, g_d, _ = gidx.edges(2)
    rg_s, rg_d, _ = r_gidx.edges(2)
    assert F.array_equal(g_s, rg_d)
    assert F.array_equal(g_d, rg_s)

    # force to start with 'csr'
    gidx = gidx.formats('csr')
    gidx = gidx.formats(['coo', 'csr', 'csc'])
    r_gidx = gidx.reverse()
    # three node types and three edge types
    assert 'csr' in gidx.formats()['created']
    assert 'csc' in r_gidx.formats()['created']
    assert gidx.number_of_nodes(0) == r_gidx.number_of_nodes(0)
    assert gidx.number_of_nodes(1) == r_gidx.number_of_nodes(1)
    assert gidx.number_of_nodes(2) == r_gidx.number_of_nodes(2)
    assert gidx.number_of_edges(0) == r_gidx.number_of_edges(0)
    assert gidx.number_of_edges(1) == r_gidx.number_of_edges(1)
    assert gidx.number_of_edges(2) == r_gidx.number_of_edges(2)
    g_s, g_d, _ = gidx.edges(0)
    rg_s, rg_d, _ = r_gidx.edges(0)
    assert F.array_equal(g_s, rg_d)
    assert F.array_equal(g_d, rg_s)
    g_s, g_d, _ = gidx.edges(1)
    rg_s, rg_d, _ = r_gidx.edges(1)
    assert F.array_equal(g_s, rg_d)
    assert F.array_equal(g_d, rg_s)
    g_s, g_d, _ = gidx.edges(2)
    rg_s, rg_d, _ = r_gidx.edges(2)
    assert F.array_equal(g_s, rg_d)
    assert F.array_equal(g_d, rg_s)

    # force to start with 'csc'
    gidx = gidx.formats('csc')
    gidx = gidx.formats(['coo', 'csr', 'csc'])
    r_gidx = gidx.reverse()
    # three node types and three edge types
    assert 'csc' in gidx.formats()['created']
    assert 'csr' in r_gidx.formats()['created']
    assert gidx.number_of_nodes(0) == r_gidx.number_of_nodes(0)
    assert gidx.number_of_nodes(1) == r_gidx.number_of_nodes(1)
    assert gidx.number_of_nodes(2) == r_gidx.number_of_nodes(2)
    assert gidx.number_of_edges(0) == r_gidx.number_of_edges(0)
    assert gidx.number_of_edges(1) == r_gidx.number_of_edges(1)
    assert gidx.number_of_edges(2) == r_gidx.number_of_edges(2)
    g_s, g_d, _ = gidx.edges(0)
    rg_s, rg_d, _ = r_gidx.edges(0)
    assert F.array_equal(g_s, rg_d)
    assert F.array_equal(g_d, rg_s)
    g_s, g_d, _ = gidx.edges(1)
    rg_s, rg_d, _ = r_gidx.edges(1)
    assert F.array_equal(g_s, rg_d)
    assert F.array_equal(g_d, rg_s)
    g_s, g_d, _ = gidx.edges(2)
    rg_s, rg_d, _ = r_gidx.edges(2)
    assert F.array_equal(g_s, rg_d)
    assert F.array_equal(g_d, rg_s)

@parametrize_dtype
def test_clone(idtype):
    g = dgl.graph(([0, 1], [1, 2]), idtype=idtype, device=F.ctx())
    g.ndata['h'] = F.copy_to(F.tensor([1, 1, 1], dtype=idtype), ctx=F.ctx())
    g.edata['h'] = F.copy_to(F.tensor([1, 1], dtype=idtype), ctx=F.ctx())

    new_g = g.clone()
    assert g.number_of_nodes() == new_g.number_of_nodes()
    assert g.number_of_edges() == new_g.number_of_edges()
    assert g.device == new_g.device
    assert g.idtype == new_g.idtype
    assert F.array_equal(g.ndata['h'], new_g.ndata['h'])
    assert F.array_equal(g.edata['h'], new_g.edata['h'])
    # data change
    new_g.ndata['h'] = F.copy_to(F.tensor([2, 2, 2], dtype=idtype), ctx=F.ctx())
    assert (F.array_equal(g.ndata['h'], new_g.ndata['h']) == False)
    g.edata['h'] = F.copy_to(F.tensor([2, 2], dtype=idtype), ctx=F.ctx())
    assert (F.array_equal(g.edata['h'], new_g.edata['h']) == False)
    # graph structure change
    g.add_nodes(1)
    assert g.number_of_nodes() != new_g.number_of_nodes()
    new_g.add_edges(1, 1)
    assert g.number_of_edges() != new_g.number_of_edges()

    # zero data graph
    g = dgl.graph(([], []), num_nodes=0, idtype=idtype, device=F.ctx())
    new_g = g.clone()
    assert g.number_of_nodes() == new_g.number_of_nodes()
    assert g.number_of_edges() == new_g.number_of_edges()

    # heterograph
    g = create_test_heterograph3(idtype)
    g.edges['plays'].data['h'] = F.copy_to(F.tensor([1, 2, 3, 4], dtype=idtype), ctx=F.ctx())
    new_g = g.clone()
    assert g.number_of_nodes('user') == new_g.number_of_nodes('user')
    assert g.number_of_nodes('game') == new_g.number_of_nodes('game')
    assert g.number_of_nodes('developer') == new_g.number_of_nodes('developer')
    assert g.number_of_edges('plays') == new_g.number_of_edges('plays')
    assert g.number_of_edges('develops') == new_g.number_of_edges('develops')
    assert F.array_equal(g.nodes['user'].data['h'], new_g.nodes['user'].data['h'])
    assert F.array_equal(g.nodes['game'].data['h'], new_g.nodes['game'].data['h'])
    assert F.array_equal(g.edges['plays'].data['h'], new_g.edges['plays'].data['h'])
    assert g.device == new_g.device
    assert g.idtype == new_g.idtype
    u, v = g.edges(form='uv', order='eid', etype='plays')
    nu, nv = new_g.edges(form='uv', order='eid', etype='plays')
    assert F.array_equal(u, nu)
    assert F.array_equal(v, nv)
    # graph structure change
    u = F.tensor([0, 4], dtype=idtype)
    v = F.tensor([2, 6], dtype=idtype)
    g.add_edges(u, v, etype='plays')
    u, v = g.edges(form='uv', order='eid', etype='plays')
    assert u.shape[0] != nu.shape[0]
    assert v.shape[0] != nv.shape[0]
    assert g.nodes['user'].data['h'].shape[0] != new_g.nodes['user'].data['h'].shape[0]
    assert g.nodes['game'].data['h'].shape[0] != new_g.nodes['game'].data['h'].shape[0]
    assert g.edges['plays'].data['h'].shape[0] != new_g.edges['plays'].data['h'].shape[0]


@parametrize_dtype
def test_add_edges(idtype):
    # homogeneous graph
    g = dgl.graph(([0, 1], [1, 2]), idtype=idtype, device=F.ctx())
    u = 0
    v = 1
    g.add_edges(u, v)
    assert g.device == F.ctx()
    assert g.number_of_nodes() == 3
    assert g.number_of_edges() == 3
    u = [0]
    v = [1]
    g.add_edges(u, v)
    assert g.device == F.ctx()
    assert g.number_of_nodes() == 3
    assert g.number_of_edges() == 4
    u = F.tensor(u, dtype=idtype)
    v = F.tensor(v, dtype=idtype)
    g.add_edges(u, v)
    assert g.device == F.ctx()
    assert g.number_of_nodes() == 3
    assert g.number_of_edges() == 5
    u, v = g.edges(form='uv', order='eid')
    assert F.array_equal(u, F.tensor([0, 1, 0, 0, 0], dtype=idtype))
    assert F.array_equal(v, F.tensor([1, 2, 1, 1, 1], dtype=idtype))

    # node id larger than current max node id
    g = dgl.graph(([0, 1], [1, 2]), idtype=idtype, device=F.ctx())
    u = F.tensor([0, 1], dtype=idtype)
    v = F.tensor([2, 3], dtype=idtype)
    g.add_edges(u, v)
    assert g.number_of_nodes() == 4
    assert g.number_of_edges() == 4
    u, v = g.edges(form='uv', order='eid')
    assert F.array_equal(u, F.tensor([0, 1, 0, 1], dtype=idtype))
    assert F.array_equal(v, F.tensor([1, 2, 2, 3], dtype=idtype))

    # has data
    g = dgl.graph(([0, 1], [1, 2]), idtype=idtype, device=F.ctx())
    g.ndata['h'] = F.copy_to(F.tensor([1, 1, 1], dtype=idtype), ctx=F.ctx())
    g.edata['h'] = F.copy_to(F.tensor([1, 1], dtype=idtype), ctx=F.ctx())
    u = F.tensor([0, 1], dtype=idtype)
    v = F.tensor([2, 3], dtype=idtype)
    e_feat = {'h' : F.copy_to(F.tensor([2, 2], dtype=idtype), ctx=F.ctx()),
              'hh' : F.copy_to(F.tensor([2, 2], dtype=idtype), ctx=F.ctx())}
    g.add_edges(u, v, e_feat)
    assert g.number_of_nodes() == 4
    assert g.number_of_edges() == 4
    u, v = g.edges(form='uv', order='eid')
    assert F.array_equal(u, F.tensor([0, 1, 0, 1], dtype=idtype))
    assert F.array_equal(v, F.tensor([1, 2, 2, 3], dtype=idtype))
    assert F.array_equal(g.ndata['h'], F.tensor([1, 1, 1, 0], dtype=idtype))
    assert F.array_equal(g.edata['h'], F.tensor([1, 1, 2, 2], dtype=idtype))
    assert F.array_equal(g.edata['hh'], F.tensor([0, 0, 2, 2], dtype=idtype))

    # zero data graph
    g = dgl.graph(([], []), num_nodes=0, idtype=idtype, device=F.ctx())
    u = F.tensor([0, 1], dtype=idtype)
    v = F.tensor([2, 2], dtype=idtype)
    e_feat = {'h' : F.copy_to(F.tensor([2, 2], dtype=idtype), ctx=F.ctx()),
              'hh' : F.copy_to(F.tensor([2, 2], dtype=idtype), ctx=F.ctx())}
    g.add_edges(u, v, e_feat)
    assert g.number_of_nodes() == 3
    assert g.number_of_edges() == 2
    u, v = g.edges(form='uv', order='eid')
    assert F.array_equal(u, F.tensor([0, 1], dtype=idtype))
    assert F.array_equal(v, F.tensor([2, 2], dtype=idtype))
    assert F.array_equal(g.edata['h'], F.tensor([2, 2], dtype=idtype))
    assert F.array_equal(g.edata['hh'], F.tensor([2, 2], dtype=idtype))

    # bipartite graph
    g = dgl.heterograph({('user', 'plays', 'game'): ([0, 1], [1, 2])},
                        idtype=idtype, device=F.ctx())
    u = 0
    v = 1
    g.add_edges(u, v)
    assert g.device == F.ctx()
    assert g.number_of_nodes('user') == 2
    assert g.number_of_nodes('game') == 3
    assert g.number_of_edges() == 3
    u = [0]
    v = [1]
    g.add_edges(u, v)
    assert g.device == F.ctx()
    assert g.number_of_nodes('user') == 2
    assert g.number_of_nodes('game') == 3
    assert g.number_of_edges() == 4
    u = F.tensor(u, dtype=idtype)
    v = F.tensor(v, dtype=idtype)
    g.add_edges(u, v)
    assert g.device == F.ctx()
    assert g.number_of_nodes('user') == 2
    assert g.number_of_nodes('game') == 3
    assert g.number_of_edges() == 5
    u, v = g.edges(form='uv')
    assert F.array_equal(u, F.tensor([0, 1, 0, 0, 0], dtype=idtype))
    assert F.array_equal(v, F.tensor([1, 2, 1, 1, 1], dtype=idtype))

    # node id larger than current max node id
    g = dgl.heterograph({('user', 'plays', 'game'): ([0, 1], [1, 2])},
                        idtype=idtype, device=F.ctx())
    u = F.tensor([0, 2], dtype=idtype)
    v = F.tensor([2, 3], dtype=idtype)
    g.add_edges(u, v)
    assert g.device == F.ctx()
    assert g.number_of_nodes('user') == 3
    assert g.number_of_nodes('game') == 4
    assert g.number_of_edges() == 4
    u, v = g.edges(form='uv', order='eid')
    assert F.array_equal(u, F.tensor([0, 1, 0, 2], dtype=idtype))
    assert F.array_equal(v, F.tensor([1, 2, 2, 3], dtype=idtype))

    # has data
    g = dgl.heterograph({
        ('user', 'plays', 'game'): ([0, 1], [1, 2])
    }, idtype=idtype, device=F.ctx())
    g.ndata['h'] = {'user' : F.copy_to(F.tensor([1, 1], dtype=idtype), ctx=F.ctx()),
                    'game' : F.copy_to(F.tensor([2, 2, 2], dtype=idtype), ctx=F.ctx())}
    g.edata['h'] = F.copy_to(F.tensor([1, 1], dtype=idtype), ctx=F.ctx())
    u = F.tensor([0, 2], dtype=idtype)
    v = F.tensor([2, 3], dtype=idtype)
    e_feat = {'h' : F.copy_to(F.tensor([2, 2], dtype=idtype), ctx=F.ctx()),
              'hh' : F.copy_to(F.tensor([2, 2], dtype=idtype), ctx=F.ctx())}
    g.add_edges(u, v, e_feat)
    assert g.number_of_nodes('user') == 3
    assert g.number_of_nodes('game') == 4
    assert g.number_of_edges() == 4
    u, v = g.edges(form='uv', order='eid')
    assert F.array_equal(u, F.tensor([0, 1, 0, 2], dtype=idtype))
    assert F.array_equal(v, F.tensor([1, 2, 2, 3], dtype=idtype))
    assert F.array_equal(g.nodes['user'].data['h'], F.tensor([1, 1, 0], dtype=idtype))
    assert F.array_equal(g.nodes['game'].data['h'], F.tensor([2, 2, 2, 0], dtype=idtype))
    assert F.array_equal(g.edata['h'], F.tensor([1, 1, 2, 2], dtype=idtype))
    assert F.array_equal(g.edata['hh'], F.tensor([0, 0, 2, 2], dtype=idtype))

    # heterogeneous graph
    g = create_test_heterograph3(idtype)
    u = F.tensor([0, 2], dtype=idtype)
    v = F.tensor([2, 3], dtype=idtype)
    g.add_edges(u, v, etype='plays')
    assert g.number_of_nodes('user') == 3
    assert g.number_of_nodes('game') == 4
    assert g.number_of_nodes('developer') == 2
    assert g.number_of_edges('plays') == 6
    assert g.number_of_edges('develops') == 2
    u, v = g.edges(form='uv', order='eid', etype='plays')
    assert F.array_equal(u, F.tensor([0, 1, 1, 2, 0, 2], dtype=idtype))
    assert F.array_equal(v, F.tensor([0, 0, 1, 1, 2, 3], dtype=idtype))
    assert F.array_equal(g.nodes['user'].data['h'], F.tensor([1, 1, 1], dtype=idtype))
    assert F.array_equal(g.nodes['game'].data['h'], F.tensor([2, 2, 0, 0], dtype=idtype))
    assert F.array_equal(g.edges['plays'].data['h'], F.tensor([1, 1, 1, 1, 0, 0], dtype=idtype))

    # add with feature
    e_feat = {'h': F.copy_to(F.tensor([2, 2], dtype=idtype), ctx=F.ctx())}
    u = F.tensor([0, 2], dtype=idtype)
    v = F.tensor([2, 3], dtype=idtype)
    g.nodes['game'].data['h'] =  F.copy_to(F.tensor([2, 2, 1, 1], dtype=idtype), ctx=F.ctx())
    g.add_edges(u, v, data=e_feat, etype='develops')
    assert g.number_of_nodes('user') == 3
    assert g.number_of_nodes('game') == 4
    assert g.number_of_nodes('developer') == 3
    assert g.number_of_edges('plays') == 6
    assert g.number_of_edges('develops') == 4
    u, v = g.edges(form='uv', order='eid', etype='develops')
    assert F.array_equal(u, F.tensor([0, 1, 0, 2], dtype=idtype))
    assert F.array_equal(v, F.tensor([0, 1, 2, 3], dtype=idtype))
    assert F.array_equal(g.nodes['developer'].data['h'], F.tensor([3, 3, 0], dtype=idtype))
    assert F.array_equal(g.nodes['game'].data['h'], F.tensor([2, 2, 1, 1], dtype=idtype))
    assert F.array_equal(g.edges['develops'].data['h'], F.tensor([0, 0, 2, 2], dtype=idtype))

@parametrize_dtype
def test_add_nodes(idtype):
    # homogeneous Graphs
    g = dgl.graph(([0, 1], [1, 2]), idtype=idtype, device=F.ctx())
    g.ndata['h'] = F.copy_to(F.tensor([1,1,1], dtype=idtype), ctx=F.ctx())
    g.add_nodes(1)
    assert g.number_of_nodes() == 4
    assert F.array_equal(g.ndata['h'], F.tensor([1, 1, 1, 0], dtype=idtype))

    # zero node graph
    g = dgl.graph(([], []), num_nodes=3, idtype=idtype, device=F.ctx())
    g.ndata['h'] = F.copy_to(F.tensor([1,1,1], dtype=idtype), ctx=F.ctx())
    g.add_nodes(1, data={'h' : F.copy_to(F.tensor([2],  dtype=idtype), ctx=F.ctx())})
    assert g.number_of_nodes() == 4
    assert F.array_equal(g.ndata['h'], F.tensor([1, 1, 1, 2], dtype=idtype))

    # bipartite graph
    g = dgl.heterograph({('user', 'plays', 'game'): ([0, 1], [1, 2])},
                        idtype=idtype, device=F.ctx())
    g.add_nodes(2, data={'h' : F.copy_to(F.tensor([2, 2],  dtype=idtype), ctx=F.ctx())}, ntype='user')
    assert g.number_of_nodes('user') == 4
    assert F.array_equal(g.nodes['user'].data['h'], F.tensor([0, 0, 2, 2], dtype=idtype))
    g.add_nodes(2, ntype='game')
    assert g.number_of_nodes('game') == 5

    # heterogeneous graph
    g = create_test_heterograph3(idtype)
    g.add_nodes(1, ntype='user')
    g.add_nodes(2, data={'h' : F.copy_to(F.tensor([2, 2],  dtype=idtype), ctx=F.ctx())}, ntype='game')
    g.add_nodes(0, ntype='developer')
    assert g.number_of_nodes('user') == 4
    assert g.number_of_nodes('game') == 4
    assert g.number_of_nodes('developer') == 2
    assert F.array_equal(g.nodes['user'].data['h'], F.tensor([1, 1, 1, 0], dtype=idtype))
    assert F.array_equal(g.nodes['game'].data['h'], F.tensor([2, 2, 2, 2], dtype=idtype))

@unittest.skipIf(dgl.backend.backend_name == "mxnet", reason="MXNet has error with (0,) shape tensor.")
@parametrize_dtype
def test_remove_edges(idtype):
    # homogeneous Graphs
    g = dgl.graph(([0, 1], [1, 2]), idtype=idtype, device=F.ctx())
    e = 0
    g.remove_edges(e)
    assert g.number_of_edges() == 1
    u, v = g.edges(form='uv', order='eid')
    assert F.array_equal(u, F.tensor([1], dtype=idtype))
    assert F.array_equal(v, F.tensor([2], dtype=idtype))
    g = dgl.graph(([0, 1], [1, 2]), idtype=idtype, device=F.ctx())
    e = [0]
    g.remove_edges(e)
    assert g.number_of_edges() == 1
    u, v = g.edges(form='uv', order='eid')
    assert F.array_equal(u, F.tensor([1], dtype=idtype))
    assert F.array_equal(v, F.tensor([2], dtype=idtype))
    e = F.tensor([0], dtype=idtype)
    g.remove_edges(e)
    assert g.number_of_edges() == 0

    # has node data
    g = dgl.graph(([0, 1], [1, 2]), idtype=idtype, device=F.ctx())
    g.ndata['h'] = F.copy_to(F.tensor([1, 2, 3], dtype=idtype), ctx=F.ctx())
    g.remove_edges(1)
    assert g.number_of_edges() == 1
    assert F.array_equal(g.ndata['h'], F.tensor([1, 2, 3], dtype=idtype))

    # has edge data
    g = dgl.graph(([0, 1], [1, 2]), idtype=idtype, device=F.ctx())
    g.edata['h'] = F.copy_to(F.tensor([1, 2], dtype=idtype), ctx=F.ctx())
    g.remove_edges(0)
    assert g.number_of_edges() == 1
    assert F.array_equal(g.edata['h'], F.tensor([2], dtype=idtype))

    # invalid eid
    assert_fail = False
    try:
        g.remove_edges(1)
    except:
        assert_fail = True
    assert assert_fail

    # bipartite graph
    g = dgl.heterograph({
        ('user', 'plays', 'game'): ([0, 1], [1, 2])
    }, idtype=idtype, device=F.ctx())
    e = 0
    g.remove_edges(e)
    assert g.number_of_edges() == 1
    u, v = g.edges(form='uv', order='eid')
    assert F.array_equal(u, F.tensor([1], dtype=idtype))
    assert F.array_equal(v, F.tensor([2], dtype=idtype))
    g = dgl.heterograph(
        {('user', 'plays', 'game'): ([0, 1], [1, 2])}, idtype=idtype, device=F.ctx())
    e = [0]
    g.remove_edges(e)
    assert g.number_of_edges() == 1
    u, v = g.edges(form='uv', order='eid')
    assert F.array_equal(u, F.tensor([1], dtype=idtype))
    assert F.array_equal(v, F.tensor([2], dtype=idtype))
    e = F.tensor([0], dtype=idtype)
    g.remove_edges(e)
    assert g.number_of_edges() == 0

    # has data
    g = dgl.heterograph(
        {('user', 'plays', 'game'): ([0, 1], [1, 2])}, idtype=idtype, device=F.ctx())
    g.ndata['h'] = {'user' : F.copy_to(F.tensor([1, 1], dtype=idtype), ctx=F.ctx()),
                    'game' : F.copy_to(F.tensor([2, 2, 2], dtype=idtype), ctx=F.ctx())}
    g.edata['h'] = F.copy_to(F.tensor([1, 2], dtype=idtype), ctx=F.ctx())
    g.remove_edges(1)
    assert g.number_of_edges() == 1
    assert F.array_equal(g.nodes['user'].data['h'], F.tensor([1, 1], dtype=idtype))
    assert F.array_equal(g.nodes['game'].data['h'], F.tensor([2, 2, 2], dtype=idtype))
    assert F.array_equal(g.edata['h'], F.tensor([1], dtype=idtype))

    # heterogeneous graph
    g = create_test_heterograph3(idtype)
    g.edges['plays'].data['h'] = F.copy_to(F.tensor([1, 2, 3, 4], dtype=idtype), ctx=F.ctx())
    g.remove_edges(1, etype='plays')
    assert g.number_of_edges('plays') == 3
    u, v = g.edges(form='uv', order='eid', etype='plays')
    assert F.array_equal(u, F.tensor([0, 1, 2], dtype=idtype))
    assert F.array_equal(v, F.tensor([0, 1, 1], dtype=idtype))
    assert F.array_equal(g.edges['plays'].data['h'], F.tensor([1, 3, 4], dtype=idtype))
    # remove all edges of 'develops'
    g.remove_edges([0, 1], etype='develops')
    assert g.number_of_edges('develops') == 0
    assert F.array_equal(g.nodes['user'].data['h'], F.tensor([1, 1, 1], dtype=idtype))
    assert F.array_equal(g.nodes['game'].data['h'], F.tensor([2, 2], dtype=idtype))
    assert F.array_equal(g.nodes['developer'].data['h'], F.tensor([3, 3], dtype=idtype))

@parametrize_dtype
def test_remove_nodes(idtype):
    # homogeneous Graphs
    g = dgl.graph(([0, 1], [1, 2]), idtype=idtype, device=F.ctx())
    n = 0
    g.remove_nodes(n)
    assert g.number_of_nodes() == 2
    assert g.number_of_edges() == 1
    u, v = g.edges(form='uv', order='eid')
    assert F.array_equal(u, F.tensor([0], dtype=idtype))
    assert F.array_equal(v, F.tensor([1], dtype=idtype))
    g = dgl.graph(([0, 1], [1, 2]), idtype=idtype, device=F.ctx())
    n = [1]
    g.remove_nodes(n)
    assert g.number_of_nodes() == 2
    assert g.number_of_edges() == 0
    g = dgl.graph(([0, 1], [1, 2]), idtype=idtype, device=F.ctx())
    n = F.tensor([2], dtype=idtype)
    g.remove_nodes(n)
    assert g.number_of_nodes() == 2
    assert g.number_of_edges() == 1
    u, v = g.edges(form='uv', order='eid')
    assert F.array_equal(u, F.tensor([0], dtype=idtype))
    assert F.array_equal(v, F.tensor([1], dtype=idtype))

    # invalid nid
    assert_fail = False
    try:
        g.remove_nodes(3)
    except:
        assert_fail = True
    assert assert_fail

    # has node and edge data
    g = dgl.graph(([0, 0, 2], [0, 1, 2]), idtype=idtype, device=F.ctx())
    g.ndata['hv'] = F.copy_to(F.tensor([1, 2, 3], dtype=idtype), ctx=F.ctx())
    g.edata['he'] = F.copy_to(F.tensor([1, 2, 3], dtype=idtype), ctx=F.ctx())
    g.remove_nodes(F.tensor([0], dtype=idtype))
    assert g.number_of_nodes() == 2
    assert g.number_of_edges() == 1
    u, v = g.edges(form='uv', order='eid')
    assert F.array_equal(u, F.tensor([1], dtype=idtype))
    assert F.array_equal(v, F.tensor([1], dtype=idtype))
    assert F.array_equal(g.ndata['hv'], F.tensor([2, 3], dtype=idtype))
    assert F.array_equal(g.edata['he'], F.tensor([3], dtype=idtype))

    # node id larger than current max node id
    g = dgl.heterograph(
        {('user', 'plays', 'game'): ([0, 1], [1, 2])}, idtype=idtype, device=F.ctx())
    n = 0
    g.remove_nodes(n, ntype='user')
    assert g.number_of_nodes('user') == 1
    assert g.number_of_nodes('game') == 3
    assert g.number_of_edges() == 1
    u, v = g.edges(form='uv', order='eid')
    assert F.array_equal(u, F.tensor([0], dtype=idtype))
    assert F.array_equal(v, F.tensor([2], dtype=idtype))
    g = dgl.heterograph(
        {('user', 'plays', 'game'): ([0, 1], [1, 2])}, idtype=idtype, device=F.ctx())
    n = [1]
    g.remove_nodes(n, ntype='user')
    assert g.number_of_nodes('user') == 1
    assert g.number_of_nodes('game') == 3
    assert g.number_of_edges() == 1
    u, v = g.edges(form='uv', order='eid')
    assert F.array_equal(u, F.tensor([0], dtype=idtype))
    assert F.array_equal(v, F.tensor([1], dtype=idtype))
    g = dgl.heterograph(
        {('user', 'plays', 'game'): ([0, 1], [1, 2])}, idtype=idtype, device=F.ctx())
    n = F.tensor([0], dtype=idtype)
    g.remove_nodes(n, ntype='game')
    assert g.number_of_nodes('user') == 2
    assert g.number_of_nodes('game') == 2
    assert g.number_of_edges() == 2
    u, v = g.edges(form='uv', order='eid')
    assert F.array_equal(u, F.tensor([0, 1], dtype=idtype))
    assert F.array_equal(v, F.tensor([0 ,1], dtype=idtype))

    # heterogeneous graph
    g = create_test_heterograph3(idtype)
    g.edges['plays'].data['h'] = F.copy_to(F.tensor([1, 2, 3, 4], dtype=idtype), ctx=F.ctx())
    g.remove_nodes(0, ntype='game')
    assert g.number_of_nodes('user') == 3
    assert g.number_of_nodes('game') == 1
    assert g.number_of_nodes('developer') == 2
    assert g.number_of_edges('plays') == 2
    assert g.number_of_edges('develops') == 1
    assert F.array_equal(g.nodes['user'].data['h'], F.tensor([1, 1, 1], dtype=idtype))
    assert F.array_equal(g.nodes['game'].data['h'], F.tensor([2], dtype=idtype))
    assert F.array_equal(g.nodes['developer'].data['h'], F.tensor([3, 3], dtype=idtype))
    u, v = g.edges(form='uv', order='eid', etype='plays')
    assert F.array_equal(u, F.tensor([1, 2], dtype=idtype))
    assert F.array_equal(v, F.tensor([0, 0], dtype=idtype))
    assert F.array_equal(g.edges['plays'].data['h'], F.tensor([3, 4], dtype=idtype))
    u, v = g.edges(form='uv', order='eid', etype='develops')
    assert F.array_equal(u, F.tensor([1], dtype=idtype))
    assert F.array_equal(v, F.tensor([0], dtype=idtype))

if __name__ == '__main__':
    # test_create()
    # test_query()
    # test_hypersparse()
    # test_adj("int32")
    # test_inc()
    # test_view("int32")
    # test_view1("int32")
    # test_flatten(F.int32)
    # test_convert_bound()
    # test_convert()
    # test_to_device("int32")
    # test_transform("int32")
    # test_subgraph("int32")
    # test_subgraph_mask("int32")
    # test_apply()
    # test_level1()
    # test_level2()
    # test_updates()
    # test_backward()
    # test_empty_heterograph('int32')
    # test_types_in_function()
    # test_stack_reduce()
    # test_isolated_ntype()
    # test_bipartite()
    # test_dtype_cast()
    # test_reverse("int32")
    # test_format()
    test_add_edges(F.int32)
    test_add_nodes(F.int32)
    test_remove_edges(F.int32)
    test_remove_nodes(F.int32)
    test_clone(F.int32)
    pass<|MERGE_RESOLUTION|>--- conflicted
+++ resolved
@@ -1589,11 +1589,7 @@
         assert edges.canonical_etype == ('user', 'plays', 'game')
         return F.zeros((2,))
 
-<<<<<<< HEAD
-    g = dgl.graph(((0, 1), (1, 2)))
-=======
-    g = dgl.graph([(0, 1), (1, 2)], 'user', 'follow', idtype=idtype, device=F.ctx())
->>>>>>> 4097fa21
+    g = dgl.graph(((0, 1), (1, 2)), idtype=idtype, device=F.ctx())
     g.apply_nodes(rfunc1)
     g.apply_edges(mfunc1)
     g.update_all(mfunc1, rfunc1)
@@ -1603,11 +1599,7 @@
     g.filter_nodes(filter_nodes1)
     g.filter_edges(filter_edges1)
 
-<<<<<<< HEAD
-    g = dgl.heterograph({('user', 'plays', 'game'): ([0, 1], [1, 2])})
-=======
-    g = dgl.bipartite([(0, 1), (1, 2)], 'user', 'plays', 'game', idtype=idtype, device=F.ctx())
->>>>>>> 4097fa21
+    g = dgl.heterograph({('user', 'plays', 'game'): ([0, 1], [1, 2])}, idtype=idtype, device=F.ctx())
     g.apply_nodes(rfunc2, ntype='game')
     g.apply_edges(mfunc2)
     g.update_all(mfunc2, rfunc2)
