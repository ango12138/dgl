import dgl
import dgl.function as fn
from collections import Counter
import numpy as np
import scipy.sparse as ssp
import itertools
import backend as F
import networkx as nx
import unittest, pytest
from dgl import DGLError
from utils import parametrize_dtype

def create_test_heterograph(index_dtype):
    # test heterograph from the docstring, plus a user -- wishes -- game relation
    # 3 users, 2 games, 2 developers
    # metagraph:
    #    ('user', 'follows', 'user'),
    #    ('user', 'plays', 'game'),
    #    ('user', 'wishes', 'game'),
    #    ('developer', 'develops', 'game')])

    plays_spmat = ssp.coo_matrix(([1, 1, 1, 1], ([0, 1, 2, 1], [0, 0, 1, 1])))
    wishes_nx = nx.DiGraph()
    wishes_nx.add_nodes_from(['u0', 'u1', 'u2'], bipartite=0)
    wishes_nx.add_nodes_from(['g0', 'g1'], bipartite=1)
    wishes_nx.add_edge('u0', 'g1', id=0)
    wishes_nx.add_edge('u2', 'g0', id=1)

    follows_g = dgl.graph([(0, 1), (1, 2)], 'user', 'follows', index_dtype=index_dtype)
    plays_g = dgl.bipartite(plays_spmat, 'user', 'plays', 'game', index_dtype=index_dtype)
    wishes_g = dgl.bipartite(wishes_nx, 'user', 'wishes', 'game', index_dtype=index_dtype)
    develops_g = dgl.bipartite([(0, 0), (1, 1)], 'developer', 'develops', 'game', index_dtype=index_dtype)
    assert follows_g._idtype_str == index_dtype
    assert plays_g._idtype_str == index_dtype
    assert wishes_g._idtype_str == index_dtype
    assert develops_g._idtype_str == index_dtype
    g = dgl.hetero_from_relations([follows_g, plays_g, wishes_g, develops_g])
    assert g._idtype_str == index_dtype
    return g

def create_test_heterograph1(index_dtype):
    edges = []
    edges.extend([(0,1), (1,2)])  # follows
    edges.extend([(0,3), (1,3), (2,4), (1,4)])  # plays
    edges.extend([(0,4), (2,3)])  # wishes
    edges.extend([(5,3), (6,4)])  # develops
    ntypes = F.tensor([0, 0, 0, 1, 1, 2, 2])
    etypes = F.tensor([0, 0, 1, 1, 1, 1, 2, 2, 3, 3])
    g0 = dgl.graph(edges)
    g0.ndata[dgl.NTYPE] = ntypes
    g0.edata[dgl.ETYPE] = etypes
    return dgl.to_hetero(g0, ['user', 'game', 'developer'], ['follows', 'plays', 'wishes', 'develops'])

def create_test_heterograph2(index_dtype):
    plays_spmat = ssp.coo_matrix(([1, 1, 1, 1], ([0, 1, 2, 1], [0, 0, 1, 1])))
    wishes_nx = nx.DiGraph()
    wishes_nx.add_nodes_from(['u0', 'u1', 'u2'], bipartite=0)
    wishes_nx.add_nodes_from(['g0', 'g1'], bipartite=1)
    wishes_nx.add_edge('u0', 'g1', id=0)
    wishes_nx.add_edge('u2', 'g0', id=1)
    develops_g = dgl.bipartite([(0, 0), (1, 1)], 'developer', 'develops', 'game')

    g = dgl.heterograph({
        ('user', 'follows', 'user'): [(0, 1), (1, 2)],
        ('user', 'plays', 'game'): plays_spmat,
        ('user', 'wishes', 'game'): wishes_nx,
        ('developer', 'develops', 'game'): develops_g,
        })
    return g

def create_test_heterograph3(index_dtype):
    plays_spmat = ssp.coo_matrix(([1, 1, 1, 1], ([0, 1, 2, 1], [0, 0, 1, 1])))
    wishes_nx = nx.DiGraph()
    wishes_nx.add_nodes_from(['u0', 'u1', 'u2'], bipartite=0)
    wishes_nx.add_nodes_from(['g0', 'g1'], bipartite=1)
    wishes_nx.add_edge('u0', 'g1', id=0)
    wishes_nx.add_edge('u2', 'g0', id=1)

    follows_g = dgl.graph([(0, 1), (1, 2)], 'user', 'follows', _restrict_format='coo')
    plays_g = dgl.bipartite(
        [(0, 0), (1, 0), (2, 1), (1, 1)], 'user', 'plays', 'game', _restrict_format='coo')
    wishes_g = dgl.bipartite([(0, 1), (2, 0)], 'user', 'wishes', 'game', _restrict_format='coo')
    develops_g = dgl.bipartite(
        [(0, 0), (1, 1)], 'developer', 'develops', 'game', _restrict_format='coo')
    g = dgl.hetero_from_relations([follows_g, plays_g, wishes_g, develops_g])
    return g

def get_redfn(name):
    return getattr(F, name)

@parametrize_dtype
def test_create(index_dtype):
    g0 = create_test_heterograph(index_dtype)
    g1 = create_test_heterograph1(index_dtype)
    g2 = create_test_heterograph2(index_dtype)
    assert set(g0.ntypes) == set(g1.ntypes) == set(g2.ntypes)
    assert set(g0.canonical_etypes) == set(g1.canonical_etypes) == set(g2.canonical_etypes)

    # create from nx complete bipartite graph
    nxg = nx.complete_bipartite_graph(3, 4)
    g = dgl.bipartite(nxg, 'user', 'plays', 'game')
    assert g.ntypes == ['user', 'game']
    assert g.etypes == ['plays']
    assert g.number_of_edges() == 12

    # create from scipy
    spmat = ssp.coo_matrix(([1,1,1], ([0, 0, 1], [2, 3, 2])), shape=(4, 4))
    g = dgl.graph(spmat)
    assert g.number_of_nodes() == 4
    assert g.number_of_edges() == 3

    # test inferring number of nodes for heterograph
    g = dgl.heterograph({
        ('l0', 'e0', 'l1'): [(0, 1), (0, 2)],
        ('l0', 'e1', 'l2'): [(2, 2)],
        ('l2', 'e2', 'l2'): [(1, 1), (3, 3)],
        })
    assert g.number_of_nodes('l0') == 3
    assert g.number_of_nodes('l1') == 3
    assert g.number_of_nodes('l2') == 4

    # test if validate flag works
    # homo graph
    fail = False
    try:
        g = dgl.graph(
            ([0, 0, 0, 1, 1, 2], [0, 1, 2, 0, 1, 2]),
            num_nodes=2,
            validate=True
        )
    except DGLError:
        fail = True
    finally:
        assert fail, "should catch a DGLError because node ID is out of bound."
    # bipartite graph
    def _test_validate_bipartite(card):
        fail = False
        try:
            g = dgl.bipartite(
                ([0, 0, 1, 1, 2], [1, 1, 2, 2, 3]),
                num_nodes=card,
                validate=True
            )
        except DGLError:
            fail = True
        finally:
            assert fail, "should catch a DGLError because node ID is out of bound."

    _test_validate_bipartite((3, 3))
    _test_validate_bipartite((2, 4))

@parametrize_dtype
def test_query(index_dtype):
    g = create_test_heterograph(index_dtype)

    ntypes = ['user', 'game', 'developer']
    canonical_etypes = [
        ('user', 'follows', 'user'),
        ('user', 'plays', 'game'),
        ('user', 'wishes', 'game'),
        ('developer', 'develops', 'game')]
    etypes = ['follows', 'plays', 'wishes', 'develops']

    # node & edge types
    assert set(ntypes) == set(g.ntypes)
    assert set(etypes) == set(g.etypes)
    assert set(canonical_etypes) == set(g.canonical_etypes)

    # metagraph
    mg = g.metagraph
    assert set(g.ntypes) == set(mg.nodes)
    etype_triplets = [(u, v, e) for u, v, e in mg.edges(keys=True)]
    assert set([
        ('user', 'user', 'follows'),
        ('user', 'game', 'plays'),
        ('user', 'game', 'wishes'),
        ('developer', 'game', 'develops')]) == set(etype_triplets)
    for i in range(len(etypes)):
        assert g.to_canonical_etype(etypes[i]) == canonical_etypes[i]

    def _test(g):
        # number of nodes
        assert [g.number_of_nodes(ntype) for ntype in ntypes] == [3, 2, 2]

        # number of edges
        assert [g.number_of_edges(etype) for etype in etypes] == [2, 4, 2, 2]

        # has_node & has_nodes
        for ntype in ntypes:
            n = g.number_of_nodes(ntype)
            for i in range(n):
                assert g.has_node(i, ntype)
            assert not g.has_node(n, ntype)
            assert np.array_equal(
                F.asnumpy(g.has_nodes([0, n], ntype)).astype('int32'), [1, 0])

        assert not g.is_multigraph
        assert g.is_readonly

        for etype in etypes:
            srcs, dsts = edges[etype]
            for src, dst in zip(srcs, dsts):
                assert g.has_edge_between(src, dst, etype)
            assert F.asnumpy(g.has_edges_between(srcs, dsts, etype)).all()

            srcs, dsts = negative_edges[etype]
            for src, dst in zip(srcs, dsts):
                assert not g.has_edge_between(src, dst, etype)
            assert not F.asnumpy(g.has_edges_between(srcs, dsts, etype)).any()

            srcs, dsts = edges[etype]
            n_edges = len(srcs)

            # predecessors & in_edges & in_degree
            pred = [s for s, d in zip(srcs, dsts) if d == 0]
            assert set(F.asnumpy(g.predecessors(0, etype)).tolist()) == set(pred)
            u, v = g.in_edges([0], etype=etype)
            assert F.asnumpy(v).tolist() == [0] * len(pred)
            assert set(F.asnumpy(u).tolist()) == set(pred)
            assert g.in_degree(0, etype) == len(pred)

            # successors & out_edges & out_degree
            succ = [d for s, d in zip(srcs, dsts) if s == 0]
            assert set(F.asnumpy(g.successors(0, etype)).tolist()) == set(succ)
            u, v = g.out_edges([0], etype=etype)
            assert F.asnumpy(u).tolist() == [0] * len(succ)
            assert set(F.asnumpy(v).tolist()) == set(succ)
            assert g.out_degree(0, etype) == len(succ)

            # edge_id & edge_ids
            for i, (src, dst) in enumerate(zip(srcs, dsts)):
                assert g.edge_id(src, dst, etype=etype) == i
                assert F.asnumpy(g.edge_id(src, dst, etype=etype, return_array=True)).tolist() == [i]
            assert F.asnumpy(g.edge_ids(srcs, dsts, etype=etype)).tolist() == list(range(n_edges))
            u, v, e = g.edge_ids(srcs, dsts, etype=etype, return_uv=True)
            assert F.asnumpy(u).tolist() == srcs
            assert F.asnumpy(v).tolist() == dsts
            assert F.asnumpy(e).tolist() == list(range(n_edges))

            # find_edges
            for edge_ids in [list(range(n_edges)), np.arange(n_edges), F.astype(F.arange(0, n_edges), g.idtype)]:
                u, v = g.find_edges(edge_ids, etype)
                assert F.asnumpy(u).tolist() == srcs
                assert F.asnumpy(v).tolist() == dsts

            # all_edges.
            for order in ['eid']:
                u, v, e = g.all_edges('all', order, etype)
                assert F.asnumpy(u).tolist() == srcs
                assert F.asnumpy(v).tolist() == dsts
                assert F.asnumpy(e).tolist() == list(range(n_edges))

            # in_degrees & out_degrees
            in_degrees = F.asnumpy(g.in_degrees(etype=etype))
            out_degrees = F.asnumpy(g.out_degrees(etype=etype))
            src_count = Counter(srcs)
            dst_count = Counter(dsts)
            utype, _, vtype = g.to_canonical_etype(etype)
            for i in range(g.number_of_nodes(utype)):
                assert out_degrees[i] == src_count[i]
            for i in range(g.number_of_nodes(vtype)):
                assert in_degrees[i] == dst_count[i]

    edges = {
        'follows': ([0, 1], [1, 2]),
        'plays': ([0, 1, 2, 1], [0, 0, 1, 1]),
        'wishes': ([0, 2], [1, 0]),
        'develops': ([0, 1], [0, 1]),
    }
    # edges that does not exist in the graph
    negative_edges = {
        'follows': ([0, 1], [0, 1]),
        'plays': ([0, 2], [1, 0]),
        'wishes': ([0, 1], [0, 1]),
        'develops': ([0, 1], [1, 0]),
    }
    g = create_test_heterograph(index_dtype)
    _test(g)
    g = create_test_heterograph1(index_dtype)
    _test(g)
    g = create_test_heterograph3(index_dtype)
    _test(g)

    etypes = canonical_etypes
    edges = {
        ('user', 'follows', 'user'): ([0, 1], [1, 2]),
        ('user', 'plays', 'game'): ([0, 1, 2, 1], [0, 0, 1, 1]),
        ('user', 'wishes', 'game'): ([0, 2], [1, 0]),
        ('developer', 'develops', 'game'): ([0, 1], [0, 1]),
    }
    # edges that does not exist in the graph
    negative_edges = {
        ('user', 'follows', 'user'): ([0, 1], [0, 1]),
        ('user', 'plays', 'game'): ([0, 2], [1, 0]),
        ('user', 'wishes', 'game'): ([0, 1], [0, 1]),
        ('developer', 'develops', 'game'): ([0, 1], [1, 0]),
        }
    g = create_test_heterograph(index_dtype)
    _test(g)
    g = create_test_heterograph1(index_dtype)
    _test(g)
    g = create_test_heterograph3(index_dtype)
    _test(g)

    # test repr
    print(g)

def test_hypersparse():
    N1 = 1 << 50        # should crash if allocated a CSR
    N2 = 1 << 48

    g = dgl.heterograph({
        ('user', 'follows', 'user'): [(0, 1)],
        ('user', 'plays', 'game'): [(0, N2)]},
        {'user': N1, 'game': N1})
    assert g.number_of_nodes('user') == N1
    assert g.number_of_nodes('game') == N1
    assert g.number_of_edges('follows') == 1
    assert g.number_of_edges('plays') == 1

    assert g.has_edge_between(0, 1, 'follows')
    assert not g.has_edge_between(0, 0, 'follows')
    mask = F.asnumpy(g.has_edges_between([0, 0], [0, 1], 'follows')).tolist()
    assert mask == [0, 1]

    assert g.has_edge_between(0, N2, 'plays')
    assert not g.has_edge_between(0, 0, 'plays')
    mask = F.asnumpy(g.has_edges_between([0, 0], [0, N2], 'plays')).tolist()
    assert mask == [0, 1]

    assert F.asnumpy(g.predecessors(0, 'follows')).tolist() == []
    assert F.asnumpy(g.successors(0, 'follows')).tolist() == [1]
    assert F.asnumpy(g.predecessors(1, 'follows')).tolist() == [0]
    assert F.asnumpy(g.successors(1, 'follows')).tolist() == []

    assert F.asnumpy(g.predecessors(0, 'plays')).tolist() == []
    assert F.asnumpy(g.successors(0, 'plays')).tolist() == [N2]
    assert F.asnumpy(g.predecessors(N2, 'plays')).tolist() == [0]
    assert F.asnumpy(g.successors(N2, 'plays')).tolist() == []

    assert g.edge_id(0, 1, etype='follows') == 0
    assert g.edge_id(0, N2, etype='plays') == 0
    assert F.asnumpy(g.edge_ids(0, 1, etype='follows')).tolist() == [0]
    assert F.asnumpy(g.edge_ids(0, N2, etype='plays')).tolist() == [0]

    u, v = g.find_edges([0], 'follows')
    assert F.asnumpy(u).tolist() == [0]
    assert F.asnumpy(v).tolist() == [1]
    u, v = g.find_edges([0], 'plays')
    assert F.asnumpy(u).tolist() == [0]
    assert F.asnumpy(v).tolist() == [N2]
    u, v, e = g.all_edges('all', 'eid', 'follows')
    assert F.asnumpy(u).tolist() == [0]
    assert F.asnumpy(v).tolist() == [1]
    assert F.asnumpy(e).tolist() == [0]
    u, v, e = g.all_edges('all', 'eid', 'plays')
    assert F.asnumpy(u).tolist() == [0]
    assert F.asnumpy(v).tolist() == [N2]
    assert F.asnumpy(e).tolist() == [0]

    assert g.in_degree(0, 'follows') == 0
    assert g.in_degree(1, 'follows') == 1
    assert F.asnumpy(g.in_degrees([0, 1], 'follows')).tolist() == [0, 1]
    assert g.in_degree(0, 'plays') == 0
    assert g.in_degree(N2, 'plays') == 1
    assert F.asnumpy(g.in_degrees([0, N2], 'plays')).tolist() == [0, 1]
    assert g.out_degree(0, 'follows') == 1
    assert g.out_degree(1, 'follows') == 0
    assert F.asnumpy(g.out_degrees([0, 1], 'follows')).tolist() == [1, 0]
    assert g.out_degree(0, 'plays') == 1
    assert g.out_degree(N2, 'plays') == 0
    assert F.asnumpy(g.out_degrees([0, N2], 'plays')).tolist() == [1, 0]

def test_edge_ids():
    N1 = 1 << 50        # should crash if allocated a CSR
    N2 = 1 << 48

    g = dgl.heterograph({
        ('user', 'follows', 'user'): [(0, 1)],
        ('user', 'plays', 'game'): [(0, N2)]},
        {'user': N1, 'game': N1})
    with pytest.raises(AssertionError):
        eids = g.edge_ids(0, 0, etype='follows')

    with pytest.raises(AssertionError):
        eid = g.edge_id(0, 0, etype='follows')

    g2 = dgl.heterograph({
        ('user', 'follows', 'user'): [(0, 1), (0, 1)],
        ('user', 'plays', 'game'): [(0, N2)]},
        {'user': N1, 'game': N1})

    with pytest.raises(AssertionError):
        eids = g2.edge_ids(0, 1, etype='follows')

    with pytest.raises(AssertionError):
        eid = g2.edge_id(0, 1, etype='follows')

@parametrize_dtype
def test_adj(index_dtype):
    g = create_test_heterograph(index_dtype)
    adj = F.sparse_to_numpy(g.adj(etype='follows'))
    assert np.allclose(
            adj,
            np.array([[0., 0., 0.],
                      [1., 0., 0.],
                      [0., 1., 0.]]))
    adj = F.sparse_to_numpy(g.adj(transpose=True, etype='follows'))
    assert np.allclose(
            adj,
            np.array([[0., 1., 0.],
                      [0., 0., 1.],
                      [0., 0., 0.]]))
    adj = F.sparse_to_numpy(g.adj(etype='plays'))
    assert np.allclose(
            adj,
            np.array([[1., 1., 0.],
                      [0., 1., 1.]]))
    adj = F.sparse_to_numpy(g.adj(transpose=True, etype='plays'))
    assert np.allclose(
            adj,
            np.array([[1., 0.],
                      [1., 1.],
                      [0., 1.]]))

    adj = g.adj(scipy_fmt='csr', etype='follows')
    assert np.allclose(
            adj.todense(),
            np.array([[0., 0., 0.],
                      [1., 0., 0.],
                      [0., 1., 0.]]))
    adj = g.adj(scipy_fmt='coo', etype='follows')
    assert np.allclose(
            adj.todense(),
            np.array([[0., 0., 0.],
                      [1., 0., 0.],
                      [0., 1., 0.]]))
    adj = g.adj(scipy_fmt='csr', etype='plays')
    assert np.allclose(
            adj.todense(),
            np.array([[1., 1., 0.],
                      [0., 1., 1.]]))
    adj = g.adj(scipy_fmt='coo', etype='plays')
    assert np.allclose(
            adj.todense(),
            np.array([[1., 1., 0.],
                      [0., 1., 1.]]))
    adj = F.sparse_to_numpy(g['follows'].adj())
    assert np.allclose(
            adj,
            np.array([[0., 0., 0.],
                      [1., 0., 0.],
                      [0., 1., 0.]]))

@parametrize_dtype
def test_inc(index_dtype):
    g = create_test_heterograph(index_dtype)
    #follows_g = dgl.graph([(0, 1), (1, 2)], 'user', 'follows')
    adj = F.sparse_to_numpy(g['follows'].inc('in'))
    assert np.allclose(
            adj,
            np.array([[0., 0.],
                      [1., 0.],
                      [0., 1.]]))
    adj = F.sparse_to_numpy(g['follows'].inc('out'))
    assert np.allclose(
            adj,
            np.array([[1., 0.],
                      [0., 1.],
                      [0., 0.]]))
    adj = F.sparse_to_numpy(g['follows'].inc('both'))
    assert np.allclose(
            adj,
            np.array([[-1., 0.],
                      [1., -1.],
                      [0., 1.]]))
    adj = F.sparse_to_numpy(g.inc('in', etype='plays'))
    assert np.allclose(
            adj,
            np.array([[1., 1., 0., 0.],
                      [0., 0., 1., 1.]]))
    adj = F.sparse_to_numpy(g.inc('out', etype='plays'))
    assert np.allclose(
            adj,
            np.array([[1., 0., 0., 0.],
                      [0., 1., 0., 1.],
                      [0., 0., 1., 0.]]))
    adj = F.sparse_to_numpy(g.inc('both', etype='follows'))
    assert np.allclose(
            adj,
            np.array([[-1., 0.],
                      [1., -1.],
                      [0., 1.]]))

@parametrize_dtype
def test_view(index_dtype):
    # test single node type
    g = dgl.graph([(0, 1), (1, 2)], 'user', 'follows')
    f1 = F.randn((3, 6))
    g.ndata['h'] = f1
    f2 = g.nodes['user'].data['h']
    assert F.array_equal(f1, f2)
    fail = False
    try:
        g.ndata['h'] = {'user' : f1}
    except Exception:
        fail = True
    assert fail

    # test single edge type
    f3 = F.randn((2, 4))
    g.edata['h'] = f3
    f4 = g.edges['follows'].data['h']
    assert F.array_equal(f3, f4)
    fail = False
    try:
        g.edata['h'] = {'follows' : f3}
    except Exception:
        fail = True
    assert fail

    # test data view
    g = create_test_heterograph(index_dtype)

    f1 = F.randn((3, 6))
    g.nodes['user'].data['h'] = f1       # ok
    f2 = g.nodes['user'].data['h']
    assert F.array_equal(f1, f2)
    assert F.array_equal(F.tensor(g.nodes('user')), F.arange(0, 3))
    g.nodes['user'].data.pop('h')

    # multi type ndata
    f1 = F.randn((3, 6))
    f2 = F.randn((2, 6))
    fail = False
    try:
        g.ndata['h'] = f1
    except Exception:
        fail = True
    assert fail
    g.ndata['h'] = {'user' : f1,
                    'game' : f2}
    f3 = g.nodes['user'].data['h']
    f4 = g.nodes['game'].data['h']
    assert F.array_equal(f1, f3)
    assert F.array_equal(f2, f4)
    data = g.ndata['h']
    assert F.array_equal(f1, data['user'])
    assert F.array_equal(f2, data['game'])
    # test repr
    print(g.ndata)
    g.ndata.pop('h')
    # test repr
    print(g.ndata)

    f3 = F.randn((2, 4))
    g.edges['user', 'follows', 'user'].data['h'] = f3
    f4 = g.edges['user', 'follows', 'user'].data['h']
    f5 = g.edges['follows'].data['h']
    assert F.array_equal(f3, f4)
    assert F.array_equal(f3, f5)
    assert F.array_equal(F.tensor(g.edges(etype='follows', form='eid')), F.arange(0, 2))
    g.edges['follows'].data.pop('h')

    f3 = F.randn((2, 4))
    fail = False
    try:
        g.edata['h'] = f3
    except Exception:
        fail = True
    assert fail
    g.edata['h'] = {('user', 'follows', 'user') : f3}
    f4 = g.edges['user', 'follows', 'user'].data['h']
    f5 = g.edges['follows'].data['h']
    assert F.array_equal(f3, f4)
    assert F.array_equal(f3, f5)
    data = g.edata['h']
    assert F.array_equal(f3, data[('user', 'follows', 'user')])
    # test repr
    print(g.edata)
    g.edata.pop('h')
    # test repr
    print(g.edata)

    # test srcdata
    f1 = F.randn((3, 6))
    g.srcnodes['user'].data['h'] = f1       # ok
    f2 = g.srcnodes['user'].data['h']
    assert F.array_equal(f1, f2)
    assert F.array_equal(F.tensor(g.srcnodes('user')), F.arange(0, 3))
    g.srcnodes['user'].data.pop('h')

    # multi type ndata
    f1 = F.randn((3, 6))
    f2 = F.randn((2, 6))
    fail = False
    try:
        g.srcdata['h'] = f1
    except Exception:
        fail = True
    assert fail
    g.srcdata['h'] = {'user' : f1,
                      'developer' : f2}
    f3 = g.srcnodes['user'].data['h']
    f4 = g.srcnodes['developer'].data['h']
    assert F.array_equal(f1, f3)
    assert F.array_equal(f2, f4)
    data = g.srcdata['h']
    assert F.array_equal(f1, data['user'])
    assert F.array_equal(f2, data['developer'])
    # test repr
    print(g.srcdata)
    g.srcdata.pop('h')

    # test dstdata
    f1 = F.randn((3, 6))
    g.dstnodes['user'].data['h'] = f1       # ok
    f2 = g.dstnodes['user'].data['h']
    assert F.array_equal(f1, f2)
    assert F.array_equal(F.tensor(g.dstnodes('user')), F.arange(0, 3))
    g.dstnodes['user'].data.pop('h')

    # multi type ndata
    f1 = F.randn((3, 6))
    f2 = F.randn((2, 6))
    fail = False
    try:
        g.dstdata['h'] = f1
    except Exception:
        fail = True
    assert fail
    g.dstdata['h'] = {'user' : f1,
                      'game' : f2}
    f3 = g.dstnodes['user'].data['h']
    f4 = g.dstnodes['game'].data['h']
    assert F.array_equal(f1, f3)
    assert F.array_equal(f2, f4)
    data = g.dstdata['h']
    assert F.array_equal(f1, data['user'])
    assert F.array_equal(f2, data['game'])
    # test repr
    print(g.dstdata)
    g.dstdata.pop('h')

@parametrize_dtype
def test_view1(index_dtype):
    # test relation view
    HG = create_test_heterograph(index_dtype)
    ntypes = ['user', 'game', 'developer']
    canonical_etypes = [
        ('user', 'follows', 'user'),
        ('user', 'plays', 'game'),
        ('user', 'wishes', 'game'),
        ('developer', 'develops', 'game')]
    etypes = ['follows', 'plays', 'wishes', 'develops']

    def _test_query():
        for etype in etypes:
            utype, _, vtype = HG.to_canonical_etype(etype)
            g = HG[etype]
            srcs, dsts = edges[etype]
            for src, dst in zip(srcs, dsts):
                assert g.has_edge_between(src, dst)
            assert F.asnumpy(g.has_edges_between(srcs, dsts)).all()

            srcs, dsts = negative_edges[etype]
            for src, dst in zip(srcs, dsts):
                assert not g.has_edge_between(src, dst)
            assert not F.asnumpy(g.has_edges_between(srcs, dsts)).any()

            srcs, dsts = edges[etype]
            n_edges = len(srcs)

            # predecessors & in_edges & in_degree
            pred = [s for s, d in zip(srcs, dsts) if d == 0]
            assert set(F.asnumpy(g.predecessors(0)).tolist()) == set(pred)
            u, v = g.in_edges([0])
            assert F.asnumpy(v).tolist() == [0] * len(pred)
            assert set(F.asnumpy(u).tolist()) == set(pred)
            assert g.in_degree(0) == len(pred)

            # successors & out_edges & out_degree
            succ = [d for s, d in zip(srcs, dsts) if s == 0]
            assert set(F.asnumpy(g.successors(0)).tolist()) == set(succ)
            u, v = g.out_edges([0])
            assert F.asnumpy(u).tolist() == [0] * len(succ)
            assert set(F.asnumpy(v).tolist()) == set(succ)
            assert g.out_degree(0) == len(succ)

            # edge_id & edge_ids
            for i, (src, dst) in enumerate(zip(srcs, dsts)):
                assert g.edge_id(src, dst) == i
                assert F.asnumpy(g.edge_id(src, dst, return_array=True)).tolist() == [i]
            assert F.asnumpy(g.edge_ids(srcs, dsts)).tolist() == list(range(n_edges))
            u, v, e = g.edge_ids(srcs, dsts, return_uv=True)
            assert F.asnumpy(u).tolist() == srcs
            assert F.asnumpy(v).tolist() == dsts
            assert F.asnumpy(e).tolist() == list(range(n_edges))

            # find_edges
            u, v = g.find_edges(list(range(n_edges)))
            assert F.asnumpy(u).tolist() == srcs
            assert F.asnumpy(v).tolist() == dsts

            # all_edges.
            for order in ['eid']:
                u, v, e = g.all_edges(form='all', order=order)
                assert F.asnumpy(u).tolist() == srcs
                assert F.asnumpy(v).tolist() == dsts
                assert F.asnumpy(e).tolist() == list(range(n_edges))

            # in_degrees & out_degrees
            in_degrees = F.asnumpy(g.in_degrees())
            out_degrees = F.asnumpy(g.out_degrees())
            src_count = Counter(srcs)
            dst_count = Counter(dsts)
            for i in range(g.number_of_nodes(utype)):
                assert out_degrees[i] == src_count[i]
            for i in range(g.number_of_nodes(vtype)):
                assert in_degrees[i] == dst_count[i]   

    edges = {
        'follows': ([0, 1], [1, 2]),
        'plays': ([0, 1, 2, 1], [0, 0, 1, 1]),
        'wishes': ([0, 2], [1, 0]),
        'develops': ([0, 1], [0, 1]),
    }
    # edges that does not exist in the graph
    negative_edges = {
        'follows': ([0, 1], [0, 1]),
        'plays': ([0, 2], [1, 0]),
        'wishes': ([0, 1], [0, 1]),
        'develops': ([0, 1], [1, 0]),
    }
    _test_query()
    etypes = canonical_etypes
    edges = {
        ('user', 'follows', 'user'): ([0, 1], [1, 2]),
        ('user', 'plays', 'game'): ([0, 1, 2, 1], [0, 0, 1, 1]),
        ('user', 'wishes', 'game'): ([0, 2], [1, 0]),
        ('developer', 'develops', 'game'): ([0, 1], [0, 1]),
    }
    # edges that does not exist in the graph
    negative_edges = {
        ('user', 'follows', 'user'): ([0, 1], [0, 1]),
        ('user', 'plays', 'game'): ([0, 2], [1, 0]),
        ('user', 'wishes', 'game'): ([0, 1], [0, 1]),
        ('developer', 'develops', 'game'): ([0, 1], [1, 0]),
        }
    _test_query()

    # test features
    HG.nodes['user'].data['h'] = F.ones((HG.number_of_nodes('user'), 5))
    HG.nodes['game'].data['m'] = F.ones((HG.number_of_nodes('game'), 3)) * 2

    # test only one node type
    g = HG['follows']
    assert g.number_of_nodes() == 3

    # test ndata and edata
    f1 = F.randn((3, 6))
    g.ndata['h'] = f1       # ok
    f2 = HG.nodes['user'].data['h']
    assert F.array_equal(f1, f2)
    assert F.array_equal(F.tensor(g.nodes()), F.arange(0, 3))

    f3 = F.randn((2, 4))
    g.edata['h'] = f3
    f4 = HG.edges['follows'].data['h']
    assert F.array_equal(f3, f4)
    assert F.array_equal(F.tensor(g.edges(form='eid')), F.arange(0, 2))

    # multiple types
    ndata = HG.ndata['h']
    assert isinstance(ndata, dict)
    assert F.array_equal(ndata['user'], f2)
    
    edata = HG.edata['h']
    assert isinstance(edata, dict)
    assert F.array_equal(edata[('user', 'follows', 'user')], f4)

@parametrize_dtype
def test_flatten(index_dtype):
    def check_mapping(g, fg):
        if len(fg.ntypes) == 1:
            SRC = DST = fg.ntypes[0]
        else:
            SRC = fg.ntypes[0]
            DST = fg.ntypes[1]

        etypes = F.asnumpy(fg.edata[dgl.ETYPE]).tolist()
        eids = F.asnumpy(fg.edata[dgl.EID]).tolist()

        for i, (etype, eid) in enumerate(zip(etypes, eids)):
            src_g, dst_g = g.find_edges([eid], g.canonical_etypes[etype])
            src_fg, dst_fg = fg.find_edges([i])
            # TODO(gq): I feel this code is quite redundant; can we just add new members (like
            # "induced_srcid") to returned heterograph object and not store them as features?
            assert F.asnumpy(src_g) == F.asnumpy(F.gather_row(fg.nodes[SRC].data[dgl.NID], src_fg)[0])
            tid = F.asnumpy(F.gather_row(fg.nodes[SRC].data[dgl.NTYPE], src_fg)).item()
            assert g.canonical_etypes[etype][0] == g.ntypes[tid]
            assert F.asnumpy(dst_g) == F.asnumpy(F.gather_row(fg.nodes[DST].data[dgl.NID], dst_fg)[0])
            tid = F.asnumpy(F.gather_row(fg.nodes[DST].data[dgl.NTYPE], dst_fg)).item()
            assert g.canonical_etypes[etype][2] == g.ntypes[tid]

    # check for wildcard slices
    g = create_test_heterograph(index_dtype)
    g.nodes['user'].data['h'] = F.ones((3, 5))
    g.nodes['game'].data['i'] = F.ones((2, 5))
    g.edges['plays'].data['e'] = F.ones((4, 4))
    g.edges['wishes'].data['e'] = F.ones((2, 4))
    g.edges['wishes'].data['f'] = F.ones((2, 4))

    fg = g['user', :, 'game']   # user--plays->game and user--wishes->game
    assert len(fg.ntypes) == 2
    assert fg.ntypes == ['user', 'game']
    assert fg.etypes == ['plays+wishes']

    assert F.array_equal(fg.nodes['user'].data['h'], F.ones((3, 5)))
    assert F.array_equal(fg.nodes['game'].data['i'], F.ones((2, 5)))
    assert F.array_equal(fg.edata['e'], F.ones((6, 4)))
    assert 'f' not in fg.edata

    etypes = F.asnumpy(fg.edata[dgl.ETYPE]).tolist()
    eids = F.asnumpy(fg.edata[dgl.EID]).tolist()
    assert set(zip(etypes, eids)) == set([(1, 0), (1, 1), (1, 2), (1, 3), (2, 0), (2, 1)])

    check_mapping(g, fg)

    fg = g['user', :, 'user']
    # NOTE(gq): The node/edge types from the parent graph is returned if there is only one
    # node/edge type.  This differs from the behavior above.
    assert fg.ntypes == ['user']
    assert fg.etypes == ['follows']
    u1, v1 = g.edges(etype='follows', order='eid')
    u2, v2 = fg.edges(etype='follows', order='eid')
    assert F.array_equal(u1, u2)
    assert F.array_equal(v1, v2)

    fg = g['developer', :, 'game']
    assert fg.ntypes == ['developer', 'game']
    assert fg.etypes == ['develops']
    u1, v1 = g.edges(etype='develops', order='eid')
    u2, v2 = fg.edges(etype='develops', order='eid')
    assert F.array_equal(u1, u2)
    assert F.array_equal(v1, v2)

    fg = g[:, :, :]
    assert fg.ntypes == ['developer+user', 'game+user']
    assert fg.etypes == ['develops+follows+plays+wishes']
    check_mapping(g, fg)

    # Test another heterograph
    g_x = dgl.graph(([0, 1, 2], [1, 2, 3]), 'user', 'follows', index_dtype=index_dtype)
    g_y = dgl.graph(([0, 2], [2, 3]), 'user', 'knows', index_dtype=index_dtype)
    g_x.nodes['user'].data['h'] = F.randn((4, 3))
    g_x.edges['follows'].data['w'] = F.randn((3, 2))
    g_y.nodes['user'].data['hh'] = F.randn((4, 5))
    g_y.edges['knows'].data['ww'] = F.randn((2, 10))
    g = dgl.hetero_from_relations([g_x, g_y])

    assert F.array_equal(g.ndata['h'], g_x.ndata['h'])
    assert F.array_equal(g.ndata['hh'], g_y.ndata['hh'])
    assert F.array_equal(g.edges['follows'].data['w'], g_x.edata['w'])
    assert F.array_equal(g.edges['knows'].data['ww'], g_y.edata['ww'])

    fg = g['user', :, 'user']
    assert fg.ntypes == ['user']
    assert fg.etypes == ['follows+knows']
    check_mapping(g, fg)

    fg = g['user', :, :]
    assert fg.ntypes == ['user']
    assert fg.etypes == ['follows+knows']
    check_mapping(g, fg)

@unittest.skipIf(F._default_context_str == 'cpu', reason="Need gpu for this test")
@parametrize_dtype
def test_to_device(index_dtype):
    g = create_test_heterograph(index_dtype)
    g.nodes['user'].data['h'] = F.copy_to(F.ones((3, 5)), F.cpu())
    g.nodes['game'].data['i'] = F.copy_to(F.ones((2, 5)), F.cpu())
    g.edges['plays'].data['e'] = F.copy_to(F.ones((4, 4)), F.cpu())
    if F.is_cuda_available():
        g1 = g.to(F.cuda())
        assert g1 is not None

@parametrize_dtype
def test_convert_bound(index_dtype):
    def _test_bipartite_bound(data, card):
        try:
            dgl.bipartite(data, num_nodes=card, index_dtype=index_dtype)
        except dgl.DGLError:
            return
        assert False, 'bipartite bound test with wrong uid failed'

    def _test_graph_bound(data, card):
        try:
            dgl.graph(data, num_nodes=card, index_dtype=index_dtype)
        except dgl.DGLError:
            return
        assert False, 'graph bound test with wrong uid failed'

    _test_bipartite_bound(([1,2],[1,2]),(2,3))
    _test_bipartite_bound(([0,1],[1,4]),(2,3))
    _test_graph_bound(([1,3],[1,2]), 3)
    _test_graph_bound(([0,1],[1,3]),3)


@parametrize_dtype
def test_convert(index_dtype):
    hg = create_test_heterograph(index_dtype)
    hs = []
    for ntype in hg.ntypes:
        h = F.randn((hg.number_of_nodes(ntype), 5))
        hg.nodes[ntype].data['h'] = h
        hs.append(h)
    hg.nodes['user'].data['x'] = F.randn((3, 3))
    ws = []
    for etype in hg.canonical_etypes:
        w = F.randn((hg.number_of_edges(etype), 5))
        hg.edges[etype].data['w'] = w
        ws.append(w)
    hg.edges['plays'].data['x'] = F.randn((4, 3))

    g = dgl.to_homo(hg)
    assert g._idtype_str == index_dtype
    assert F.array_equal(F.cat(hs, dim=0), g.ndata['h'])
    assert 'x' not in g.ndata
    assert F.array_equal(F.cat(ws, dim=0), g.edata['w'])
    assert 'x' not in g.edata

    src, dst = g.all_edges(order='eid')
    src = F.asnumpy(src)
    dst = F.asnumpy(dst)
    etype_id, eid = F.asnumpy(g.edata[dgl.ETYPE]), F.asnumpy(g.edata[dgl.EID])
    ntype_id, nid = F.asnumpy(g.ndata[dgl.NTYPE]), F.asnumpy(g.ndata[dgl.NID])
    for i in range(g.number_of_edges()):
        srctype = hg.ntypes[ntype_id[src[i]]]
        dsttype = hg.ntypes[ntype_id[dst[i]]]
        etype = hg.etypes[etype_id[i]]
        src_i, dst_i = hg.find_edges([eid[i]], (srctype, etype, dsttype))
        assert np.asscalar(F.asnumpy(src_i)) == nid[src[i]]
        assert np.asscalar(F.asnumpy(dst_i)) == nid[dst[i]]

    mg = nx.MultiDiGraph([
        ('user', 'user', 'follows'),
        ('user', 'game', 'plays'),
        ('user', 'game', 'wishes'),
        ('developer', 'game', 'develops')])

    for _mg in [None, mg]:
        hg2 = dgl.to_hetero(
                g, hg.ntypes, hg.etypes,
                ntype_field=dgl.NTYPE, etype_field=dgl.ETYPE, metagraph=_mg)
        assert set(hg.ntypes) == set(hg2.ntypes)
        assert set(hg.canonical_etypes) == set(hg2.canonical_etypes)
        for ntype in hg.ntypes:
            assert hg.number_of_nodes(ntype) == hg2.number_of_nodes(ntype)
            assert F.array_equal(hg.nodes[ntype].data['h'], hg2.nodes[ntype].data['h'])
        for canonical_etype in hg.canonical_etypes:
            src, dst = hg.all_edges(etype=canonical_etype, order='eid')
            src2, dst2 = hg2.all_edges(etype=canonical_etype, order='eid')
            assert F.array_equal(src, src2)
            assert F.array_equal(dst, dst2)
            assert F.array_equal(hg.edges[canonical_etype].data['w'], hg2.edges[canonical_etype].data['w'])

    # hetero_from_homo test case 2
    g = dgl.graph([(0, 2), (1, 2), (2, 3), (0, 3)], index_dtype=index_dtype)
    g.ndata[dgl.NTYPE] = F.tensor([0, 0, 1, 2])
    g.edata[dgl.ETYPE] = F.tensor([0, 0, 1, 2])
    hg = dgl.to_hetero(g, ['l0', 'l1', 'l2'], ['e0', 'e1', 'e2'])
    assert hg._idtype_str == index_dtype
    assert set(hg.canonical_etypes) == set(
        [('l0', 'e0', 'l1'), ('l1', 'e1', 'l2'), ('l0', 'e2', 'l2')])
    assert hg.number_of_nodes('l0') == 2
    assert hg.number_of_nodes('l1') == 1
    assert hg.number_of_nodes('l2') == 1
    assert hg.number_of_edges('e0') == 2
    assert hg.number_of_edges('e1') == 1
    assert hg.number_of_edges('e2') == 1

    # hetero_from_homo test case 3
    mg = nx.MultiDiGraph([
        ('user', 'movie', 'watches'),
        ('user', 'TV', 'watches')])
    g = dgl.graph([(0, 1), (0, 2)], index_dtype=index_dtype)
    g.ndata[dgl.NTYPE] = F.tensor([0, 1, 2])
    g.edata[dgl.ETYPE] = F.tensor([0, 0])
    for _mg in [None, mg]:
        hg = dgl.to_hetero(g, ['user', 'TV', 'movie'], ['watches'], metagraph=_mg)
        assert hg._idtype_str == index_dtype
        assert set(hg.canonical_etypes) == set(
            [('user', 'watches', 'movie'), ('user', 'watches', 'TV')])
        assert hg.number_of_nodes('user') == 1
        assert hg.number_of_nodes('TV') == 1
        assert hg.number_of_nodes('movie') == 1
        assert hg.number_of_edges(('user', 'watches', 'TV')) == 1
        assert hg.number_of_edges(('user', 'watches', 'movie')) == 1
        assert len(hg.etypes) == 2

    # hetero_to_homo test case 2
    hg = dgl.bipartite([(0, 0), (1, 1)], num_nodes=(2, 3))
    g = dgl.to_homo(hg)
    assert g.number_of_nodes() == 5

@parametrize_dtype
def test_transform(index_dtype):
    g = create_test_heterograph(index_dtype)
    x = F.randn((3, 5))
    g.nodes['user'].data['h'] = x

    new_g = dgl.metapath_reachable_graph(g, ['follows', 'plays'])
    assert new_g._idtype_str == index_dtype
    assert new_g.ntypes == ['user', 'game']
    assert new_g.number_of_edges() == 3
    assert F.asnumpy(new_g.has_edges_between([0, 0, 1], [0, 1, 1])).all()

    new_g = dgl.metapath_reachable_graph(g, ['follows'])
    assert new_g._idtype_str == index_dtype
    assert new_g.ntypes == ['user']
    assert new_g.number_of_edges() == 2
    assert F.asnumpy(new_g.has_edges_between([0, 1], [1, 2])).all()

@parametrize_dtype
def test_subgraph(index_dtype):
    g = create_test_heterograph(index_dtype)
    g_graph = g['follows']
    g_bipartite = g['plays']

    x = F.randn((3, 5))
    y = F.randn((2, 4))
    g.nodes['user'].data['h'] = x
    g.edges['follows'].data['h'] = y

    def _check_subgraph(g, sg):
        assert sg.ntypes == g.ntypes
        assert sg.etypes == g.etypes
        assert sg.canonical_etypes == g.canonical_etypes
        assert F.array_equal(F.tensor(sg.nodes['user'].data[dgl.NID]),
                             F.tensor([1, 2], F.int64))
        assert F.array_equal(F.tensor(sg.nodes['game'].data[dgl.NID]),
                             F.tensor([0], F.int64))
        assert F.array_equal(F.tensor(sg.edges['follows'].data[dgl.EID]),
                             F.tensor([1], F.int64))
        assert F.array_equal(F.tensor(sg.edges['plays'].data[dgl.EID]),
                             F.tensor([1], F.int64))
        assert F.array_equal(F.tensor(sg.edges['wishes'].data[dgl.EID]),
                             F.tensor([1], F.int64))
        assert sg.number_of_nodes('developer') == 0
        assert sg.number_of_edges('develops') == 0
        assert F.array_equal(sg.nodes['user'].data['h'], g.nodes['user'].data['h'][1:3])
        assert F.array_equal(sg.edges['follows'].data['h'], g.edges['follows'].data['h'][1:2])

    sg1 = g.subgraph({'user': [1, 2], 'game': [0]})
    _check_subgraph(g, sg1)
    sg2 = g.edge_subgraph({'follows': [1], 'plays': [1], 'wishes': [1]})
    _check_subgraph(g, sg2)

    def _check_subgraph_single_ntype(g, sg, preserve_nodes=False):
        assert sg.ntypes == g.ntypes
        assert sg.etypes == g.etypes
        assert sg.canonical_etypes == g.canonical_etypes

        if not preserve_nodes:
            assert F.array_equal(F.tensor(sg.nodes['user'].data[dgl.NID]),
                                 F.tensor([1, 2], F.int64))
        else:
            for ntype in sg.ntypes:
                assert g.number_of_nodes(ntype) == sg.number_of_nodes(ntype)

        assert F.array_equal(F.tensor(sg.edges['follows'].data[dgl.EID]),
                             F.tensor([1], F.int64))

        if not preserve_nodes:
            assert F.array_equal(sg.nodes['user'].data['h'], g.nodes['user'].data['h'][1:3])
        assert F.array_equal(sg.edges['follows'].data['h'], g.edges['follows'].data['h'][1:2])

    def _check_subgraph_single_etype(g, sg, preserve_nodes=False):
        assert sg.ntypes == g.ntypes
        assert sg.etypes == g.etypes
        assert sg.canonical_etypes == g.canonical_etypes

        if not preserve_nodes:
            assert F.array_equal(F.tensor(sg.nodes['user'].data[dgl.NID]),
                                 F.tensor([0, 1], F.int64))
            assert F.array_equal(F.tensor(sg.nodes['game'].data[dgl.NID]),
                                 F.tensor([0], F.int64))
        else:
            for ntype in sg.ntypes:
                assert g.number_of_nodes(ntype) == sg.number_of_nodes(ntype)

        assert F.array_equal(F.tensor(sg.edges['plays'].data[dgl.EID]),
                             F.tensor([0, 1], F.int64))

    sg1_graph = g_graph.subgraph([1, 2])
    _check_subgraph_single_ntype(g_graph, sg1_graph)
    sg1_graph = g_graph.edge_subgraph([1])
    _check_subgraph_single_ntype(g_graph, sg1_graph)
    sg1_graph = g_graph.edge_subgraph([1], preserve_nodes=True)
    _check_subgraph_single_ntype(g_graph, sg1_graph, True)
    sg2_bipartite = g_bipartite.edge_subgraph([0, 1])
    _check_subgraph_single_etype(g_bipartite, sg2_bipartite)
    sg2_bipartite = g_bipartite.edge_subgraph([0, 1], preserve_nodes=True)
    _check_subgraph_single_etype(g_bipartite, sg2_bipartite, True)

    def _check_typed_subgraph1(g, sg):
        assert set(sg.ntypes) == {'user', 'game'}
        assert set(sg.etypes) == {'follows', 'plays', 'wishes'}
        for ntype in sg.ntypes:
            assert sg.number_of_nodes(ntype) == g.number_of_nodes(ntype)
        for etype in sg.etypes:
            src_sg, dst_sg = sg.all_edges(etype=etype, order='eid')
            src_g, dst_g = g.all_edges(etype=etype, order='eid')
            assert F.array_equal(src_sg, src_g)
            assert F.array_equal(dst_sg, dst_g)
        assert F.array_equal(sg.nodes['user'].data['h'], g.nodes['user'].data['h'])
        assert F.array_equal(sg.edges['follows'].data['h'], g.edges['follows'].data['h'])
        g.nodes['user'].data['h'] = F.scatter_row(g.nodes['user'].data['h'], F.tensor([2]), F.randn((1, 5)))
        g.edges['follows'].data['h'] = F.scatter_row(g.edges['follows'].data['h'], F.tensor([1]), F.randn((1, 4)))
        assert F.array_equal(sg.nodes['user'].data['h'], g.nodes['user'].data['h'])
        assert F.array_equal(sg.edges['follows'].data['h'], g.edges['follows'].data['h'])

    def _check_typed_subgraph2(g, sg):
        assert set(sg.ntypes) == {'developer', 'game'}
        assert set(sg.etypes) == {'develops'}
        for ntype in sg.ntypes:
            assert sg.number_of_nodes(ntype) == g.number_of_nodes(ntype)
        for etype in sg.etypes:
            src_sg, dst_sg = sg.all_edges(etype=etype, order='eid')
            src_g, dst_g = g.all_edges(etype=etype, order='eid')
            assert F.array_equal(src_sg, src_g)
            assert F.array_equal(dst_sg, dst_g)

    sg3 = g.node_type_subgraph(['user', 'game'])
    _check_typed_subgraph1(g, sg3)
    sg4 = g.edge_type_subgraph(['develops'])
    _check_typed_subgraph2(g, sg4)
    sg5 = g.edge_type_subgraph(['follows', 'plays', 'wishes'])
    _check_typed_subgraph1(g, sg5)

    # Test for restricted format
    for fmt in ['csr', 'csc', 'coo']:
        g = dgl.graph([(0, 1), (1, 2)], restrict_format=fmt)
        sg = g.subgraph({g.ntypes[0]: [1, 0]})
        nids = F.asnumpy(sg.ndata[dgl.NID])
        assert np.array_equal(nids, np.array([1, 0]))
        src, dst = sg.all_edges(order='eid')
        src = F.asnumpy(src)
        dst = F.asnumpy(dst)
        assert np.array_equal(src, np.array([1]))
        assert np.array_equal(dst, np.array([0]))

@parametrize_dtype
def test_apply(index_dtype):
    def node_udf(nodes):
        return {'h': nodes.data['h'] * 2}
    def edge_udf(edges):
        return {'h': edges.data['h'] * 2 + edges.src['h']}

    g = create_test_heterograph(index_dtype)
    g.nodes['user'].data['h'] = F.ones((3, 5))
    g.apply_nodes(node_udf, ntype='user')
    assert F.array_equal(g.nodes['user'].data['h'], F.ones((3, 5)) * 2)

    g['plays'].edata['h'] = F.ones((4, 5))
    g.apply_edges(edge_udf, etype=('user', 'plays', 'game'))
    assert F.array_equal(g['plays'].edata['h'], F.ones((4, 5)) * 4)

    # test apply on graph with only one type
    g['follows'].apply_nodes(node_udf)
    assert F.array_equal(g.nodes['user'].data['h'], F.ones((3, 5)) * 4)

    g['plays'].apply_edges(edge_udf)
    assert F.array_equal(g['plays'].edata['h'], F.ones((4, 5)) * 12)

    # test fail case
    # fail due to multiple types
    fail = False
    try:
        g.apply_nodes(node_udf)
    except dgl.DGLError:
        fail = True
    assert fail

    fail = False
    try:
        g.apply_edges(edge_udf)
    except dgl.DGLError:
        fail = True
    assert fail

@parametrize_dtype
def test_level1(index_dtype):
    #edges = {
    #    'follows': ([0, 1], [1, 2]),
    #    'plays': ([0, 1, 2, 1], [0, 0, 1, 1]),
    #    'wishes': ([0, 2], [1, 0]),
    #    'develops': ([0, 1], [0, 1]),
    #}
    g = create_test_heterograph(index_dtype)
    def rfunc(nodes):
        return {'y': F.sum(nodes.mailbox['m'], 1)}
    def rfunc2(nodes):
        return {'y': F.max(nodes.mailbox['m'], 1)}
    def mfunc(edges):
        return {'m': edges.src['h']}
    def afunc(nodes):
        return {'y' : nodes.data['y'] + 1}
    g.nodes['user'].data['h'] = F.ones((3, 2))
    g.send([2, 3], mfunc, etype='plays')
    g.recv([0, 1], rfunc, etype='plays')
    y = g.nodes['game'].data['y']
    assert F.array_equal(y, F.tensor([[0., 0.], [2., 2.]]))
    g.nodes['game'].data.pop('y')

    # only one type
    play_g = g['plays']
    play_g.send([2, 3], mfunc)
    play_g.recv([0, 1], rfunc)
    y = g.nodes['game'].data['y']
    assert F.array_equal(y, F.tensor([[0., 0.], [2., 2.]]))
    # TODO(minjie): following codes will fail because messages are
    #   not shared with the base graph. However, since send and recv
    #   are rarely used, no fix at the moment.
    # g['plays'].send([2, 3], mfunc)
    # g['plays'].recv([0, 1], mfunc)

    # test fail case
    # fail due to multiple types
    fail = False
    try:
        g.send([2, 3], mfunc)
    except dgl.DGLError:
        fail = True
    assert fail

    fail = False
    try:
        g.recv([0, 1], rfunc)
    except dgl.DGLError:
        fail = True
    assert fail

    # test multi recv
    g.send(g.edges(etype='plays'), mfunc, etype='plays')
    g.send(g.edges(etype='wishes'), mfunc, etype='wishes')
    g.multi_recv([0, 1], {'plays' : rfunc, ('user', 'wishes', 'game'): rfunc2}, 'sum')
    assert F.array_equal(g.nodes['game'].data['y'], F.tensor([[3., 3.], [3., 3.]]))

    # test multi recv with apply function
    g.send(g.edges(etype='plays'), mfunc, etype='plays')
    g.send(g.edges(etype='wishes'), mfunc, etype='wishes')
    g.multi_recv([0, 1], {'plays' : (rfunc, afunc), ('user', 'wishes', 'game'): rfunc2}, 'sum', afunc)
    assert F.array_equal(g.nodes['game'].data['y'], F.tensor([[5., 5.], [5., 5.]]))

    # test cross reducer
    g.nodes['user'].data['h'] = F.randn((3, 2))
    for cred in ['sum', 'max', 'min', 'mean']:
        g.send(g.edges(etype='plays'), mfunc, etype='plays')
        g.send(g.edges(etype='wishes'), mfunc, etype='wishes')
        g.multi_recv([0, 1], {'plays' : (rfunc, afunc), 'wishes': rfunc2}, cred, afunc)
        y = g.nodes['game'].data['y']
        g1 = g['plays']
        g2 = g['wishes']
        g1.send(g1.edges(), mfunc)
        g1.recv(g1.nodes('game'), rfunc, afunc)
        y1 = g.nodes['game'].data['y']
        g2.send(g2.edges(), mfunc)
        g2.recv(g2.nodes('game'), rfunc2)
        y2 = g.nodes['game'].data['y']
        yy = get_redfn(cred)(F.stack([y1, y2], 0), 0)
        yy = yy + 1  # final afunc
        assert F.array_equal(y, yy)

    # test fail case
    # fail because cannot infer ntype
    fail = False
    try:
        g.multi_recv([0, 1], {'plays' : rfunc, 'follows': rfunc2}, 'sum')
    except dgl.DGLError:
        fail = True
    assert fail


@parametrize_dtype
def test_level2(index_dtype):
    #edges = {
    #    'follows': ([0, 1], [1, 2]),
    #    'plays': ([0, 1, 2, 1], [0, 0, 1, 1]),
    #    'wishes': ([0, 2], [1, 0]),
    #    'develops': ([0, 1], [0, 1]),
    #}
    g = create_test_heterograph(index_dtype)
    def rfunc(nodes):
        return {'y': F.sum(nodes.mailbox['m'], 1)}
    def rfunc2(nodes):
        return {'y': F.max(nodes.mailbox['m'], 1)}
    def mfunc(edges):
        return {'m': edges.src['h']}
    def afunc(nodes):
        return {'y' : nodes.data['y'] + 1}

    #############################################################
    #  send_and_recv
    #############################################################

    g.nodes['user'].data['h'] = F.ones((3, 2))
    g.send_and_recv([2, 3], mfunc, rfunc, etype='plays')
    y = g.nodes['game'].data['y']
    assert F.array_equal(y, F.tensor([[0., 0.], [2., 2.]]))

    # only one type
    g['plays'].send_and_recv([2, 3], mfunc, rfunc)
    y = g.nodes['game'].data['y']
    assert F.array_equal(y, F.tensor([[0., 0.], [2., 2.]]))
    
    # test fail case
    # fail due to multiple types
    fail = False
    try:
        g.send_and_recv([2, 3], mfunc, rfunc)
    except dgl.DGLError:
        fail = True
    assert fail

    # test multi
    g.multi_send_and_recv(
        {'plays' : (g.edges(etype='plays'), mfunc, rfunc),
         ('user', 'wishes', 'game'): (g.edges(etype='wishes'), mfunc, rfunc2)},
        'sum')
    assert F.array_equal(g.nodes['game'].data['y'], F.tensor([[3., 3.], [3., 3.]]))

    # test multi
    g.multi_send_and_recv(
        {'plays' : (g.edges(etype='plays'), mfunc, rfunc, afunc),
         ('user', 'wishes', 'game'): (g.edges(etype='wishes'), mfunc, rfunc2)},
        'sum', afunc)
    assert F.array_equal(g.nodes['game'].data['y'], F.tensor([[5., 5.], [5., 5.]]))

    # test cross reducer
    g.nodes['user'].data['h'] = F.randn((3, 2))
    for cred in ['sum', 'max', 'min', 'mean']:
        g.multi_send_and_recv(
            {'plays' : (g.edges(etype='plays'), mfunc, rfunc, afunc),
             'wishes': (g.edges(etype='wishes'), mfunc, rfunc2)},
            cred, afunc)
        y = g.nodes['game'].data['y']
        g['plays'].send_and_recv(g.edges(etype='plays'), mfunc, rfunc, afunc)
        y1 = g.nodes['game'].data['y']
        g['wishes'].send_and_recv(g.edges(etype='wishes'), mfunc, rfunc2)
        y2 = g.nodes['game'].data['y']
        yy = get_redfn(cred)(F.stack([y1, y2], 0), 0)
        yy = yy + 1  # final afunc
        assert F.array_equal(y, yy)

    # test fail case
    # fail because cannot infer ntype
    fail = False
    try:
        g.multi_send_and_recv(
            {'plays' : (g.edges(etype='plays'), mfunc, rfunc),
             'follows': (g.edges(etype='follows'), mfunc, rfunc2)},
            'sum')
    except dgl.DGLError:
        fail = True
    assert fail

    g.nodes['game'].data.clear()

    #############################################################
    #  pull
    #############################################################

    g.nodes['user'].data['h'] = F.ones((3, 2))
    g.pull(1, mfunc, rfunc, etype='plays')
    y = g.nodes['game'].data['y']
    assert F.array_equal(y, F.tensor([[0., 0.], [2., 2.]]))

    # only one type
    g['plays'].pull(1, mfunc, rfunc)
    y = g.nodes['game'].data['y']
    assert F.array_equal(y, F.tensor([[0., 0.], [2., 2.]]))

    # test fail case
    fail = False
    try:
        g.pull(1, mfunc, rfunc)
    except dgl.DGLError:
        fail = True
    assert fail

    # test multi
    g.multi_pull(
        1,
        {'plays' : (mfunc, rfunc),
         ('user', 'wishes', 'game'): (mfunc, rfunc2)},
        'sum')
    assert F.array_equal(g.nodes['game'].data['y'], F.tensor([[0., 0.], [3., 3.]]))

    # test multi
    g.multi_pull(
        1,
        {'plays' : (mfunc, rfunc, afunc),
         ('user', 'wishes', 'game'): (mfunc, rfunc2)},
        'sum', afunc)
    assert F.array_equal(g.nodes['game'].data['y'], F.tensor([[0., 0.], [5., 5.]]))

    # test cross reducer
    g.nodes['user'].data['h'] = F.randn((3, 2))
    for cred in ['sum', 'max', 'min', 'mean']:
        g.multi_pull(
            1,
            {'plays' : (mfunc, rfunc, afunc),
             'wishes': (mfunc, rfunc2)},
            cred, afunc)
        y = g.nodes['game'].data['y']
        g['plays'].pull(1, mfunc, rfunc, afunc)
        y1 = g.nodes['game'].data['y']
        g['wishes'].pull(1, mfunc, rfunc2)
        y2 = g.nodes['game'].data['y']
        g.nodes['game'].data['y'] = get_redfn(cred)(F.stack([y1, y2], 0), 0)
        g.apply_nodes(afunc, 1, ntype='game')
        yy = g.nodes['game'].data['y']
        assert F.array_equal(y, yy)

    # test fail case
    # fail because cannot infer ntype
    fail = False
    try:
        g.multi_pull(
            1,
            {'plays' : (mfunc, rfunc),
             'follows': (mfunc, rfunc2)},
            'sum')
    except dgl.DGLError:
        fail = True
    assert fail

    g.nodes['game'].data.clear()

    #############################################################
    #  update_all
    #############################################################

    g.nodes['user'].data['h'] = F.ones((3, 2))
    g.update_all(mfunc, rfunc, etype='plays')
    y = g.nodes['game'].data['y']
    assert F.array_equal(y, F.tensor([[2., 2.], [2., 2.]]))

    # only one type
    g['plays'].update_all(mfunc, rfunc)
    y = g.nodes['game'].data['y']
    assert F.array_equal(y, F.tensor([[2., 2.], [2., 2.]]))

    # test fail case
    # fail due to multiple types
    fail = False
    try:
        g.update_all(mfunc, rfunc)
    except dgl.DGLError:
        fail = True
    assert fail

    # test multi
    g.multi_update_all(
        {'plays' : (mfunc, rfunc),
         ('user', 'wishes', 'game'): (mfunc, rfunc2)},
        'sum')
    assert F.array_equal(g.nodes['game'].data['y'], F.tensor([[3., 3.], [3., 3.]]))

    # test multi
    g.multi_update_all(
        {'plays' : (mfunc, rfunc, afunc),
         ('user', 'wishes', 'game'): (mfunc, rfunc2)},
        'sum', afunc)
    assert F.array_equal(g.nodes['game'].data['y'], F.tensor([[5., 5.], [5., 5.]]))

    # test cross reducer
    g.nodes['user'].data['h'] = F.randn((3, 2))
    for cred in ['sum', 'max', 'min', 'mean', 'stack']:
        g.multi_update_all(
            {'plays' : (mfunc, rfunc, afunc),
             'wishes': (mfunc, rfunc2)},
            cred, afunc)
        y = g.nodes['game'].data['y']
        g['plays'].update_all(mfunc, rfunc, afunc)
        y1 = g.nodes['game'].data['y']
        g['wishes'].update_all(mfunc, rfunc2)
        y2 = g.nodes['game'].data['y']
        if cred == 'stack':
            # stack has an internal order by edge type id
            yy = F.stack([y1, y2], 1)
            yy = yy + 1  # final afunc
            assert F.array_equal(y, yy)
        else:
            yy = get_redfn(cred)(F.stack([y1, y2], 0), 0)
            yy = yy + 1  # final afunc
            assert F.array_equal(y, yy)

    # test fail case
    # fail because cannot infer ntype
    fail = False
    try:
        g.update_all(
            {'plays' : (mfunc, rfunc),
             'follows': (mfunc, rfunc2)},
            'sum')
    except dgl.DGLError:
        fail = True
    assert fail

    g.nodes['game'].data.clear()

@parametrize_dtype
def test_updates(index_dtype):
    def msg_func(edges):
        return {'m': edges.src['h']}
    def reduce_func(nodes):
        return {'y': F.sum(nodes.mailbox['m'], 1)}
    def apply_func(nodes):
        return {'y': nodes.data['y'] * 2}
    g = create_test_heterograph(index_dtype)
    x = F.randn((3, 5))
    g.nodes['user'].data['h'] = x

    for msg, red, apply in itertools.product(
            [fn.copy_u('h', 'm'), msg_func], [fn.sum('m', 'y'), reduce_func],
            [None, apply_func]):
        multiplier = 1 if apply is None else 2

        g['user', 'plays', 'game'].update_all(msg, red, apply)
        y = g.nodes['game'].data['y']
        assert F.array_equal(y[0], (x[0] + x[1]) * multiplier)
        assert F.array_equal(y[1], (x[1] + x[2]) * multiplier)
        del g.nodes['game'].data['y']

        g['user', 'plays', 'game'].send_and_recv(([0, 1, 2], [0, 1, 1]), msg, red, apply)
        y = g.nodes['game'].data['y']
        assert F.array_equal(y[0], x[0] * multiplier)
        assert F.array_equal(y[1], (x[1] + x[2]) * multiplier)
        del g.nodes['game'].data['y']

        plays_g = g['user', 'plays', 'game']
        plays_g.send(([0, 1, 2], [0, 1, 1]), msg)
        plays_g.recv([0, 1], red, apply)
        y = g.nodes['game'].data['y']
        assert F.array_equal(y[0], x[0] * multiplier)
        assert F.array_equal(y[1], (x[1] + x[2]) * multiplier)
        del g.nodes['game'].data['y']

        # pulls from destination (game) node 0
        g['user', 'plays', 'game'].pull(0, msg, red, apply)
        y = g.nodes['game'].data['y']
        assert F.array_equal(y[0], (x[0] + x[1]) * multiplier)
        del g.nodes['game'].data['y']

        # pushes from source (user) node 0
        g['user', 'plays', 'game'].push(0, msg, red, apply)
        y = g.nodes['game'].data['y']
        assert F.array_equal(y[0], x[0] * multiplier)
        del g.nodes['game'].data['y']


@parametrize_dtype
def test_backward(index_dtype):
    g = create_test_heterograph(index_dtype)
    x = F.randn((3, 5))
    F.attach_grad(x)
    g.nodes['user'].data['h'] = x
    with F.record_grad():
        g.multi_update_all(
            {'plays' : (fn.copy_u('h', 'm'), fn.sum('m', 'y')),
             'wishes': (fn.copy_u('h', 'm'), fn.sum('m', 'y'))},
            'sum')
        y = g.nodes['game'].data['y']
        F.backward(y, F.ones(y.shape))
    print(F.grad(x))
    assert F.array_equal(F.grad(x), F.tensor([[2., 2., 2., 2., 2.],
                                              [2., 2., 2., 2., 2.],
                                              [2., 2., 2., 2., 2.]]))


@parametrize_dtype
def test_empty_heterograph(index_dtype):
    def assert_empty(g):
        assert g.number_of_nodes('user') == 0
        assert g.number_of_edges('plays') == 0
        assert g.number_of_nodes('game') == 0

    # empty edge list
    assert_empty(dgl.heterograph({('user', 'plays', 'game'): []}))
    # empty src-dst pair
    assert_empty(dgl.heterograph({('user', 'plays', 'game'): ([], [])}))
    # empty sparse matrix
    assert_empty(dgl.heterograph({('user', 'plays', 'game'): ssp.coo_matrix((0, 0))}))
    # empty networkx graph
    assert_empty(dgl.heterograph({('user', 'plays', 'game'): nx.DiGraph()}))

    g = dgl.heterograph({('user', 'follows', 'user'): []}, index_dtype=index_dtype)
    assert g._idtype_str == index_dtype
    assert g.number_of_nodes('user') == 0
    assert g.number_of_edges('follows') == 0

    # empty relation graph with others
    g = dgl.heterograph({('user', 'plays', 'game'): [], ('developer', 'develops', 'game'): [
                        (0, 0), (1, 1)]}, index_dtype=index_dtype)
    assert g._idtype_str == index_dtype
    assert g.number_of_nodes('user') == 0
    assert g.number_of_edges('plays') == 0
    assert g.number_of_nodes('game') == 2
    assert g.number_of_edges('develops') == 2
    assert g.number_of_nodes('developer') == 2


def test_types_in_function():
    def mfunc1(edges):
        assert edges.canonical_etype == ('user', 'follow', 'user')
        return {}

    def rfunc1(nodes):
        assert nodes.ntype == 'user'
        return {}

    def filter_nodes1(nodes):
        assert nodes.ntype == 'user'
        return F.zeros((3,))

    def filter_edges1(edges):
        assert edges.canonical_etype == ('user', 'follow', 'user')
        return F.zeros((2,))

    def mfunc2(edges):
        assert edges.canonical_etype == ('user', 'plays', 'game')
        return {}

    def rfunc2(nodes):
        assert nodes.ntype == 'game'
        return {}

    def filter_nodes2(nodes):
        assert nodes.ntype == 'game'
        return F.zeros((3,))

    def filter_edges2(edges):
        assert edges.canonical_etype == ('user', 'plays', 'game')
        return F.zeros((2,))

    g = dgl.graph([(0, 1), (1, 2)], 'user', 'follow')
    g.apply_nodes(rfunc1)
    g.apply_edges(mfunc1)
    g.update_all(mfunc1, rfunc1)
    g.send_and_recv([0, 1], mfunc1, rfunc1)
    g.send([0, 1], mfunc1)
    g.recv([1, 2], rfunc1)
    g.push([0], mfunc1, rfunc1)
    g.pull([1], mfunc1, rfunc1)
    g.filter_nodes(filter_nodes1)
    g.filter_edges(filter_edges1)

    g = dgl.bipartite([(0, 1), (1, 2)], 'user', 'plays', 'game')
    g.apply_nodes(rfunc2, ntype='game')
    g.apply_edges(mfunc2)
    g.update_all(mfunc2, rfunc2)
    g.send_and_recv([0, 1], mfunc2, rfunc2)
    g.send([0, 1], mfunc2)
    g.recv([1, 2], rfunc2)
    g.push([0], mfunc2, rfunc2)
    g.pull([1], mfunc2, rfunc2)
    g.filter_nodes(filter_nodes2, ntype='game')
    g.filter_edges(filter_edges2)

@parametrize_dtype
def test_stack_reduce(index_dtype):
    #edges = {
    #    'follows': ([0, 1], [1, 2]),
    #    'plays': ([0, 1, 2, 1], [0, 0, 1, 1]),
    #    'wishes': ([0, 2], [1, 0]),
    #    'develops': ([0, 1], [0, 1]),
    #}
    g = create_test_heterograph(index_dtype)
    g.nodes['user'].data['h'] = F.randn((3, 200))
    def rfunc(nodes):
        return {'y': F.sum(nodes.mailbox['m'], 1)}
    def rfunc2(nodes):
        return {'y': F.max(nodes.mailbox['m'], 1)}
    def mfunc(edges):
        return {'m': edges.src['h']}
    g.multi_update_all(
            {'plays' : (mfunc, rfunc),
             'wishes': (mfunc, rfunc2)},
            'stack')
    assert g.nodes['game'].data['y'].shape == (g.number_of_nodes('game'), 2, 200)
    # only one type-wise update_all, stack still adds one dimension
    g.multi_update_all(
            {'plays' : (mfunc, rfunc)},
            'stack')
    assert g.nodes['game'].data['y'].shape == (g.number_of_nodes('game'), 1, 200)

@parametrize_dtype
def test_isolated_ntype(index_dtype):
    g = dgl.heterograph({
        ('A', 'AB', 'B'): [(0, 1), (1, 2), (2, 3)]},
        num_nodes_dict={'A': 3, 'B': 4, 'C': 4})
    assert g.number_of_nodes('A') == 3
    assert g.number_of_nodes('B') == 4
    assert g.number_of_nodes('C') == 4

    g = dgl.heterograph({
        ('A', 'AC', 'C'): [(0, 1), (1, 2), (2, 3)]},
        num_nodes_dict={'A': 3, 'B': 4, 'C': 4})
    assert g.number_of_nodes('A') == 3
    assert g.number_of_nodes('B') == 4
    assert g.number_of_nodes('C') == 4

    G = dgl.DGLGraph()
    G.add_nodes(11)
    G.add_edges([0, 1, 2], [4, 5, 6])
    G.ndata[dgl.NTYPE] = F.tensor([0, 0, 0, 1, 1, 1, 1, 2, 2, 2, 2], dtype=F.int64)
    G.edata[dgl.ETYPE] = F.tensor([0, 0, 0], dtype=F.int64)
    g = dgl.to_hetero(G, ['A', 'B', 'C'], ['AB'])
    assert g.number_of_nodes('A') == 3
    assert g.number_of_nodes('B') == 4
    assert g.number_of_nodes('C') == 4


@parametrize_dtype
def test_ismultigraph(index_dtype):
    g1 = dgl.bipartite([(0, 1), (0, 2), (1, 5), (2, 5)], 'A',
                       'AB', 'B', num_nodes=(6, 6), index_dtype=index_dtype)
    assert g1.is_multigraph == False
    g2 = dgl.bipartite([(0, 1), (0, 1), (0, 2), (1, 5)], 'A',
                       'AC', 'C', num_nodes=(6, 6), index_dtype=index_dtype)
    assert g2.is_multigraph == True
    g3 = dgl.graph([(0, 1), (1, 2)], 'A', 'AA',
                   num_nodes=6, index_dtype=index_dtype)
    assert g3.is_multigraph == False
    g4 = dgl.graph([(0, 1), (0, 1), (1, 2)], 'A', 'AA',
                   num_nodes=6, index_dtype=index_dtype)
    assert g4.is_multigraph == True
    g = dgl.hetero_from_relations([g1, g3])
    assert g.is_multigraph == False
    g = dgl.hetero_from_relations([g1, g2])
    assert g.is_multigraph == True
    g = dgl.hetero_from_relations([g1, g4])
    assert g.is_multigraph == True
    g = dgl.hetero_from_relations([g2, g4])
    assert g.is_multigraph == True

@parametrize_dtype
def test_bipartite(index_dtype):
    g1 = dgl.bipartite([(0, 1), (0, 2), (1, 5)], 'A', 'AB', 'B', index_dtype=index_dtype)
    assert g1.is_unibipartite
    assert len(g1.ntypes) == 2
    assert g1.etypes == ['AB']
    assert g1.srctypes == ['A']
    assert g1.dsttypes == ['B']
    assert g1.number_of_nodes('A') == 2
    assert g1.number_of_nodes('B') == 6
    assert g1.number_of_src_nodes('A') == 2
    assert g1.number_of_src_nodes() == 2
    assert g1.number_of_dst_nodes('B') == 6
    assert g1.number_of_dst_nodes() == 6
    assert g1.number_of_edges() == 3
    g1.srcdata['h'] = F.randn((2, 5))
    assert F.array_equal(g1.srcnodes['A'].data['h'], g1.srcdata['h'])
    assert F.array_equal(g1.nodes['A'].data['h'], g1.srcdata['h'])
    assert F.array_equal(g1.nodes['SRC/A'].data['h'], g1.srcdata['h'])
    g1.dstdata['h'] = F.randn((6, 3))
    assert F.array_equal(g1.dstnodes['B'].data['h'], g1.dstdata['h'])
    assert F.array_equal(g1.nodes['B'].data['h'], g1.dstdata['h'])
    assert F.array_equal(g1.nodes['DST/B'].data['h'], g1.dstdata['h'])

    # more complicated bipartite
    g2 = dgl.bipartite([(1, 0), (0, 0)], 'A', 'AC', 'C', index_dtype=index_dtype)
    g3 = dgl.hetero_from_relations([g1, g2])
    assert g3.is_unibipartite
    assert g3.srctypes == ['A']
    assert set(g3.dsttypes) == {'B', 'C'}
    assert g3.number_of_nodes('A') == 2
    assert g3.number_of_nodes('B') == 6
    assert g3.number_of_nodes('C') == 1
    assert g3.number_of_src_nodes('A') == 2
    assert g3.number_of_src_nodes() == 2
    assert g3.number_of_dst_nodes('B') == 6
    assert g3.number_of_dst_nodes('C') == 1
    g3.srcdata['h'] = F.randn((2, 5))
    assert F.array_equal(g3.srcnodes['A'].data['h'], g3.srcdata['h'])
    assert F.array_equal(g3.nodes['A'].data['h'], g3.srcdata['h'])
    assert F.array_equal(g3.nodes['SRC/A'].data['h'], g3.srcdata['h'])

    g4 = dgl.graph([(0, 0), (1, 1)], 'A', 'AA', index_dtype=index_dtype)
    g5 = dgl.hetero_from_relations([g1, g2, g4])
    assert not g5.is_unibipartite

@parametrize_dtype
def test_dtype_cast(index_dtype):
    g = dgl.graph([(0, 0), (1, 1), (0, 1), (2, 0)], index_dtype=index_dtype)
    assert g._idtype_str == index_dtype
    g.ndata["feat"] = F.tensor([3, 4, 5])
    g.edata["h"] = F.tensor([3, 4, 5, 6])
    if index_dtype == "int32":
        g_cast = g.long()
        assert g_cast._idtype_str == 'int64'
    else:
        g_cast = g.int()
        assert g_cast._idtype_str == 'int32'
    assert "feat" in g_cast.ndata
    assert "h" in g_cast.edata
    assert F.array_equal(g.ndata["feat"], g_cast.ndata["feat"])
    assert F.array_equal(g.edata["h"], g_cast.edata["h"])

def test_format():
    # single relation
    g = dgl.graph([(0, 0), (1, 1), (0, 1), (2, 0)], restrict_format='coo')
    assert g.restrict_format() == 'coo'
    assert g.format_in_use() == ['coo']
    try:
        spmat = g.adjacency_matrix(scipy_fmt="csr")
    except:
        print('test passed, graph with restrict_format coo should not create csr matrix.')
    else:
        assert False, 'cannot create csr when restrict_format is coo'
    g1 = g.to_format('any')
    assert g1.restrict_format() == 'any'
    g1.request_format('coo')
    g1.request_format('csr')
    g1.request_format('csc')
    assert len(g1.format_in_use()) == 3
    assert g.restrict_format() == 'coo'
    assert g.format_in_use() == ['coo']

    # multiple relation
    g = dgl.heterograph({
        ('user', 'follows', 'user'): [(0, 1), (1, 2)],
        ('user', 'plays', 'game'): [(0, 0), (1, 0), (1, 1), (2, 1)],
        ('developer', 'develops', 'game'): [(0, 0), (1, 1)],
        }, restrict_format='csr')
    user_feat = F.randn((g['follows'].number_of_src_nodes(), 5))
    g['follows'].srcdata['h'] = user_feat
    for rel_type in ['follows', 'plays', 'develops']:
        assert g.restrict_format(rel_type) == 'csr'
        assert g.format_in_use(rel_type) == ['csr']
        try:
            g[rel_type].request_format('coo')
        except:
            print('test passed, graph with restrict_format csr should not create coo matrix')
        else:
            assert False, 'cannot create coo when restrict_format is csr'

    g1 = g.to_format('csc')
    # test frame
    assert F.array_equal(g1['follows'].srcdata['h'], user_feat)
    # test each relation graph
    for rel_type in ['follows', 'plays', 'develops']:
        assert g1.restrict_format(rel_type) == 'csc'
        assert g1.format_in_use(rel_type) == ['csc']
        assert g.restrict_format(rel_type) == 'csr'
        assert g.format_in_use(rel_type) == ['csr']

if __name__ == '__main__':
    # test_create()
    # test_query()
    # test_hypersparse()
    # test_adj("int32")
    # test_inc()
<<<<<<< HEAD
    # test_view()
    test_view1("int32")
=======
    # test_view("int32")
    # test_view1("int32")
>>>>>>> f9fd3107
    # test_flatten()
    # test_convert_bound()
    # test_convert()
    # test_to_device()
    # test_transform("int32")
    # test_subgraph()
    # test_apply()
    # test_level1()
    # test_level2()
    # test_updates()
    # test_backward()
    # test_empty_heterograph()
    # test_types_in_function()
    # test_stack_reduce()
    # test_isolated_ntype()
    # test_bipartite()
    # test_dtype_cast()<|MERGE_RESOLUTION|>--- conflicted
+++ resolved
@@ -1864,13 +1864,8 @@
     # test_hypersparse()
     # test_adj("int32")
     # test_inc()
-<<<<<<< HEAD
-    # test_view()
-    test_view1("int32")
-=======
     # test_view("int32")
     # test_view1("int32")
->>>>>>> f9fd3107
     # test_flatten()
     # test_convert_bound()
     # test_convert()
