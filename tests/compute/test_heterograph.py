import dgl
import dgl.function as fn
from collections import Counter
import numpy as np
import scipy.sparse as ssp
import itertools
import backend as F
import networkx as nx
<<<<<<< HEAD
import unittest
=======
from dgl import DGLError

>>>>>>> fa0ee46a

def create_test_heterograph():
    # test heterograph from the docstring, plus a user -- wishes -- game relation
    # 3 users, 2 games, 2 developers
    # metagraph:
    #    ('user', 'follows', 'user'),
    #    ('user', 'plays', 'game'),
    #    ('user', 'wishes', 'game'),
    #    ('developer', 'develops', 'game')])

    plays_spmat = ssp.coo_matrix(([1, 1, 1, 1], ([0, 1, 2, 1], [0, 0, 1, 1])))
    wishes_nx = nx.DiGraph()
    wishes_nx.add_nodes_from(['u0', 'u1', 'u2'], bipartite=0)
    wishes_nx.add_nodes_from(['g0', 'g1'], bipartite=1)
    wishes_nx.add_edge('u0', 'g1', id=0)
    wishes_nx.add_edge('u2', 'g0', id=1)

    follows_g = dgl.graph([(0, 1), (1, 2)], 'user', 'follows')
    plays_g = dgl.bipartite(plays_spmat, 'user', 'plays', 'game')
    wishes_g = dgl.bipartite(wishes_nx, 'user', 'wishes', 'game')
    develops_g = dgl.bipartite([(0, 0), (1, 1)], 'developer', 'develops', 'game')
    g = dgl.hetero_from_relations([follows_g, plays_g, wishes_g, develops_g])
    return g

def create_test_heterograph1():
    edges = []
    edges.extend([(0,1), (1,2)])  # follows
    edges.extend([(0,3), (1,3), (2,4), (1,4)])  # plays
    edges.extend([(0,4), (2,3)])  # wishes
    edges.extend([(5,3), (6,4)])  # develops
    ntypes = F.tensor([0, 0, 0, 1, 1, 2, 2])
    etypes = F.tensor([0, 0, 1, 1, 1, 1, 2, 2, 3, 3])
    g0 = dgl.graph(edges)
    g0.ndata[dgl.NTYPE] = ntypes
    g0.edata[dgl.ETYPE] = etypes
    return dgl.to_hetero(g0, ['user', 'game', 'developer'], ['follows', 'plays', 'wishes', 'develops'])

def create_test_heterograph2():
    plays_spmat = ssp.coo_matrix(([1, 1, 1, 1], ([0, 1, 2, 1], [0, 0, 1, 1])))
    wishes_nx = nx.DiGraph()
    wishes_nx.add_nodes_from(['u0', 'u1', 'u2'], bipartite=0)
    wishes_nx.add_nodes_from(['g0', 'g1'], bipartite=1)
    wishes_nx.add_edge('u0', 'g1', id=0)
    wishes_nx.add_edge('u2', 'g0', id=1)
    develops_g = dgl.bipartite([(0, 0), (1, 1)], 'developer', 'develops', 'game')

    g = dgl.heterograph({
        ('user', 'follows', 'user'): [(0, 1), (1, 2)],
        ('user', 'plays', 'game'): plays_spmat,
        ('user', 'wishes', 'game'): wishes_nx,
        ('developer', 'develops', 'game'): develops_g,
        })
    return g

def get_redfn(name):
    return getattr(F, name)

def test_create():
    g0 = create_test_heterograph()
    g1 = create_test_heterograph1()
    g2 = create_test_heterograph2()
    assert set(g0.ntypes) == set(g1.ntypes) == set(g2.ntypes)
    assert set(g0.canonical_etypes) == set(g1.canonical_etypes) == set(g2.canonical_etypes)

    # create from nx complete bipartite graph
    nxg = nx.complete_bipartite_graph(3, 4)
    g = dgl.bipartite(nxg, 'user', 'plays', 'game')
    assert g.ntypes == ['user', 'game']
    assert g.etypes == ['plays']
    assert g.number_of_edges() == 12

    # create from scipy
    spmat = ssp.coo_matrix(([1,1,1], ([0, 0, 1], [2, 3, 2])), shape=(4, 4))
    g = dgl.graph(spmat)
    assert g.number_of_nodes() == 4
    assert g.number_of_edges() == 3

    # test inferring number of nodes for heterograph
    g = dgl.heterograph({
        ('l0', 'e0', 'l1'): [(0, 1), (0, 2)],
        ('l0', 'e1', 'l2'): [(2, 2)],
        ('l2', 'e2', 'l2'): [(1, 1), (3, 3)],
        })
    assert g.number_of_nodes('l0') == 3
    assert g.number_of_nodes('l1') == 3
    assert g.number_of_nodes('l2') == 4

    # test if validate flag works
    # homo graph
    fail = False
    try:
        g = dgl.graph(
            ([0, 0, 0, 1, 1, 2], [0, 1, 2, 0, 1, 2]),
            card=2,
            validate=True
        )
    except DGLError:
        fail = True
    finally:
        assert fail, "should catch a DGLError because node ID is out of bound."
    # bipartite graph
    def _test_validate_bipartite(card):
        fail = False
        try:
            g = dgl.bipartite(
                ([0, 0, 1, 1, 2], [1, 1, 2, 2, 3]),
                card=card,
                validate=True
            )
        except DGLError:
            fail = True
        finally:
            assert fail, "should catch a DGLError because node ID is out of bound."

    _test_validate_bipartite((3, 3))
    _test_validate_bipartite((2, 4))

def test_query():
    g = create_test_heterograph()

    ntypes = ['user', 'game', 'developer']
    canonical_etypes = [
        ('user', 'follows', 'user'),
        ('user', 'plays', 'game'),
        ('user', 'wishes', 'game'),
        ('developer', 'develops', 'game')]
    etypes = ['follows', 'plays', 'wishes', 'develops']

    # node & edge types
    assert set(ntypes) == set(g.ntypes)
    assert set(etypes) == set(g.etypes)
    assert set(canonical_etypes) == set(g.canonical_etypes)

    # metagraph
    mg = g.metagraph
    assert set(g.ntypes) == set(mg.nodes)
    etype_triplets = [(u, v, e) for u, v, e in mg.edges(keys=True)]
    assert set([
        ('user', 'user', 'follows'),
        ('user', 'game', 'plays'),
        ('user', 'game', 'wishes'),
        ('developer', 'game', 'develops')]) == set(etype_triplets)
    for i in range(len(etypes)):
        assert g.to_canonical_etype(etypes[i]) == canonical_etypes[i]

    # number of nodes
    assert [g.number_of_nodes(ntype) for ntype in ntypes] == [3, 2, 2]

    # number of edges
    assert [g.number_of_edges(etype) for etype in etypes] == [2, 4, 2, 2]

    assert not g.is_multigraph
    assert g.is_readonly

    # has_node & has_nodes
    for ntype in ntypes:
        n = g.number_of_nodes(ntype)
        for i in range(n):
            assert g.has_node(i, ntype)
        assert not g.has_node(n, ntype)
        assert np.array_equal(
            F.asnumpy(g.has_nodes([0, n], ntype)).astype('int32'), [1, 0])

    def _test(g):
        for etype in etypes:
            srcs, dsts = edges[etype]
            for src, dst in zip(srcs, dsts):
                assert g.has_edge_between(src, dst, etype)
            assert F.asnumpy(g.has_edges_between(srcs, dsts, etype)).all()

            srcs, dsts = negative_edges[etype]
            for src, dst in zip(srcs, dsts):
                assert not g.has_edge_between(src, dst, etype)
            assert not F.asnumpy(g.has_edges_between(srcs, dsts, etype)).any()

            srcs, dsts = edges[etype]
            n_edges = len(srcs)

            # predecessors & in_edges & in_degree
            pred = [s for s, d in zip(srcs, dsts) if d == 0]
            assert set(F.asnumpy(g.predecessors(0, etype)).tolist()) == set(pred)
            u, v = g.in_edges([0], etype=etype)
            assert F.asnumpy(v).tolist() == [0] * len(pred)
            assert set(F.asnumpy(u).tolist()) == set(pred)
            assert g.in_degree(0, etype) == len(pred)

            # successors & out_edges & out_degree
            succ = [d for s, d in zip(srcs, dsts) if s == 0]
            assert set(F.asnumpy(g.successors(0, etype)).tolist()) == set(succ)
            u, v = g.out_edges([0], etype=etype)
            assert F.asnumpy(u).tolist() == [0] * len(succ)
            assert set(F.asnumpy(v).tolist()) == set(succ)
            assert g.out_degree(0, etype) == len(succ)

            # edge_id & edge_ids
            for i, (src, dst) in enumerate(zip(srcs, dsts)):
                assert g.edge_id(src, dst, etype=etype) == i
                assert F.asnumpy(g.edge_id(src, dst, etype=etype, force_multi=True)).tolist() == [i]
            assert F.asnumpy(g.edge_ids(srcs, dsts, etype=etype)).tolist() == list(range(n_edges))
            u, v, e = g.edge_ids(srcs, dsts, etype=etype, force_multi=True)
            assert F.asnumpy(u).tolist() == srcs
            assert F.asnumpy(v).tolist() == dsts
            assert F.asnumpy(e).tolist() == list(range(n_edges))

            # find_edges
            u, v = g.find_edges(list(range(n_edges)), etype)
            assert F.asnumpy(u).tolist() == srcs
            assert F.asnumpy(v).tolist() == dsts

            # all_edges.
            for order in ['eid']:
                u, v, e = g.all_edges('all', order, etype)
                assert F.asnumpy(u).tolist() == srcs
                assert F.asnumpy(v).tolist() == dsts
                assert F.asnumpy(e).tolist() == list(range(n_edges))

            # in_degrees & out_degrees
            in_degrees = F.asnumpy(g.in_degrees(etype=etype))
            out_degrees = F.asnumpy(g.out_degrees(etype=etype))
            src_count = Counter(srcs)
            dst_count = Counter(dsts)
            utype, _, vtype = g.to_canonical_etype(etype)
            for i in range(g.number_of_nodes(utype)):
                assert out_degrees[i] == src_count[i]
            for i in range(g.number_of_nodes(vtype)):
                assert in_degrees[i] == dst_count[i]

    edges = {
        'follows': ([0, 1], [1, 2]),
        'plays': ([0, 1, 2, 1], [0, 0, 1, 1]),
        'wishes': ([0, 2], [1, 0]),
        'develops': ([0, 1], [0, 1]),
    }
    # edges that does not exist in the graph
    negative_edges = {
        'follows': ([0, 1], [0, 1]),
        'plays': ([0, 2], [1, 0]),
        'wishes': ([0, 1], [0, 1]),
        'develops': ([0, 1], [1, 0]),
    }
    g = create_test_heterograph()
    _test(g)
    g = create_test_heterograph1()
    _test(g)

    etypes = canonical_etypes
    edges = {
        ('user', 'follows', 'user'): ([0, 1], [1, 2]),
        ('user', 'plays', 'game'): ([0, 1, 2, 1], [0, 0, 1, 1]),
        ('user', 'wishes', 'game'): ([0, 2], [1, 0]),
        ('developer', 'develops', 'game'): ([0, 1], [0, 1]),
    }
    # edges that does not exist in the graph
    negative_edges = {
        ('user', 'follows', 'user'): ([0, 1], [0, 1]),
        ('user', 'plays', 'game'): ([0, 2], [1, 0]),
        ('user', 'wishes', 'game'): ([0, 1], [0, 1]),
        ('developer', 'develops', 'game'): ([0, 1], [1, 0]),
        }
    g = create_test_heterograph()
    _test(g)
    g = create_test_heterograph1()
    _test(g)

    # test repr
    print(g)

def test_adj():
    g = create_test_heterograph()
    adj = F.sparse_to_numpy(g.adj(etype='follows'))
    assert np.allclose(
            adj,
            np.array([[0., 0., 0.],
                      [1., 0., 0.],
                      [0., 1., 0.]]))
    adj = F.sparse_to_numpy(g.adj(transpose=True, etype='follows'))
    assert np.allclose(
            adj,
            np.array([[0., 1., 0.],
                      [0., 0., 1.],
                      [0., 0., 0.]]))
    adj = F.sparse_to_numpy(g.adj(etype='plays'))
    assert np.allclose(
            adj,
            np.array([[1., 1., 0.],
                      [0., 1., 1.]]))
    adj = F.sparse_to_numpy(g.adj(transpose=True, etype='plays'))
    assert np.allclose(
            adj,
            np.array([[1., 0.],
                      [1., 1.],
                      [0., 1.]]))

    adj = g.adj(scipy_fmt='csr', etype='follows')
    assert np.allclose(
            adj.todense(),
            np.array([[0., 0., 0.],
                      [1., 0., 0.],
                      [0., 1., 0.]]))
    adj = g.adj(scipy_fmt='coo', etype='follows')
    assert np.allclose(
            adj.todense(),
            np.array([[0., 0., 0.],
                      [1., 0., 0.],
                      [0., 1., 0.]]))
    adj = g.adj(scipy_fmt='csr', etype='plays')
    assert np.allclose(
            adj.todense(),
            np.array([[1., 1., 0.],
                      [0., 1., 1.]]))
    adj = g.adj(scipy_fmt='coo', etype='plays')
    assert np.allclose(
            adj.todense(),
            np.array([[1., 1., 0.],
                      [0., 1., 1.]]))
    adj = F.sparse_to_numpy(g['follows'].adj())
    assert np.allclose(
            adj,
            np.array([[0., 0., 0.],
                      [1., 0., 0.],
                      [0., 1., 0.]]))

def test_inc():
    g = create_test_heterograph()
    #follows_g = dgl.graph([(0, 1), (1, 2)], 'user', 'follows')
    adj = F.sparse_to_numpy(g['follows'].inc('in'))
    assert np.allclose(
            adj,
            np.array([[0., 0.],
                      [1., 0.],
                      [0., 1.]]))
    adj = F.sparse_to_numpy(g['follows'].inc('out'))
    assert np.allclose(
            adj,
            np.array([[1., 0.],
                      [0., 1.],
                      [0., 0.]]))
    adj = F.sparse_to_numpy(g['follows'].inc('both'))
    assert np.allclose(
            adj,
            np.array([[-1., 0.],
                      [1., -1.],
                      [0., 1.]]))
    adj = F.sparse_to_numpy(g.inc('in', etype='plays'))
    assert np.allclose(
            adj,
            np.array([[1., 1., 0., 0.],
                      [0., 0., 1., 1.]]))
    adj = F.sparse_to_numpy(g.inc('out', etype='plays'))
    assert np.allclose(
            adj,
            np.array([[1., 0., 0., 0.],
                      [0., 1., 0., 1.],
                      [0., 0., 1., 0.]]))
    adj = F.sparse_to_numpy(g.inc('both', etype='follows'))
    assert np.allclose(
            adj,
            np.array([[-1., 0.],
                      [1., -1.],
                      [0., 1.]]))
    
def test_view():
    # test data view
    g = create_test_heterograph()

    f1 = F.randn((3, 6))
    g.nodes['user'].data['h'] = f1       # ok
    f2 = g.nodes['user'].data['h']
    assert F.array_equal(f1, f2)
    assert F.array_equal(F.tensor(g.nodes('user')), F.arange(0, 3))

    f3 = F.randn((2, 4))
    g.edges['user', 'follows', 'user'].data['h'] = f3
    f4 = g.edges['user', 'follows', 'user'].data['h']
    f5 = g.edges['follows'].data['h']
    assert F.array_equal(f3, f4)
    assert F.array_equal(f3, f5)
    assert F.array_equal(F.tensor(g.edges(etype='follows', form='eid')), F.arange(0, 2))

def test_view1():
    # test relation view
    HG = create_test_heterograph()
    ntypes = ['user', 'game', 'developer']
    canonical_etypes = [
        ('user', 'follows', 'user'),
        ('user', 'plays', 'game'),
        ('user', 'wishes', 'game'),
        ('developer', 'develops', 'game')]
    etypes = ['follows', 'plays', 'wishes', 'develops']

    def _test_query():
        for etype in etypes:
            utype, _, vtype = HG.to_canonical_etype(etype)
            g = HG[etype]
            srcs, dsts = edges[etype]
            for src, dst in zip(srcs, dsts):
                assert g.has_edge_between(src, dst)
            assert F.asnumpy(g.has_edges_between(srcs, dsts)).all()

            srcs, dsts = negative_edges[etype]
            for src, dst in zip(srcs, dsts):
                assert not g.has_edge_between(src, dst)
            assert not F.asnumpy(g.has_edges_between(srcs, dsts)).any()

            srcs, dsts = edges[etype]
            n_edges = len(srcs)

            # predecessors & in_edges & in_degree
            pred = [s for s, d in zip(srcs, dsts) if d == 0]
            assert set(F.asnumpy(g.predecessors(0)).tolist()) == set(pred)
            u, v = g.in_edges([0])
            assert F.asnumpy(v).tolist() == [0] * len(pred)
            assert set(F.asnumpy(u).tolist()) == set(pred)
            assert g.in_degree(0) == len(pred)

            # successors & out_edges & out_degree
            succ = [d for s, d in zip(srcs, dsts) if s == 0]
            assert set(F.asnumpy(g.successors(0)).tolist()) == set(succ)
            u, v = g.out_edges([0])
            assert F.asnumpy(u).tolist() == [0] * len(succ)
            assert set(F.asnumpy(v).tolist()) == set(succ)
            assert g.out_degree(0) == len(succ)

            # edge_id & edge_ids
            for i, (src, dst) in enumerate(zip(srcs, dsts)):
                assert g.edge_id(src, dst) == i
                assert F.asnumpy(g.edge_id(src, dst, force_multi=True)).tolist() == [i]
            assert F.asnumpy(g.edge_ids(srcs, dsts)).tolist() == list(range(n_edges))
            u, v, e = g.edge_ids(srcs, dsts, force_multi=True)
            assert F.asnumpy(u).tolist() == srcs
            assert F.asnumpy(v).tolist() == dsts
            assert F.asnumpy(e).tolist() == list(range(n_edges))

            # find_edges
            u, v = g.find_edges(list(range(n_edges)))
            assert F.asnumpy(u).tolist() == srcs
            assert F.asnumpy(v).tolist() == dsts

            # all_edges.
            for order in ['eid']:
                u, v, e = g.all_edges(form='all', order=order)
                assert F.asnumpy(u).tolist() == srcs
                assert F.asnumpy(v).tolist() == dsts
                assert F.asnumpy(e).tolist() == list(range(n_edges))

            # in_degrees & out_degrees
            in_degrees = F.asnumpy(g.in_degrees())
            out_degrees = F.asnumpy(g.out_degrees())
            src_count = Counter(srcs)
            dst_count = Counter(dsts)
            for i in range(g.number_of_nodes(utype)):
                assert out_degrees[i] == src_count[i]
            for i in range(g.number_of_nodes(vtype)):
                assert in_degrees[i] == dst_count[i]   

    edges = {
        'follows': ([0, 1], [1, 2]),
        'plays': ([0, 1, 2, 1], [0, 0, 1, 1]),
        'wishes': ([0, 2], [1, 0]),
        'develops': ([0, 1], [0, 1]),
    }
    # edges that does not exist in the graph
    negative_edges = {
        'follows': ([0, 1], [0, 1]),
        'plays': ([0, 2], [1, 0]),
        'wishes': ([0, 1], [0, 1]),
        'develops': ([0, 1], [1, 0]),
    }
    _test_query()
    etypes = canonical_etypes
    edges = {
        ('user', 'follows', 'user'): ([0, 1], [1, 2]),
        ('user', 'plays', 'game'): ([0, 1, 2, 1], [0, 0, 1, 1]),
        ('user', 'wishes', 'game'): ([0, 2], [1, 0]),
        ('developer', 'develops', 'game'): ([0, 1], [0, 1]),
    }
    # edges that does not exist in the graph
    negative_edges = {
        ('user', 'follows', 'user'): ([0, 1], [0, 1]),
        ('user', 'plays', 'game'): ([0, 2], [1, 0]),
        ('user', 'wishes', 'game'): ([0, 1], [0, 1]),
        ('developer', 'develops', 'game'): ([0, 1], [1, 0]),
        }
    _test_query()

    # test features
    HG.nodes['user'].data['h'] = F.ones((HG.number_of_nodes('user'), 5))
    HG.nodes['game'].data['m'] = F.ones((HG.number_of_nodes('game'), 3)) * 2

    # test only one node type
    g = HG['follows']
    assert g.number_of_nodes() == 3

    # test ndata and edata
    f1 = F.randn((3, 6))
    g.ndata['h'] = f1       # ok
    f2 = HG.nodes['user'].data['h']
    assert F.array_equal(f1, f2)
    assert F.array_equal(F.tensor(g.nodes()), F.arange(0, 3))

    f3 = F.randn((2, 4))
    g.edata['h'] = f3
    f4 = HG.edges['follows'].data['h']
    assert F.array_equal(f3, f4)
    assert F.array_equal(F.tensor(g.edges(form='eid')), F.arange(0, 2))

    # test fail case
    # fail due to multiple types
    fail = False
    try:
        HG.ndata['h']
    except dgl.DGLError:
        fail = True
    assert fail

    fail = False
    try:
        HG.edata['h']
    except dgl.DGLError:
        fail = True
    assert fail

def test_flatten():
    def check_mapping(g, fg):
        if len(fg.ntypes) == 1:
            SRC = DST = fg.ntypes[0]
        else:
            SRC = fg.ntypes[0]
            DST = fg.ntypes[1]

        etypes = F.asnumpy(fg.edata[dgl.ETYPE]).tolist()
        eids = F.asnumpy(fg.edata[dgl.EID]).tolist()

        for i, (etype, eid) in enumerate(zip(etypes, eids)):
            src_g, dst_g = g.find_edges([eid], g.canonical_etypes[etype])
            src_fg, dst_fg = fg.find_edges([i])
            # TODO(gq): I feel this code is quite redundant; can we just add new members (like
            # "induced_srcid") to returned heterograph object and not store them as features?
            assert src_g == F.gather_row(fg.nodes[SRC].data[dgl.NID], src_fg)[0]
            tid = F.asnumpy(F.gather_row(fg.nodes[SRC].data[dgl.NTYPE], src_fg)).item()
            assert g.canonical_etypes[etype][0] == g.ntypes[tid]
            assert dst_g == F.gather_row(fg.nodes[DST].data[dgl.NID], dst_fg)[0]
            tid = F.asnumpy(F.gather_row(fg.nodes[DST].data[dgl.NTYPE], dst_fg)).item()
            assert g.canonical_etypes[etype][2] == g.ntypes[tid]

    # check for wildcard slices
    g = create_test_heterograph()
    g.nodes['user'].data['h'] = F.ones((3, 5))
    g.nodes['game'].data['i'] = F.ones((2, 5))
    g.edges['plays'].data['e'] = F.ones((4, 4))
    g.edges['wishes'].data['e'] = F.ones((2, 4))
    g.edges['wishes'].data['f'] = F.ones((2, 4))

    fg = g['user', :, 'game']   # user--plays->game and user--wishes->game
    assert len(fg.ntypes) == 2
    assert fg.ntypes == ['user', 'game']
    assert fg.etypes == ['plays+wishes']

    assert F.array_equal(fg.nodes['user'].data['h'], F.ones((3, 5)))
    assert F.array_equal(fg.nodes['game'].data['i'], F.ones((2, 5)))
    assert F.array_equal(fg.edata['e'], F.ones((6, 4)))
    assert 'f' not in fg.edata

    etypes = F.asnumpy(fg.edata[dgl.ETYPE]).tolist()
    eids = F.asnumpy(fg.edata[dgl.EID]).tolist()
    assert set(zip(etypes, eids)) == set([(1, 0), (1, 1), (1, 2), (1, 3), (2, 0), (2, 1)])

    check_mapping(g, fg)

    fg = g['user', :, 'user']
    # NOTE(gq): The node/edge types from the parent graph is returned if there is only one
    # node/edge type.  This differs from the behavior above.
    assert fg.ntypes == ['user']
    assert fg.etypes == ['follows']
    u1, v1 = g.edges(etype='follows', order='eid')
    u2, v2 = fg.edges(etype='follows', order='eid')
    assert F.array_equal(u1, u2)
    assert F.array_equal(v1, v2)

    fg = g['developer', :, 'game']
    assert fg.ntypes == ['developer', 'game']
    assert fg.etypes == ['develops']
    u1, v1 = g.edges(etype='develops', order='eid')
    u2, v2 = fg.edges(etype='develops', order='eid')
    assert F.array_equal(u1, u2)
    assert F.array_equal(v1, v2)

    fg = g[:, :, :]
    assert fg.ntypes == ['developer+user', 'game+user']
    assert fg.etypes == ['develops+follows+plays+wishes']
    check_mapping(g, fg)

    # Test another heterograph
    g_x = dgl.graph(([0, 1, 2], [1, 2, 3]), 'user', 'follows')
    g_y = dgl.graph(([0, 2], [2, 3]), 'user', 'knows')
    g_x.nodes['user'].data['h'] = F.randn((4, 3))
    g_x.edges['follows'].data['w'] = F.randn((3, 2))
    g_y.nodes['user'].data['hh'] = F.randn((4, 5))
    g_y.edges['knows'].data['ww'] = F.randn((2, 10))
    g = dgl.hetero_from_relations([g_x, g_y])

    assert F.array_equal(g.ndata['h'], g_x.ndata['h'])
    assert F.array_equal(g.ndata['hh'], g_y.ndata['hh'])
    assert F.array_equal(g.edges['follows'].data['w'], g_x.edata['w'])
    assert F.array_equal(g.edges['knows'].data['ww'], g_y.edata['ww'])

    fg = g['user', :, 'user']
    assert fg.ntypes == ['user']
    assert fg.etypes == ['follows+knows']
    check_mapping(g, fg)

    fg = g['user', :, :]
    assert fg.ntypes == ['user']
    assert fg.etypes == ['follows+knows']
    check_mapping(g, fg)

def test_to_device():
    hg = create_test_heterograph()
    if F.is_cuda_available():
        hg = hg.to(F.cuda())
        assert hg is not None

def test_convert():
    hg = create_test_heterograph()
    hs = []
    for ntype in hg.ntypes:
        h = F.randn((hg.number_of_nodes(ntype), 5))
        hg.nodes[ntype].data['h'] = h
        hs.append(h)
    hg.nodes['user'].data['x'] = F.randn((3, 3))
    ws = []
    for etype in hg.canonical_etypes:
        w = F.randn((hg.number_of_edges(etype), 5))
        hg.edges[etype].data['w'] = w
        ws.append(w)
    hg.edges['plays'].data['x'] = F.randn((4, 3))

    g = dgl.to_homo(hg)
    assert F.array_equal(F.cat(hs, dim=0), g.ndata['h'])
    assert 'x' not in g.ndata
    assert F.array_equal(F.cat(ws, dim=0), g.edata['w'])
    assert 'x' not in g.edata

    src, dst = g.all_edges(order='eid')
    src = F.asnumpy(src)
    dst = F.asnumpy(dst)
    etype_id, eid = F.asnumpy(g.edata[dgl.ETYPE]), F.asnumpy(g.edata[dgl.EID])
    ntype_id, nid = F.asnumpy(g.ndata[dgl.NTYPE]), F.asnumpy(g.ndata[dgl.NID])
    for i in range(g.number_of_edges()):
        srctype = hg.ntypes[ntype_id[src[i]]]
        dsttype = hg.ntypes[ntype_id[dst[i]]]
        etype = hg.etypes[etype_id[i]]
        src_i, dst_i = hg.find_edges([eid[i]], (srctype, etype, dsttype))
        assert np.asscalar(F.asnumpy(src_i)) == nid[src[i]]
        assert np.asscalar(F.asnumpy(dst_i)) == nid[dst[i]]

    mg = nx.MultiDiGraph([
        ('user', 'user', 'follows'),
        ('user', 'game', 'plays'),
        ('user', 'game', 'wishes'),
        ('developer', 'game', 'develops')])

    for _mg in [None, mg]:
        hg2 = dgl.to_hetero(
                g, ['user', 'game', 'developer'], ['follows', 'plays', 'wishes', 'develops'],
                ntype_field=dgl.NTYPE, etype_field=dgl.ETYPE, metagraph=_mg)
        assert set(hg.ntypes) == set(hg2.ntypes)
        assert set(hg.canonical_etypes) == set(hg2.canonical_etypes)
        for ntype in hg.ntypes:
            assert hg.number_of_nodes(ntype) == hg2.number_of_nodes(ntype)
            assert F.array_equal(hg.nodes[ntype].data['h'], hg2.nodes[ntype].data['h'])
        for canonical_etype in hg.canonical_etypes:
            src, dst = hg.all_edges(etype=canonical_etype, order='eid')
            src2, dst2 = hg2.all_edges(etype=canonical_etype, order='eid')
            assert F.array_equal(src, src2)
            assert F.array_equal(dst, dst2)
            assert F.array_equal(hg.edges[canonical_etype].data['w'], hg2.edges[canonical_etype].data['w'])

    # hetero_from_homo test case 2
    g = dgl.graph([(0, 2), (1, 2), (2, 3), (0, 3)])
    g.ndata[dgl.NTYPE] = F.tensor([0, 0, 1, 2])
    g.edata[dgl.ETYPE] = F.tensor([0, 0, 1, 2])
    hg = dgl.to_hetero(g, ['l0', 'l1', 'l2'], ['e0', 'e1', 'e2'])
    assert set(hg.canonical_etypes) == set(
        [('l0', 'e0', 'l1'), ('l1', 'e1', 'l2'), ('l0', 'e2', 'l2')])
    assert hg.number_of_nodes('l0') == 2
    assert hg.number_of_nodes('l1') == 1
    assert hg.number_of_nodes('l2') == 1
    assert hg.number_of_edges('e0') == 2
    assert hg.number_of_edges('e1') == 1
    assert hg.number_of_edges('e2') == 1

    # hetero_from_homo test case 3
    mg = nx.MultiDiGraph([
        ('user', 'movie', 'watches'),
        ('user', 'TV', 'watches')])
    g = dgl.graph([(0, 1), (0, 2)])
    g.ndata[dgl.NTYPE] = F.tensor([0, 1, 2])
    g.edata[dgl.ETYPE] = F.tensor([0, 0])
    for _mg in [None, mg]:
        hg = dgl.to_hetero(g, ['user', 'TV', 'movie'], ['watches'], metagraph=_mg)
        assert set(hg.canonical_etypes) == set(
            [('user', 'watches', 'movie'), ('user', 'watches', 'TV')])
        assert hg.number_of_nodes('user') == 1
        assert hg.number_of_nodes('TV') == 1
        assert hg.number_of_nodes('movie') == 1
        assert hg.number_of_edges(('user', 'watches', 'TV')) == 1
        assert hg.number_of_edges(('user', 'watches', 'movie')) == 1
        assert len(hg.etypes) == 2

    # hetero_to_homo test case 2
    hg = dgl.bipartite([(0, 0), (1, 1)], card=(2, 3))
    g = dgl.to_homo(hg)
    assert g.number_of_nodes() == 5

def test_transform():
    g = create_test_heterograph()
    x = F.randn((3, 5))
    g.nodes['user'].data['h'] = x

    new_g = dgl.metapath_reachable_graph(g, ['follows', 'plays'])

    assert new_g.ntypes == ['user', 'game']
    assert new_g.number_of_edges() == 3
    assert F.asnumpy(new_g.has_edges_between([0, 0, 1], [0, 1, 1])).all()

    new_g = dgl.metapath_reachable_graph(g, ['follows'])

    assert new_g.ntypes == ['user']
    assert new_g.number_of_edges() == 2
    assert F.asnumpy(new_g.has_edges_between([0, 1], [1, 2])).all()

def test_subgraph():
    g = create_test_heterograph()
    x = F.randn((3, 5))
    y = F.randn((2, 4))
    g.nodes['user'].data['h'] = x
    g.edges['follows'].data['h'] = y

    def _check_subgraph(g, sg):
        assert sg.ntypes == ['user', 'game', 'developer']
        assert sg.etypes == ['follows', 'plays', 'wishes', 'develops']
        assert F.array_equal(F.tensor(sg.nodes['user'].data[dgl.NID]),
                             F.tensor([1, 2], F.int64))
        assert F.array_equal(F.tensor(sg.nodes['game'].data[dgl.NID]),
                             F.tensor([0], F.int64))
        assert F.array_equal(F.tensor(sg.edges['follows'].data[dgl.EID]),
                             F.tensor([1], F.int64))
        assert F.array_equal(F.tensor(sg.edges['plays'].data[dgl.EID]),
                             F.tensor([1], F.int64))
        assert F.array_equal(F.tensor(sg.edges['wishes'].data[dgl.EID]),
                             F.tensor([1], F.int64))
        assert sg.number_of_nodes('developer') == 0
        assert sg.number_of_edges('develops') == 0
        assert F.array_equal(sg.nodes['user'].data['h'], g.nodes['user'].data['h'][1:3])
        assert F.array_equal(sg.edges['follows'].data['h'], g.edges['follows'].data['h'][1:2])

    sg1 = g.subgraph({'user': [1, 2], 'game': [0]})
    _check_subgraph(g, sg1)
    sg2 = g.edge_subgraph({'follows': [1], 'plays': [1], 'wishes': [1]})
    _check_subgraph(g, sg2)

    def _check_typed_subgraph1(g, sg):
        assert set(sg.ntypes) == {'user', 'game'}
        assert set(sg.etypes) == {'follows', 'plays', 'wishes'}
        for ntype in sg.ntypes:
            assert sg.number_of_nodes(ntype) == g.number_of_nodes(ntype)
        for etype in sg.etypes:
            src_sg, dst_sg = sg.all_edges(etype=etype, order='eid')
            src_g, dst_g = g.all_edges(etype=etype, order='eid')
            assert F.array_equal(src_sg, src_g)
            assert F.array_equal(dst_sg, dst_g)
        assert F.array_equal(sg.nodes['user'].data['h'], g.nodes['user'].data['h'])
        assert F.array_equal(sg.edges['follows'].data['h'], g.edges['follows'].data['h'])
        g.nodes['user'].data['h'] = F.scatter_row(g.nodes['user'].data['h'], F.tensor([2]), F.randn((1, 5)))
        g.edges['follows'].data['h'] = F.scatter_row(g.edges['follows'].data['h'], F.tensor([1]), F.randn((1, 4)))
        assert F.array_equal(sg.nodes['user'].data['h'], g.nodes['user'].data['h'])
        assert F.array_equal(sg.edges['follows'].data['h'], g.edges['follows'].data['h'])

    def _check_typed_subgraph2(g, sg):
        assert set(sg.ntypes) == {'developer', 'game'}
        assert set(sg.etypes) == {'develops'}
        for ntype in sg.ntypes:
            assert sg.number_of_nodes(ntype) == g.number_of_nodes(ntype)
        for etype in sg.etypes:
            src_sg, dst_sg = sg.all_edges(etype=etype, order='eid')
            src_g, dst_g = g.all_edges(etype=etype, order='eid')
            assert F.array_equal(src_sg, src_g)
            assert F.array_equal(dst_sg, dst_g)

    sg3 = g.node_type_subgraph(['user', 'game'])
    _check_typed_subgraph1(g, sg3)
    sg4 = g.edge_type_subgraph(['develops'])
    _check_typed_subgraph2(g, sg4)
    sg5 = g.edge_type_subgraph(['follows', 'plays', 'wishes'])
    _check_typed_subgraph1(g, sg5)

def test_apply():
    def node_udf(nodes):
        return {'h': nodes.data['h'] * 2}
    def edge_udf(edges):
        return {'h': edges.data['h'] * 2 + edges.src['h']}

    g = create_test_heterograph()
    g.nodes['user'].data['h'] = F.ones((3, 5))
    g.apply_nodes(node_udf, ntype='user')
    assert F.array_equal(g.nodes['user'].data['h'], F.ones((3, 5)) * 2)

    g['plays'].edata['h'] = F.ones((4, 5))
    g.apply_edges(edge_udf, etype=('user', 'plays', 'game'))
    assert F.array_equal(g['plays'].edata['h'], F.ones((4, 5)) * 4)

    # test apply on graph with only one type
    g['follows'].apply_nodes(node_udf)
    assert F.array_equal(g.nodes['user'].data['h'], F.ones((3, 5)) * 4)

    g['plays'].apply_edges(edge_udf)
    assert F.array_equal(g['plays'].edata['h'], F.ones((4, 5)) * 12)

    # test fail case
    # fail due to multiple types
    fail = False
    try:
        g.apply_nodes(node_udf)
    except dgl.DGLError:
        fail = True
    assert fail

    fail = False
    try:
        g.apply_edges(edge_udf)
    except dgl.DGLError:
        fail = True
    assert fail

def test_level1():
    #edges = {
    #    'follows': ([0, 1], [1, 2]),
    #    'plays': ([0, 1, 2, 1], [0, 0, 1, 1]),
    #    'wishes': ([0, 2], [1, 0]),
    #    'develops': ([0, 1], [0, 1]),
    #}
    g = create_test_heterograph()
    def rfunc(nodes):
        return {'y': F.sum(nodes.mailbox['m'], 1)}
    def rfunc2(nodes):
        return {'y': F.max(nodes.mailbox['m'], 1)}
    def mfunc(edges):
        return {'m': edges.src['h']}
    def afunc(nodes):
        return {'y' : nodes.data['y'] + 1}
    g.nodes['user'].data['h'] = F.ones((3, 2))
    g.send([2, 3], mfunc, etype='plays')
    g.recv([0, 1], rfunc, etype='plays')
    y = g.nodes['game'].data['y']
    assert F.array_equal(y, F.tensor([[0., 0.], [2., 2.]]))
    g.nodes['game'].data.pop('y')

    # only one type
    play_g = g['plays']
    play_g.send([2, 3], mfunc)
    play_g.recv([0, 1], rfunc)
    y = g.nodes['game'].data['y']
    assert F.array_equal(y, F.tensor([[0., 0.], [2., 2.]]))
    # TODO(minjie): following codes will fail because messages are
    #   not shared with the base graph. However, since send and recv
    #   are rarely used, no fix at the moment.
    # g['plays'].send([2, 3], mfunc)
    # g['plays'].recv([0, 1], mfunc)

    # test fail case
    # fail due to multiple types
    fail = False
    try:
        g.send([2, 3], mfunc)
    except dgl.DGLError:
        fail = True
    assert fail

    fail = False
    try:
        g.recv([0, 1], rfunc)
    except dgl.DGLError:
        fail = True
    assert fail

    # test multi recv
    g.send(g.edges(etype='plays'), mfunc, etype='plays')
    g.send(g.edges(etype='wishes'), mfunc, etype='wishes')
    g.multi_recv([0, 1], {'plays' : rfunc, ('user', 'wishes', 'game'): rfunc2}, 'sum')
    assert F.array_equal(g.nodes['game'].data['y'], F.tensor([[3., 3.], [3., 3.]]))

    # test multi recv with apply function
    g.send(g.edges(etype='plays'), mfunc, etype='plays')
    g.send(g.edges(etype='wishes'), mfunc, etype='wishes')
    g.multi_recv([0, 1], {'plays' : (rfunc, afunc), ('user', 'wishes', 'game'): rfunc2}, 'sum', afunc)
    assert F.array_equal(g.nodes['game'].data['y'], F.tensor([[5., 5.], [5., 5.]]))

    # test cross reducer
    g.nodes['user'].data['h'] = F.randn((3, 2))
    for cred in ['sum', 'max', 'min', 'mean']:
        g.send(g.edges(etype='plays'), mfunc, etype='plays')
        g.send(g.edges(etype='wishes'), mfunc, etype='wishes')
        g.multi_recv([0, 1], {'plays' : (rfunc, afunc), 'wishes': rfunc2}, cred, afunc)
        y = g.nodes['game'].data['y']
        g1 = g['plays']
        g2 = g['wishes']
        g1.send(g1.edges(), mfunc)
        g1.recv(g1.nodes('game'), rfunc, afunc)
        y1 = g.nodes['game'].data['y']
        g2.send(g2.edges(), mfunc)
        g2.recv(g2.nodes('game'), rfunc2)
        y2 = g.nodes['game'].data['y']
        yy = get_redfn(cred)(F.stack([y1, y2], 0), 0)
        yy = yy + 1  # final afunc
        assert F.array_equal(y, yy)

    # test fail case
    # fail because cannot infer ntype
    fail = False
    try:
        g.multi_recv([0, 1], {'plays' : rfunc, 'follows': rfunc2}, 'sum')
    except dgl.DGLError:
        fail = True
    assert fail


@unittest.skipIf(dgl.backend.backend_name == "tensorflow", reason="Core dump")
def test_level2():
    #edges = {
    #    'follows': ([0, 1], [1, 2]),
    #    'plays': ([0, 1, 2, 1], [0, 0, 1, 1]),
    #    'wishes': ([0, 2], [1, 0]),
    #    'develops': ([0, 1], [0, 1]),
    #}
    g = create_test_heterograph()
    def rfunc(nodes):
        return {'y': F.sum(nodes.mailbox['m'], 1)}
    def rfunc2(nodes):
        return {'y': F.max(nodes.mailbox['m'], 1)}
    def mfunc(edges):
        return {'m': edges.src['h']}
    def afunc(nodes):
        return {'y' : nodes.data['y'] + 1}

    #############################################################
    #  send_and_recv
    #############################################################

    g.nodes['user'].data['h'] = F.ones((3, 2))
    g.send_and_recv([2, 3], mfunc, rfunc, etype='plays')
    y = g.nodes['game'].data['y']
    assert F.array_equal(y, F.tensor([[0., 0.], [2., 2.]]))

    # only one type
    g['plays'].send_and_recv([2, 3], mfunc, rfunc)
    y = g.nodes['game'].data['y']
    assert F.array_equal(y, F.tensor([[0., 0.], [2., 2.]]))
    
    # test fail case
    # fail due to multiple types
    fail = False
    try:
        g.send_and_recv([2, 3], mfunc, rfunc)
    except dgl.DGLError:
        fail = True
    assert fail

    # test multi
    g.multi_send_and_recv(
        {'plays' : (g.edges(etype='plays'), mfunc, rfunc),
         ('user', 'wishes', 'game'): (g.edges(etype='wishes'), mfunc, rfunc2)},
        'sum')
    assert F.array_equal(g.nodes['game'].data['y'], F.tensor([[3., 3.], [3., 3.]]))

    # test multi
    g.multi_send_and_recv(
        {'plays' : (g.edges(etype='plays'), mfunc, rfunc, afunc),
         ('user', 'wishes', 'game'): (g.edges(etype='wishes'), mfunc, rfunc2)},
        'sum', afunc)
    assert F.array_equal(g.nodes['game'].data['y'], F.tensor([[5., 5.], [5., 5.]]))

    # test cross reducer
    g.nodes['user'].data['h'] = F.randn((3, 2))
    for cred in ['sum', 'max', 'min', 'mean']:
        g.multi_send_and_recv(
            {'plays' : (g.edges(etype='plays'), mfunc, rfunc, afunc),
             'wishes': (g.edges(etype='wishes'), mfunc, rfunc2)},
            cred, afunc)
        y = g.nodes['game'].data['y']
        g['plays'].send_and_recv(g.edges(etype='plays'), mfunc, rfunc, afunc)
        y1 = g.nodes['game'].data['y']
        g['wishes'].send_and_recv(g.edges(etype='wishes'), mfunc, rfunc2)
        y2 = g.nodes['game'].data['y']
        yy = get_redfn(cred)(F.stack([y1, y2], 0), 0)
        yy = yy + 1  # final afunc
        assert F.array_equal(y, yy)

    # test fail case
    # fail because cannot infer ntype
    fail = False
    try:
        g.multi_send_and_recv(
            {'plays' : (g.edges(etype='plays'), mfunc, rfunc),
             'follows': (g.edges(etype='follows'), mfunc, rfunc2)},
            'sum')
    except dgl.DGLError:
        fail = True
    assert fail

    g.nodes['game'].data.clear()

    #############################################################
    #  pull
    #############################################################

    g.nodes['user'].data['h'] = F.ones((3, 2))
    g.pull(1, mfunc, rfunc, etype='plays')
    y = g.nodes['game'].data['y']
    assert F.array_equal(y, F.tensor([[0., 0.], [2., 2.]]))

    # only one type
    g['plays'].pull(1, mfunc, rfunc)
    y = g.nodes['game'].data['y']
    assert F.array_equal(y, F.tensor([[0., 0.], [2., 2.]]))

    # test fail case
    fail = False
    try:
        g.pull(1, mfunc, rfunc)
    except dgl.DGLError:
        fail = True
    assert fail

    # test multi
    g.multi_pull(
        1,
        {'plays' : (mfunc, rfunc),
         ('user', 'wishes', 'game'): (mfunc, rfunc2)},
        'sum')
    assert F.array_equal(g.nodes['game'].data['y'], F.tensor([[0., 0.], [3., 3.]]))

    # test multi
    g.multi_pull(
        1,
        {'plays' : (mfunc, rfunc, afunc),
         ('user', 'wishes', 'game'): (mfunc, rfunc2)},
        'sum', afunc)
    assert F.array_equal(g.nodes['game'].data['y'], F.tensor([[0., 0.], [5., 5.]]))

    # test cross reducer
    g.nodes['user'].data['h'] = F.randn((3, 2))
    for cred in ['sum', 'max', 'min', 'mean']:
        g.multi_pull(
            1,
            {'plays' : (mfunc, rfunc, afunc),
             'wishes': (mfunc, rfunc2)},
            cred, afunc)
        y = g.nodes['game'].data['y']
        g['plays'].pull(1, mfunc, rfunc, afunc)
        y1 = g.nodes['game'].data['y']
        g['wishes'].pull(1, mfunc, rfunc2)
        y2 = g.nodes['game'].data['y']
        g.nodes['game'].data['y'] = get_redfn(cred)(F.stack([y1, y2], 0), 0)
        g.apply_nodes(afunc, 1, ntype='game')
        yy = g.nodes['game'].data['y']
        assert F.array_equal(y, yy)

    # test fail case
    # fail because cannot infer ntype
    fail = False
    try:
        g.multi_pull(
            1,
            {'plays' : (mfunc, rfunc),
             'follows': (mfunc, rfunc2)},
            'sum')
    except dgl.DGLError:
        fail = True
    assert fail

    g.nodes['game'].data.clear()

    #############################################################
    #  update_all
    #############################################################

    g.nodes['user'].data['h'] = F.ones((3, 2))
    g.update_all(mfunc, rfunc, etype='plays')
    y = g.nodes['game'].data['y']
    assert F.array_equal(y, F.tensor([[2., 2.], [2., 2.]]))

    # only one type
    g['plays'].update_all(mfunc, rfunc)
    y = g.nodes['game'].data['y']
    assert F.array_equal(y, F.tensor([[2., 2.], [2., 2.]]))

    # test fail case
    # fail due to multiple types
    fail = False
    try:
        g.update_all(mfunc, rfunc)
    except dgl.DGLError:
        fail = True
    assert fail

    # test multi
    g.multi_update_all(
        {'plays' : (mfunc, rfunc),
         ('user', 'wishes', 'game'): (mfunc, rfunc2)},
        'sum')
    assert F.array_equal(g.nodes['game'].data['y'], F.tensor([[3., 3.], [3., 3.]]))

    # test multi
    g.multi_update_all(
        {'plays' : (mfunc, rfunc, afunc),
         ('user', 'wishes', 'game'): (mfunc, rfunc2)},
        'sum', afunc)
    assert F.array_equal(g.nodes['game'].data['y'], F.tensor([[5., 5.], [5., 5.]]))

    # test cross reducer
    g.nodes['user'].data['h'] = F.randn((3, 2))
    for cred in ['sum', 'max', 'min', 'mean', 'stack']:
        g.multi_update_all(
            {'plays' : (mfunc, rfunc, afunc),
             'wishes': (mfunc, rfunc2)},
            cred, afunc)
        y = g.nodes['game'].data['y']
        g['plays'].update_all(mfunc, rfunc, afunc)
        y1 = g.nodes['game'].data['y']
        g['wishes'].update_all(mfunc, rfunc2)
        y2 = g.nodes['game'].data['y']
        if cred == 'stack':
            # stack has two both correct outcomes
            yy1 = F.stack([F.unsqueeze(y1, 1), F.unsqueeze(y2, 1)], 1)
            yy1 = yy1 + 1  # final afunc
            yy2 = F.stack([F.unsqueeze(y2, 1), F.unsqueeze(y1, 1)], 1)
            yy2 = yy2 + 1  # final afunc
            assert F.array_equal(y, yy1) or F.array_equal(y, yy2)
        else:
            yy = get_redfn(cred)(F.stack([y1, y2], 0), 0)
            yy = yy + 1  # final afunc
            assert F.array_equal(y, yy)

    # test fail case
    # fail because cannot infer ntype
    fail = False
    try:
        g.update_all(
            {'plays' : (mfunc, rfunc),
             'follows': (mfunc, rfunc2)},
            'sum')
    except dgl.DGLError:
        fail = True
    assert fail

    g.nodes['game'].data.clear()

def test_updates():
    def msg_func(edges):
        return {'m': edges.src['h']}
    def reduce_func(nodes):
        return {'y': F.sum(nodes.mailbox['m'], 1)}
    def apply_func(nodes):
        return {'y': nodes.data['y'] * 2}
    g = create_test_heterograph()
    x = F.randn((3, 5))
    g.nodes['user'].data['h'] = x

    for msg, red, apply in itertools.product(
            [fn.copy_u('h', 'm'), msg_func], [fn.sum('m', 'y'), reduce_func],
            [None, apply_func]):
        multiplier = 1 if apply is None else 2

        g['user', 'plays', 'game'].update_all(msg, red, apply)
        y = g.nodes['game'].data['y']
        assert F.array_equal(y[0], (x[0] + x[1]) * multiplier)
        assert F.array_equal(y[1], (x[1] + x[2]) * multiplier)
        del g.nodes['game'].data['y']

        g['user', 'plays', 'game'].send_and_recv(([0, 1, 2], [0, 1, 1]), msg, red, apply)
        y = g.nodes['game'].data['y']
        assert F.array_equal(y[0], x[0] * multiplier)
        assert F.array_equal(y[1], (x[1] + x[2]) * multiplier)
        del g.nodes['game'].data['y']

        plays_g = g['user', 'plays', 'game']
        plays_g.send(([0, 1, 2], [0, 1, 1]), msg)
        plays_g.recv([0, 1], red, apply)
        y = g.nodes['game'].data['y']
        assert F.array_equal(y[0], x[0] * multiplier)
        assert F.array_equal(y[1], (x[1] + x[2]) * multiplier)
        del g.nodes['game'].data['y']

        # pulls from destination (game) node 0
        g['user', 'plays', 'game'].pull(0, msg, red, apply)
        y = g.nodes['game'].data['y']
        assert F.array_equal(y[0], (x[0] + x[1]) * multiplier)
        del g.nodes['game'].data['y']

        # pushes from source (user) node 0
        g['user', 'plays', 'game'].push(0, msg, red, apply)
        y = g.nodes['game'].data['y']
        assert F.array_equal(y[0], x[0] * multiplier)
        del g.nodes['game'].data['y']

def test_backward():
    g = create_test_heterograph()
    x = F.randn((3, 5))
    F.attach_grad(x)
    g.nodes['user'].data['h'] = x
    with F.record_grad():
        g.multi_update_all(
            {'plays' : (fn.copy_u('h', 'm'), fn.sum('m', 'y')),
             'wishes': (fn.copy_u('h', 'm'), fn.sum('m', 'y'))},
            'sum')
        y = g.nodes['game'].data['y']
        F.backward(y, F.ones(y.shape))
    print(F.grad(x))
    assert F.array_equal(F.grad(x), F.tensor([[2., 2., 2., 2., 2.],
                                              [2., 2., 2., 2., 2.],
                                              [2., 2., 2., 2., 2.]]))

if __name__ == '__main__':
    test_create()
    test_query()
    test_adj()
    test_inc()
    test_view()
    test_view1()
    test_flatten()
    test_convert()
    test_to_device()
    test_transform()
    test_subgraph()
    test_apply()
    test_level1()
    test_level2()
    test_updates()
    test_backward()<|MERGE_RESOLUTION|>--- conflicted
+++ resolved
@@ -6,12 +6,8 @@
 import itertools
 import backend as F
 import networkx as nx
-<<<<<<< HEAD
 import unittest
-=======
 from dgl import DGLError
-
->>>>>>> fa0ee46a
 
 def create_test_heterograph():
     # test heterograph from the docstring, plus a user -- wishes -- game relation
