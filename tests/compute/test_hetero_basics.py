--- conflicted
+++ resolved
@@ -250,11 +250,7 @@
     assert F.allclose(g.ndata['n1'], n1)
     # with id in nx edge feature, e1 should follow original order
     assert F.allclose(g.edata['e1'], e1)
-<<<<<<< HEAD
-    assert F.array_equal(g.edata['id'], F.arange(0, 4))
-=======
     assert F.array_equal(g.edata['id'], F.arange(0, 4, F.dtype(g.edata['id'])))
->>>>>>> 451ed6d8
 
     # test conversion after modifying DGLGraph
     # TODO(minjie): enable after mutation is supported
