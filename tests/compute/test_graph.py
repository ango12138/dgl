import math
import numbers
import numpy as np
import scipy.sparse as sp
import networkx as nx
import dgl
import backend as F
from dgl import DGLError
import pytest

# graph generation: a random graph with 10 nodes
#  and 20 edges.
#  - has self loop
#  - no multi edge
def edge_pair_input(sort=False):
    if sort:
        src = [0, 0, 0, 1, 1, 2, 2, 3, 3, 4, 4, 4, 4, 5, 5, 6, 7, 7, 7, 9]
        dst = [4, 6, 9, 3, 5, 3, 7, 5, 8, 1, 3, 4, 9, 1, 9, 6, 2, 8, 9, 2]
        return src, dst
    else:
        src = [0, 0, 4, 5, 0, 4, 7, 4, 4, 3, 2, 7, 7, 5, 3, 2, 1, 9, 6, 1]
        dst = [9, 6, 3, 9, 4, 4, 9, 9, 1, 8, 3, 2, 8, 1, 5, 7, 3, 2, 6, 5]
        return src, dst

def nx_input():
    g = nx.DiGraph()
    src, dst = edge_pair_input()
    for i, e in enumerate(zip(src, dst)):
        g.add_edge(*e, id=i)
    return g

def elist_input():
    src, dst = edge_pair_input()
    return list(zip(src, dst))

def scipy_coo_input():
    src, dst = edge_pair_input()
    return sp.coo_matrix((np.ones((20,)), (src, dst)), shape=(10,10))

def scipy_csr_input():
    src, dst = edge_pair_input()
    csr = sp.coo_matrix((np.ones((20,)), (src, dst)), shape=(10,10)).tocsr()
    csr.sort_indices()
    # src = [0 0 0 1 1 2 2 3 3 4 4 4 4 5 5 6 7 7 7 9]
    # dst = [4 6 9 3 5 3 7 5 8 1 3 4 9 1 9 6 2 8 9 2]
    return csr

def gen_by_mutation():
    g = dgl.DGLGraph()
    src, dst = edge_pair_input()
    g.add_nodes(10)
    g.add_edges(src, dst)
    return g

def gen_from_data(data, readonly, sort):
    return dgl.DGLGraph(data, readonly=readonly, sort_csr=True)

def test_query():
    def _test_one(g):
        assert g.number_of_nodes() == 10
        assert g.number_of_edges() == 20

        for i in range(10):
            assert g.has_nodes(i)
        assert not g.has_nodes(11)
        assert F.allclose(g.has_nodes([0,2,10,11]), F.tensor([1,1,0,0]))

        src, dst = edge_pair_input()
        for u, v in zip(src, dst):
            assert g.has_edges_between(u, v)
        assert not g.has_edges_between(0, 0)
        assert F.allclose(g.has_edges_between([0, 0, 3], [0, 9, 8]), F.tensor([0,1,1]))
        assert set(F.asnumpy(g.predecessors(9))) == set([0,5,7,4])
        assert set(F.asnumpy(g.successors(2))) == set([7,3])

        assert g.edge_ids(4,4) == 5
        assert F.allclose(g.edge_ids([4,0], [4,9]), F.tensor([5,0]))

        src, dst = g.find_edges([3, 6, 5])
        assert F.allclose(src, F.tensor([5, 7, 4]))
        assert F.allclose(dst, F.tensor([9, 9, 4]))

        src, dst, eid = g.in_edges(9, form='all')
        tup = list(zip(F.asnumpy(src), F.asnumpy(dst), F.asnumpy(eid)))
        assert set(tup) == set([(0,9,0),(5,9,3),(7,9,6),(4,9,7)])
        src, dst, eid = g.in_edges([9,0,8], form='all')  # test node#0 has no in edges
        tup = list(zip(F.asnumpy(src), F.asnumpy(dst), F.asnumpy(eid)))
        assert set(tup) == set([(0,9,0),(5,9,3),(7,9,6),(4,9,7),(3,8,9),(7,8,12)])

        src, dst, eid = g.out_edges(0, form='all')
        tup = list(zip(F.asnumpy(src), F.asnumpy(dst), F.asnumpy(eid)))
        assert set(tup) == set([(0,9,0),(0,6,1),(0,4,4)])
        src, dst, eid = g.out_edges([0,4,8], form='all')  # test node#8 has no out edges
        tup = list(zip(F.asnumpy(src), F.asnumpy(dst), F.asnumpy(eid)))
        assert set(tup) == set([(0,9,0),(0,6,1),(0,4,4),(4,3,2),(4,4,5),(4,9,7),(4,1,8)])

        src, dst, eid = g.edges('all', 'eid')
        t_src, t_dst = edge_pair_input()
        t_tup = list(zip(t_src, t_dst, list(range(20))))
        tup = list(zip(F.asnumpy(src), F.asnumpy(dst), F.asnumpy(eid)))
        assert set(tup) == set(t_tup)
        assert list(F.asnumpy(eid)) == list(range(20))

        src, dst, eid = g.edges('all', 'srcdst')
        t_src, t_dst = edge_pair_input()
        t_tup = list(zip(t_src, t_dst, list(range(20))))
        tup = list(zip(F.asnumpy(src), F.asnumpy(dst), F.asnumpy(eid)))
        assert set(tup) == set(t_tup)
        assert list(F.asnumpy(src)) == sorted(list(F.asnumpy(src)))

        assert g.in_degrees(0) == 0
        assert g.in_degrees(9) == 4
        assert F.allclose(g.in_degrees([0, 9]), F.tensor([0, 4]))
        assert g.out_degrees(8) == 0
        assert g.out_degrees(9) == 1
        assert F.allclose(g.out_degrees([8, 9]), F.tensor([0, 1]))

        assert np.array_equal(
                F.sparse_to_numpy(g.adjacency_matrix(transpose=True)), scipy_coo_input().toarray().T)
        assert np.array_equal(
                F.sparse_to_numpy(g.adjacency_matrix(transpose=False)), scipy_coo_input().toarray())

    def _test(g):
        # test twice to see whether the cached format works or not
        _test_one(g)
        _test_one(g)

    def _test_csr_one(g):
        assert g.number_of_nodes() == 10
        assert g.number_of_edges() == 20

        for i in range(10):
            assert g.has_nodes(i)
        assert not g.has_nodes(11)
        assert F.allclose(g.has_nodes([0,2,10,11]), F.tensor([1,1,0,0]))

        src, dst = edge_pair_input(sort=True)
        for u, v in zip(src, dst):
            assert g.has_edges_between(u, v)
        assert not g.has_edges_between(0, 0)
        assert F.allclose(g.has_edges_between([0, 0, 3], [0, 9, 8]), F.tensor([0,1,1]))
        assert set(F.asnumpy(g.predecessors(9))) == set([0,5,7,4])
        assert set(F.asnumpy(g.successors(2))) == set([7,3])

        # src = [0 0 0 1 1 2 2 3 3 4 4 4 4 5 5 6 7 7 7 9]
        # dst = [4 6 9 3 5 3 7 5 8 1 3 4 9 1 9 6 2 8 9 2]
        # eid = [0 1 2 3 4 5 6 7 8 9 0 1 2 3 4 5 6 7 8 9]
        assert g.edge_ids(4,4) == 11
        assert F.allclose(g.edge_ids([4,0], [4,9]), F.tensor([11,2]))

        src, dst = g.find_edges([3, 6, 5])
        assert F.allclose(src, F.tensor([1, 2, 2]))
        assert F.allclose(dst, F.tensor([3, 7, 3]))

        src, dst, eid = g.in_edges(9, form='all')
        tup = list(zip(F.asnumpy(src), F.asnumpy(dst), F.asnumpy(eid)))
        assert set(tup) == set([(0,9,2),(5,9,14),(7,9,18),(4,9,12)])
        src, dst, eid = g.in_edges([9,0,8], form='all')  # test node#0 has no in edges
        tup = list(zip(F.asnumpy(src), F.asnumpy(dst), F.asnumpy(eid)))
        assert set(tup) == set([(0,9,2),(5,9,14),(7,9,18),(4,9,12),(3,8,8),(7,8,17)])

        src, dst, eid = g.out_edges(0, form='all')
        tup = list(zip(F.asnumpy(src), F.asnumpy(dst), F.asnumpy(eid)))
        assert set(tup) == set([(0,9,2),(0,6,1),(0,4,0)])
        src, dst, eid = g.out_edges([0,4,8], form='all')  # test node#8 has no out edges
        tup = list(zip(F.asnumpy(src), F.asnumpy(dst), F.asnumpy(eid)))
        assert set(tup) == set([(0,9,2),(0,6,1),(0,4,0),(4,3,10),(4,4,11),(4,9,12),(4,1,9)])

        src, dst, eid = g.edges('all', 'eid')
        t_src, t_dst = edge_pair_input(sort=True)
        t_tup = list(zip(t_src, t_dst, list(range(20))))
        tup = list(zip(F.asnumpy(src), F.asnumpy(dst), F.asnumpy(eid)))
        assert set(tup) == set(t_tup)
        assert list(F.asnumpy(eid)) == list(range(20))

        src, dst, eid = g.edges('all', 'srcdst')
        t_src, t_dst = edge_pair_input(sort=True)
        t_tup = list(zip(t_src, t_dst, list(range(20))))
        tup = list(zip(F.asnumpy(src), F.asnumpy(dst), F.asnumpy(eid)))
        assert set(tup) == set(t_tup)
        assert list(F.asnumpy(src)) == sorted(list(F.asnumpy(src)))

        assert g.in_degrees(0) == 0
        assert g.in_degrees(9) == 4
        assert F.allclose(g.in_degrees([0, 9]), F.tensor([0, 4]))
        assert g.out_degrees(8) == 0
        assert g.out_degrees(9) == 1
        assert F.allclose(g.out_degrees([8, 9]), F.tensor([0, 1]))

        assert np.array_equal(
                F.sparse_to_numpy(g.adjacency_matrix(transpose=True)), scipy_coo_input().toarray().T)
        assert np.array_equal(
                F.sparse_to_numpy(g.adjacency_matrix(transpose=False)), scipy_coo_input().toarray())

    def _test_csr(g):
        # test twice to see whether the cached format works or not
        _test_csr_one(g)
        _test_csr_one(g)

    def _test_edge_ids():
        g = gen_by_mutation()
        eids = g.edge_ids([4,0], [4,9])
        assert eids.shape[0] == 2
        eid = g.edge_ids(4, 4)
        assert isinstance(eid, numbers.Number)
        with pytest.raises(DGLError):
            eids = g.edge_ids([9,0], [4,9])

        with pytest.raises(DGLError):
            eid = g.edge_ids(4, 5)

        g.add_edges(0, 4)
        eids = g.edge_ids([0,0], [4,9])
        eid = g.edge_ids(0, 4)

    _test(gen_by_mutation())
    _test(gen_from_data(elist_input(), False, False))
    _test(gen_from_data(elist_input(), True, False))
    _test(gen_from_data(elist_input(), True, True))
    _test(gen_from_data(scipy_coo_input(), False, False))
    _test(gen_from_data(scipy_coo_input(), True, False))

    _test_csr(gen_from_data(scipy_csr_input(), False, False))
    _test_csr(gen_from_data(scipy_csr_input(), True, False))
    _test_edge_ids()

def test_mutation():
    g = dgl.DGLGraph()
    g = g.to(F.ctx())
    # test add nodes with data
    g.add_nodes(5)
    g.add_nodes(5, {'h' : F.ones((5, 2))})
    ans = F.cat([F.zeros((5, 2)), F.ones((5, 2))], 0)
    assert F.allclose(ans, g.ndata['h'])
    g.ndata['w'] = 2 * F.ones((10, 2))
    assert F.allclose(2 * F.ones((10, 2)), g.ndata['w'])
    # test add edges with data
    g.add_edges([2, 3], [3, 4])
    g.add_edges([0, 1], [1, 2], {'m' : F.ones((2, 2))})
    ans = F.cat([F.zeros((2, 2)), F.ones((2, 2))], 0)
    assert F.allclose(ans, g.edata['m'])

def test_scipy_adjmat():
    g = dgl.DGLGraph()
    g.add_nodes(10)
    g.add_edges(range(9), range(1, 10))

    adj_0 = g.adj(scipy_fmt='csr')
    adj_1 = g.adj(scipy_fmt='coo')
    assert np.array_equal(adj_0.toarray(), adj_1.toarray())

    adj_t0 = g.adj(transpose=False, scipy_fmt='csr')
    adj_t_1 = g.adj(transpose=False, scipy_fmt='coo')
    assert np.array_equal(adj_0.toarray(), adj_1.toarray())

def test_incmat():
    g = dgl.DGLGraph()
    g.add_nodes(4)
    g.add_edges(0, 1) # 0
    g.add_edges(0, 2) # 1
    g.add_edges(0, 3) # 2
    g.add_edges(2, 3) # 3
    g.add_edges(1, 1) # 4
    inc_in = F.sparse_to_numpy(g.incidence_matrix('in'))
    inc_out = F.sparse_to_numpy(g.incidence_matrix('out'))
    inc_both = F.sparse_to_numpy(g.incidence_matrix('both'))
    print(inc_in)
    print(inc_out)
    print(inc_both)
    assert np.allclose(
            inc_in,
            np.array([[0., 0., 0., 0., 0.],
                      [1., 0., 0., 0., 1.],
                      [0., 1., 0., 0., 0.],
                      [0., 0., 1., 1., 0.]]))
    assert np.allclose(
            inc_out,
            np.array([[1., 1., 1., 0., 0.],
                      [0., 0., 0., 0., 1.],
                      [0., 0., 0., 1., 0.],
                      [0., 0., 0., 0., 0.]]))
    assert np.allclose(
            inc_both,
            np.array([[-1., -1., -1., 0., 0.],
                      [1., 0., 0., 0., 0.],
                      [0., 1., 0., -1., 0.],
                      [0., 0., 1., 1., 0.]]))

def test_find_edges():
    g = dgl.DGLGraph()
    g.add_nodes(10)
    g.add_edges(range(9), range(1, 10))
    e = g.find_edges([1, 3, 2, 4])
    assert F.asnumpy(e[0][0]) == 1 and F.asnumpy(e[0][1]) == 3 and F.asnumpy(e[0][2]) == 2 and F.asnumpy(e[0][3]) == 4
    assert F.asnumpy(e[1][0]) == 2 and F.asnumpy(e[1][1]) == 4 and F.asnumpy(e[1][2]) == 3 and F.asnumpy(e[1][3]) == 5

    try:
        g.find_edges([10])
        fail = False
    except DGLError:
        fail = True
    finally:
        assert fail

def test_ismultigraph():
    g = dgl.DGLGraph()
    g.add_nodes(10)
    assert g.is_multigraph == False
    g.add_edges([0], [0])
    assert g.is_multigraph == False
    g.add_edges([1], [2])
    assert g.is_multigraph == False
    g.add_edges([0, 2], [0, 3])
    assert g.is_multigraph == True

def test_hypersparse_query():
    g = dgl.DGLGraph()
    g = g.to(F.ctx())
    g.add_nodes(1000001)
    g.add_edges([0], [1])
    for i in range(10):
<<<<<<< HEAD
        assert g.has_node(i)
        assert i in g
    assert not g.has_node(1000002)
    assert g.edge_ids(0, 1) == 0
=======
        assert g.has_nodes(i)
    assert not g.has_nodes(1000002)
    assert g.edge_id(0, 1) == 0
>>>>>>> 8b96c909
    src, dst = g.find_edges([0])
    src, dst, eid = g.in_edges(1, form='all')
    src, dst, eid = g.out_edges(0, form='all')
    src, dst = g.edges()
    assert g.in_degrees(0) == 0
    assert g.in_degrees(1) == 1
    assert g.out_degrees(0) == 1
    assert g.out_degrees(1) == 0

def test_empty_data_initialized():
    g = dgl.DGLGraph()
    g = g.to(F.ctx())
    g.ndata["ha"] = F.tensor([])
    g.add_nodes(1, {"hb": F.tensor([1])})
    assert "ha" in g.ndata
    assert len(g.ndata["ha"]) == 1

def test_is_sorted():
   u_src, u_dst = edge_pair_input(False)
   s_src, s_dst = edge_pair_input(True)

   u_src = F.tensor(u_src, dtype=F.int32)
   u_dst = F.tensor(u_dst, dtype=F.int32)
   s_src = F.tensor(s_src, dtype=F.int32)
   s_dst = F.tensor(s_dst, dtype=F.int32)

   src_sorted, dst_sorted = dgl.utils.is_sorted_srcdst(u_src, u_dst)
   assert src_sorted == False
   assert dst_sorted == False

   src_sorted, dst_sorted = dgl.utils.is_sorted_srcdst(s_src, s_dst)
   assert src_sorted == True
   assert dst_sorted == True

   src_sorted, dst_sorted = dgl.utils.is_sorted_srcdst(u_src, u_dst)
   assert src_sorted == False
   assert dst_sorted == False

   src_sorted, dst_sorted = dgl.utils.is_sorted_srcdst(s_src, u_dst)
   assert src_sorted == True
   assert dst_sorted == False


def test_default_types():
    dg = dgl.DGLGraph()
    g = dgl.graph(([], []))
    assert dg.ntypes == g.ntypes
    assert dg.etypes == g.etypes


def test_formats():
    g = dgl.rand_graph(10, 20)
    # in_degrees works if coo or csc available
    # out_degrees works if coo or csr available
    try:
        g.in_degrees()
        g.out_degrees()
        g.formats('coo').in_degrees()
        g.formats('coo').out_degrees()
        g.formats('csc').in_degrees()
        g.formats('csr').out_degrees()
        fail = False
    except DGLError:
        fail = True
    finally:
        assert not fail
    # in_degrees NOT works if csc available only
    try:
        g.formats('csc').out_degrees()
        fail = True
    except DGLError:
        fail = False
    finally:
        assert not fail
    # out_degrees NOT works if csr available only
    try:
        g.formats('csr').in_degrees()
        fail = True
    except DGLError:
        fail = False
    finally:
        assert not fail

if __name__ == '__main__':
    test_query()
    test_mutation()
    test_scipy_adjmat()
    test_incmat()
    test_find_edges()
    test_hypersparse_query()
    test_is_sorted()
    test_default_types()
    test_formats()<|MERGE_RESOLUTION|>--- conflicted
+++ resolved
@@ -319,16 +319,9 @@
     g.add_nodes(1000001)
     g.add_edges([0], [1])
     for i in range(10):
-<<<<<<< HEAD
-        assert g.has_node(i)
-        assert i in g
-    assert not g.has_node(1000002)
-    assert g.edge_ids(0, 1) == 0
-=======
         assert g.has_nodes(i)
     assert not g.has_nodes(1000002)
-    assert g.edge_id(0, 1) == 0
->>>>>>> 8b96c909
+    assert g.edge_ids(0, 1) == 0
     src, dst = g.find_edges([0])
     src, dst, eid = g.in_edges(1, form='all')
     src, dst, eid = g.out_edges(0, form='all')
