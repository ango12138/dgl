[MASTER]

# A comma-separated list of package or module names from where C extensions may
# be loaded. Extensions are loading into the active Python interpreter and may
# run arbitrary code.
extension-pkg-whitelist=

# Add files or directories to the blacklist. They should be base names, not
# paths.
ignore=CVS,_cy2,_cy3,backend,data,contrib,_deprecate

# Add files or directories matching the regex patterns to the blacklist. The
# regex matches against base names, not paths.
ignore-patterns=

# Python code to execute, usually for sys.path manipulation such as
# pygtk.require().
#init-hook=

# Use multiple processes to speed up Pylint. Specifying 0 will auto-detect the
# number of processors available to use.
jobs=4

# Control the amount of potential inferred values when inferring a single
# object. This can help the performance when dealing with large functions or
# complex, nested conditions.
limit-inference-results=100

# List of plugins (as comma separated values of python modules names) to load,
# usually to register additional checkers.
load-plugins=

# Pickle collected data for later comparisons.
persistent=yes

# Specify a configuration file.
#rcfile=

# When enabled, pylint would attempt to guess common misconfiguration and emit
# user-friendly hints instead of false-positive error messages.
suggestion-mode=yes

# Allow loading of arbitrary C extensions. Extensions are imported into the
# active Python interpreter and may run arbitrary code.
unsafe-load-any-extension=no


[MESSAGES CONTROL]

# Only show warnings with the listed confidence levels. Leave empty to show
# all. Valid levels: HIGH, INFERENCE, INFERENCE_FAILURE, UNDEFINED.
confidence=

# Disable the message, report, category or checker with the given id(s). You
# can either give multiple identifiers separated by comma (,) or put this
# option multiple times (only on the command line, not in the configuration
# file where it should appear only once). You can also use "--disable=all" to
# disable everything first and then reenable specific checks. For example, if
# you want to run only the similarities checker, you can use "--disable=all
# --enable=similarities". If you want to run only the classes checker, but have
# no Warning level messages displayed, use "--disable=all --enable=classes
# --disable=W".
disable=design,
        similarities,
        no-self-use,
        attribute-defined-outside-init,
        locally-disabled,
        star-args,
        pointless-except,
        bad-option-value,
        global-statement,
        fixme,
        suppressed-message,
        useless-suppression,
        locally-enabled,
        import-error,
        unsubscriptable-object,
        unbalanced-tuple-unpacking,
        protected-access,
        useless-object-inheritance,
        no-else-return,
        len-as-condition,
        cyclic-import,          # disabled due to the inevitable dgl.graph -> dgl.subgraph loop
        undefined-variable,     # disabled due to C extension (should enable)
        raise-missing-from,     # meh
        import-outside-toplevel,    # due to inevitable imports within blocks
        using-constant-test,    # due to in-place object modification in C
        super-with-arguments,   # 2.3.0->2.6.0, should enable but there's too many...
        not-callable,           # due to optional callables that can be None

# Enable the message, report, category or checker with the given id(s). You can
# either give multiple identifier separated by comma (,) or put this option
# multiple time (only on the command line, not in the configuration file where
# it should appear only once). See also the "--disable" option for examples.
enable=c-extension-no-member


[REPORTS]

# Python expression which should return a note less than 10 (10 is the highest
# note). You have access to the variables errors warning, statement which
# respectively contain the number of errors / warnings messages and the total
# number of statements analyzed. This is used by the global evaluation report
# (RP0004).
evaluation=10.0 - ((float(5 * error + warning + refactor + convention) / statement) * 10)

# Template used to display messages. This is a python new-style format string
# used to format the message information. See doc for all details.
#msg-template=

# Set the output format. Available formats are text, parseable, colorized, json
# and msvs (visual studio). You can also give a reporter class, e.g.
# mypackage.mymodule.MyReporterClass.
output-format=text

# Tells whether to display a full report or only the messages.
reports=no

# Activate the evaluation score.
score=yes


[REFACTORING]

# Maximum number of nested blocks for function / method body
max-nested-blocks=5

# Complete name of functions that never returns. When checking for
# inconsistent-return-statements if a never returning function is called then
# it will be considered as an explicit return statement and no message will be
# printed.
never-returning-functions=sys.exit


[MISCELLANEOUS]

# List of note tags to take in consideration, separated by a comma.
notes=FIXME,
      XXX,
      TODO


[BASIC]

# Naming style matching correct argument names.
argument-naming-style=snake_case

# Regular expression matching correct argument names. Overrides argument-
# naming-style.
#argument-rgx=

# Naming style matching correct attribute names.
attr-naming-style=snake_case

# Regular expression matching correct attribute names. Overrides attr-naming-
# style.
#attr-rgx=

# Bad variable names which should always be refused, separated by a comma.
bad-names=foo,
          bar,
          baz,
          toto,
          tutu,
          tata

# Naming style matching correct class attribute names.
class-attribute-naming-style=any

# Regular expression matching correct class attribute names. Overrides class-
# attribute-naming-style.
#class-attribute-rgx=

# Naming style matching correct class names.
class-naming-style=PascalCase

# Regular expression matching correct class names. Overrides class-naming-
# style.
#class-rgx=

# Naming style matching correct constant names.
const-naming-style=UPPER_CASE

# Regular expression matching correct constant names. Overrides const-naming-
# style.
#const-rgx=

# Minimum line length for functions/classes that require docstrings, shorter
# ones are exempt.
docstring-min-length=-1

# Naming style matching correct function names.
function-naming-style=snake_case

# Regular expression matching correct function names. Overrides function-
# naming-style.
#function-rgx=

# Good variable names which should always be accepted, separated by a comma.
# f - files
# i, j, k - loop variables
# u, v, e - nodes and edges
# s, d - source and destination
# t - time
# r - relation type
# n, m - general integers representing quantity
# w, x, y, z - general math variables
# g, G - graphs
# hg - heterogeneous graphs
# sg - subgraphs
# fn - functions
# us, vs, es, gs - plural form of u, v, g, e
<<<<<<< HEAD
good-names=f,i,j,k,u,v,e,n,m,w,x,y,z,s,d,t,r,g,G,hg,sg,fn,ex,Run,_,us,vs,gs,es,op,ty
=======
# op - operators
# ty - type
# A, B, C, W - for tensor operators like matmul
good-names=f,i,j,k,u,v,e,n,m,w,x,y,z,g,G,hg,sg,fn,ex,Run,_,us,vs,gs,es,op,ty,A,B,C,W,a,b,N,D1,D2,R
>>>>>>> 7ab10348

# Include a hint for the correct naming format with invalid-name.
include-naming-hint=no

# Naming style matching correct inline iteration names.
inlinevar-naming-style=any

# Regular expression matching correct inline iteration names. Overrides
# inlinevar-naming-style.
#inlinevar-rgx=

# Naming style matching correct method names.
method-naming-style=snake_case

# Regular expression matching correct method names. Overrides method-naming-
# style.
#method-rgx=

# Naming style matching correct module names.
module-naming-style=snake_case

# Regular expression matching correct module names. Overrides module-naming-
# style.
#module-rgx=

# Colon-delimited sets of names that determine each other's naming style when
# the name regexes allow several styles.
name-group=

# Regular expression which should only match function or class names that do
# not require a docstring.
no-docstring-rgx=^_

# List of decorators that produce properties, such as abc.abstractproperty. Add
# to this list to register other decorators that produce valid properties.
# These decorators are taken in consideration only for invalid-name.
property-classes=abc.abstractproperty

# Naming style matching correct variable names.
variable-naming-style=snake_case

# Regular expression matching correct variable names. Overrides variable-
# naming-style.
#variable-rgx=


[VARIABLES]

# List of additional names supposed to be defined in builtins. Remember that
# you should avoid defining new builtins when possible.
additional-builtins=

# Tells whether unused global variables should be treated as a violation.
allow-global-unused-variables=yes

# List of strings which can identify a callback function by name. A callback
# name must start or end with one of those strings.
callbacks=cb_,
          _cb

# A regular expression matching the name of dummy variables (i.e. expected to
# not be used).
dummy-variables-rgx=_+$|(_[a-zA-Z0-9_]*[a-zA-Z0-9]+?$)|dummy|^ignored_|^unused_

# Argument names that match this expression will be ignored. Default to name
# with leading underscore.
ignored-argument-names=_.*|^ignored_|^unused_

# Tells whether we should check for unused import in __init__ files.
init-import=no

# List of qualified module names which can have objects that can redefine
# builtins.
redefining-builtins-modules=six.moves,past.builtins,future.builtins,builtins,io


[SPELLING]

# Limits count of emitted suggestions for spelling mistakes.
max-spelling-suggestions=4

# Spelling dictionary name. Available dictionaries: none. To make it working
# install python-enchant package..
spelling-dict=

# List of comma separated words that should not be checked.
spelling-ignore-words=

# A path to a file that contains private dictionary; one word per line.
spelling-private-dict-file=

# Tells whether to store unknown words to indicated private dictionary in
# --spelling-private-dict-file option instead of raising a message.
spelling-store-unknown-words=no


[LOGGING]

# Format style used to check logging format string. `old` means using %
# formatting, while `new` is for `{}` formatting.
logging-format-style=old

# Logging modules to check that the string format arguments are in logging
# function parameter format.
logging-modules=logging


[FORMAT]

# Expected format of line ending, e.g. empty (any line ending), LF or CRLF.
expected-line-ending-format=

# Regexp for a line that is allowed to be longer than the limit.
ignore-long-lines=^\s*(# )?<?https?://\S+>?$

# Number of spaces of indent required inside a hanging or continued line.
indent-after-paren=4

# String used as indentation unit. This is usually "    " (4 spaces) or "\t" (1
# tab).
indent-string='    '

# Maximum number of characters on a single line.
max-line-length=100

# Maximum number of lines in a module.
max-module-lines=4000

# List of optional constructs for which whitespace checking is disabled. `dict-
# separator` is used to allow tabulation in dicts, etc.: {1  : 1,\n222: 2}.
# `trailing-comma` allows a space between comma and closing bracket: (a, ).
# `empty-line` allows space-only lines.
no-space-check=trailing-comma,
               dict-separator

# Allow the body of a class to be on the same line as the declaration if body
# contains single statement.
single-line-class-stmt=no

# Allow the body of an if to be on the same line as the test if there is no
# else.
single-line-if-stmt=no


[SIMILARITIES]

# Ignore comments when computing similarities.
ignore-comments=yes

# Ignore docstrings when computing similarities.
ignore-docstrings=yes

# Ignore imports when computing similarities.
ignore-imports=no

# Minimum lines number of a similarity.
min-similarity-lines=4


[TYPECHECK]

# List of decorators that produce context managers, such as
# contextlib.contextmanager. Add to this list to register other decorators that
# produce valid context managers.
contextmanager-decorators=contextlib.contextmanager

# List of members which are set dynamically and missed by pylint inference
# system, and so shouldn't trigger E1101 when accessed. Python regular
# expressions are accepted.
generated-members=

# Tells whether missing members accessed in mixin class should be ignored. A
# mixin class is detected if its name ends with "mixin" (case insensitive).
ignore-mixin-members=yes

# Tells whether to warn about missing members when the owner of the attribute
# is inferred to be None.
ignore-none=yes

# This flag controls whether pylint should warn about no-member and similar
# checks whenever an opaque object is returned when inferring. The inference
# can return multiple potential results while evaluating a Python object, but
# some branches might not be evaluated, which results in partial inference. In
# that case, it might be useful to still emit no-member and other checks for
# the rest of the inferred objects.
ignore-on-opaque-inference=yes

# List of class names for which member attributes should not be checked (useful
# for classes with dynamically set attributes). This supports the use of
# qualified names.
ignored-classes=optparse.Values,thread._local,_thread._local

# List of module names for which member attributes should not be checked
# (useful for modules/projects where namespaces are manipulated during runtime
# and thus existing member attributes cannot be deduced by static analysis. It
# supports qualified module names, as well as Unix pattern matching.
ignored-modules=dgl.backend,dgl._api_internal,dgl._deprecate

# Show a hint with possible names when a member name was not found. The aspect
# of finding the hint is based on edit distance.
missing-member-hint=yes

# The minimum edit distance a name should have in order to be considered a
# similar match for a missing member name.
missing-member-hint-distance=1

# The total number of similar names that should be taken in consideration when
# showing a hint for a missing member.
missing-member-max-choices=1


[IMPORTS]

# Allow wildcard imports from modules that define __all__.
allow-wildcard-with-all=yes

# Analyse import fallback blocks. This can be used to support both Python 2 and
# 3 compatible code, which means that the block might have code that exists
# only in one or another interpreter, leading to false positives when analysed.
analyse-fallback-blocks=no

# Deprecated modules which should not be used, separated by a comma.
deprecated-modules=optparse,tkinter.tix

# Create a graph of external dependencies in the given file (report RP0402 must
# not be disabled).
ext-import-graph=

# Create a graph of every (i.e. internal and external) dependencies in the
# given file (report RP0402 must not be disabled).
import-graph=

# Create a graph of internal dependencies in the given file (report RP0402 must
# not be disabled).
int-import-graph=

# Force import order to recognize a module as part of the standard
# compatibility libraries.
known-standard-library=

# Force import order to recognize a module as part of a third party library.
known-third-party=enchant


[DESIGN]

# Maximum number of arguments for function / method.
max-args=5

# Maximum number of attributes for a class (see R0902).
max-attributes=7

# Maximum number of boolean expressions in an if statement.
max-bool-expr=5

# Maximum number of branch for function / method body.
max-branches=12

# Maximum number of locals for function / method body.
max-locals=15

# Maximum number of parents for a class (see R0901).
max-parents=7

# Maximum number of public methods for a class (see R0904).
max-public-methods=20

# Maximum number of return / yield for function / method body.
max-returns=6

# Maximum number of statements in function / method body.
max-statements=50

# Minimum number of public methods for a class (see R0903).
min-public-methods=2


[CLASSES]

# List of method names used to declare (i.e. assign) instance attributes.
defining-attr-methods=__init__,
                      __new__,
                      setUp

# List of member names, which should be excluded from the protected access
# warning.
exclude-protected=_asdict,
                  _fields,
                  _replace,
                  _source,
                  _make

# List of valid names for the first argument in a class method.
valid-classmethod-first-arg=cls

# List of valid names for the first argument in a metaclass class method.
valid-metaclass-classmethod-first-arg=cls


[EXCEPTIONS]

# Exceptions that will emit a warning when being caught. Defaults to
# "Exception".
overgeneral-exceptions=Exception<|MERGE_RESOLUTION|>--- conflicted
+++ resolved
@@ -210,14 +210,10 @@
 # sg - subgraphs
 # fn - functions
 # us, vs, es, gs - plural form of u, v, g, e
-<<<<<<< HEAD
-good-names=f,i,j,k,u,v,e,n,m,w,x,y,z,s,d,t,r,g,G,hg,sg,fn,ex,Run,_,us,vs,gs,es,op,ty
-=======
 # op - operators
 # ty - type
 # A, B, C, W - for tensor operators like matmul
-good-names=f,i,j,k,u,v,e,n,m,w,x,y,z,g,G,hg,sg,fn,ex,Run,_,us,vs,gs,es,op,ty,A,B,C,W,a,b,N,D1,D2,R
->>>>>>> 7ab10348
+good-names=f,i,j,k,u,v,e,n,m,w,x,y,z,s,d,t,r,g,G,hg,sg,fn,ex,Run,_,us,vs,gs,es,op,ty,A,B,C,W,a,b,N,D1,D2,R
 
 # Include a hint for the correct naming format with invalid-name.
 include-naming-hint=no
