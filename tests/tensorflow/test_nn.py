--- conflicted
+++ resolved
@@ -377,7 +377,6 @@
         h = gin(g, feat)
         assert h.shape == (100, 12)
 
-<<<<<<< HEAD
         g = dgl.bipartite(sp.sparse.random(100, 200, density=0.1))
         gin = nn.GINConv(
             tf.keras.layers.Dense(12),
@@ -386,7 +385,7 @@
         feat = (F.randn((100, 5)), F.randn((200, 5)))
         h = gin(g, feat)
         assert h.shape == (200, 12)
-=======
+
 def myagg(alist, dsttype):
     rst = alist[0]
     for i in range(1, len(alist)):
@@ -491,8 +490,6 @@
     assert mod3.carg1 == 0
     assert mod3.carg2 == 1
 
->>>>>>> 3efb5d8e
-
 if __name__ == '__main__':
     test_graph_conv()
     test_edge_softmax()
