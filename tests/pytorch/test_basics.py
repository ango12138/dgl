import torch as th
from torch.autograd import Variable
import numpy as np
from dgl.graph import DGLGraph
import utils as U

D = 5
reduce_msg_shapes = set()

def check_eq(a, b):
    assert a.shape == b.shape
    assert th.sum(a == b) == int(np.prod(list(a.shape)))

def message_func(edges):
    assert len(edges.src['h'].shape) == 2
    assert edges.src['h'].shape[1] == D
    return {'m' : edges.src['h']}

def reduce_func(nodes):
    msgs = nodes.mailbox['m']
    reduce_msg_shapes.add(tuple(msgs.shape))
    assert len(msgs.shape) == 3
    assert msgs.shape[2] == D
    return {'accum' : th.sum(msgs, 1)}

def apply_node_func(nodes):
    return {'h' : nodes.data['h'] + nodes.data['accum']}

def generate_graph(grad=False):
    g = DGLGraph()
    g.add_nodes(10) # 10 nodes.
    # create a graph where 0 is the source and 9 is the sink
    # 17 edges
    for i in range(1, 9):
        g.add_edge(0, i)
        g.add_edge(i, 9)
    # add a back flow from 9 to 0
    g.add_edge(9, 0)
    ncol = Variable(th.randn(10, D), requires_grad=grad)
    ecol = Variable(th.randn(17, D), requires_grad=grad)
    g.ndata['h'] = ncol
    g.edata['w'] = ecol
    g.set_n_initializer(lambda shape, dtype : th.zeros(shape))
    g.set_e_initializer(lambda shape, dtype : th.zeros(shape))
    return g

def test_batch_setter_getter():
    def _pfc(x):
        return list(x.numpy()[:,0])
    g = generate_graph()
    # set all nodes
    g.ndata['h'] = th.zeros((10, D))
    assert U.allclose(g.ndata['h'], th.zeros((10, D)))
    # pop nodes
    old_len = len(g.ndata)
    assert _pfc(g.pop_n_repr('h')) == [0.] * 10
    assert len(g.ndata) == old_len - 1
    g.ndata['h'] = th.zeros((10, D))
    # set partial nodes
    u = th.tensor([1, 3, 5])
    g.nodes[u].data['h'] = th.ones((3, D))
    assert _pfc(g.ndata['h']) == [0., 1., 0., 1., 0., 1., 0., 0., 0., 0.]
    # get partial nodes
    u = th.tensor([1, 2, 3])
    assert _pfc(g.nodes[u].data['h']) == [1., 0., 1.]

    '''
    s, d, eid
    0, 1, 0
    1, 9, 1
    0, 2, 2
    2, 9, 3
    0, 3, 4
    3, 9, 5
    0, 4, 6
    4, 9, 7
    0, 5, 8
    5, 9, 9
    0, 6, 10
    6, 9, 11
    0, 7, 12
    7, 9, 13
    0, 8, 14
    8, 9, 15
    9, 0, 16
    '''
    # set all edges
    g.edata['l'] = th.zeros((17, D))
    assert _pfc(g.edata['l']) == [0.] * 17
    # pop edges
    old_len = len(g.edata)
    assert _pfc(g.pop_e_repr('l')) == [0.] * 17
    assert len(g.edata) == old_len - 1
    g.edata['l'] = th.zeros((17, D))
    # set partial edges (many-many)
    u = th.tensor([0, 0, 2, 5, 9])
    v = th.tensor([1, 3, 9, 9, 0])
    g.edges[u, v].data['l'] = th.ones((5, D))
    truth = [0.] * 17
    truth[0] = truth[4] = truth[3] = truth[9] = truth[16] = 1.
    assert _pfc(g.edata['l']) == truth
    # set partial edges (many-one)
    u = th.tensor([3, 4, 6])
    v = th.tensor([9])
    g.edges[u, v].data['l'] = th.ones((3, D))
    truth[5] = truth[7] = truth[11] = 1.
    assert _pfc(g.edata['l']) == truth
    # set partial edges (one-many)
    u = th.tensor([0])
    v = th.tensor([4, 5, 6])
    g.edges[u, v].data['l'] = th.ones((3, D))
    truth[6] = truth[8] = truth[10] = 1.
    assert _pfc(g.edata['l']) == truth
    # get partial edges (many-many)
    u = th.tensor([0, 6, 0])
    v = th.tensor([6, 9, 7])
    assert _pfc(g.edges[u, v].data['l']) == [1., 1., 0.]
    # get partial edges (many-one)
    u = th.tensor([5, 6, 7])
    v = th.tensor([9])
    assert _pfc(g.edges[u, v].data['l']) == [1., 1., 0.]
    # get partial edges (one-many)
    u = th.tensor([0])
    v = th.tensor([3, 4, 5])
    assert _pfc(g.edges[u, v].data['l']) == [1., 1., 1.]

def test_batch_setter_autograd():
    g = generate_graph(grad=True)
    h1 = g.ndata['h']
    # partial set
    v = th.tensor([1, 2, 8])
    hh = Variable(th.zeros((len(v), D)), requires_grad=True)
    g.nodes[v].data['h'] = hh
    h2 = g.ndata['h']
    h2.backward(th.ones((10, D)) * 2)
    check_eq(h1.grad[:,0], th.tensor([2., 0., 0., 2., 2., 2., 2., 2., 0., 2.]))
    check_eq(hh.grad[:,0], th.tensor([2., 2., 2.]))

def test_batch_send():
    g = generate_graph()
    def _fmsg(edges):
        assert edges.src['h'].shape == (5, D)
        return {'m' : edges.src['h']}
    g.register_message_func(_fmsg)
    # many-many send
    u = th.tensor([0, 0, 0, 0, 0])
    v = th.tensor([1, 2, 3, 4, 5])
    g.send((u, v))
    # one-many send
    u = th.tensor([0])
    v = th.tensor([1, 2, 3, 4, 5])
    g.send((u, v))
    # many-one send
    u = th.tensor([1, 2, 3, 4, 5])
    v = th.tensor([9])
    g.send((u, v))

def test_batch_recv():
    # basic recv test
    g = generate_graph()
    g.register_message_func(message_func)
    g.register_reduce_func(reduce_func)
    g.register_apply_node_func(apply_node_func)
    u = th.tensor([0, 0, 0, 4, 5, 6])
    v = th.tensor([1, 2, 3, 9, 9, 9])
    reduce_msg_shapes.clear()
    g.send((u, v))
    g.recv(th.unique(v))
    assert(reduce_msg_shapes == {(1, 3, D), (3, 1, D)})
    reduce_msg_shapes.clear()

def test_apply_edges():
    def _upd(edges):
        return {'w' : edges.data['w'] * 2}
    g = generate_graph()
    g.register_apply_edge_func(_upd)
    old = g.edata['w']
    g.apply_edges()
    assert U.allclose(old * 2, g.edata['w'])
    u = th.tensor([0, 0, 0, 4, 5, 6])
    v = th.tensor([1, 2, 3, 9, 9, 9])
    g.apply_edges(lambda edges : {'w' : edges.data['w'] * 0.}, (u, v))
    eid = g.edge_ids(u, v)
    assert U.allclose(g.edata['w'][eid], th.zeros((6, D)))

def test_update_routines():
    g = generate_graph()
    g.register_message_func(message_func)
    g.register_reduce_func(reduce_func)
    g.register_apply_node_func(apply_node_func)

    # send_and_recv
    reduce_msg_shapes.clear()
    u = [0, 0, 0, 4, 5, 6]
    v = [1, 2, 3, 9, 9, 9]
    g.send_and_recv((u, v))
    assert(reduce_msg_shapes == {(1, 3, D), (3, 1, D)})
    reduce_msg_shapes.clear()
<<<<<<< HEAD
    g.send_and_recv((th.tensor(u), th.tensor(v)))
    assert(reduce_msg_shapes == {(1, 3, D), (3, 1, D)})
    reduce_msg_shapes.clear()
=======
>>>>>>> 4c46b7a8
    try:
        g.send_and_recv([u, v])
        assert False
    except ValueError:
        pass

    # pull
    v = th.tensor([1, 2, 3, 9])
    reduce_msg_shapes.clear()
    g.pull(v)
    assert(reduce_msg_shapes == {(1, 8, D), (3, 1, D)})
    reduce_msg_shapes.clear()

    # push
    v = th.tensor([0, 1, 2, 3])
    reduce_msg_shapes.clear()
    g.push(v)
    assert(reduce_msg_shapes == {(1, 3, D), (8, 1, D)})
    reduce_msg_shapes.clear()

    # update_all
    reduce_msg_shapes.clear()
    g.update_all()
    assert(reduce_msg_shapes == {(1, 8, D), (9, 1, D)})
    reduce_msg_shapes.clear()

def test_reduce_0deg():
    g = DGLGraph()
    g.add_nodes(5)
    g.add_edge(1, 0)
    g.add_edge(2, 0)
    g.add_edge(3, 0)
    g.add_edge(4, 0)
    def _message(edges):
        return {'m' : edges.src['h']}
    def _reduce(nodes):
        return {'h' : nodes.data['h'] + nodes.mailbox['m'].sum(1)}
    old_repr = th.randn(5, 5)
    g.ndata['h'] = old_repr
    g.update_all(_message, _reduce)
    new_repr = g.ndata['h']

    assert U.allclose(new_repr[1:], old_repr[1:])
    assert U.allclose(new_repr[0], old_repr.sum(0))

def test_pull_0deg():
    g = DGLGraph()
    g.add_nodes(2)
    g.add_edge(0, 1)
    def _message(edges):
        return {'m' : edges.src['h']}
    def _reduce(nodes):
        return {'h' : nodes.mailbox['m'].sum(1)}
    old_repr = th.randn(2, 5)
    g.ndata['h'] = old_repr

    g.pull(0, _message, _reduce)
    new_repr = g.ndata['h']
    assert U.allclose(new_repr[0], old_repr[0])
    assert U.allclose(new_repr[1], old_repr[1])

    g.pull(1, _message, _reduce)
    new_repr = g.ndata['h']
    assert U.allclose(new_repr[1], old_repr[0])

    old_repr = th.randn(2, 5)
    g.ndata['h'] = old_repr
    g.pull([0, 1], _message, _reduce)
    new_repr = g.ndata['h']
    assert U.allclose(new_repr[0], old_repr[0])
    assert U.allclose(new_repr[1], old_repr[0])

def _disabled_test_send_twice():
    # TODO(minjie): please re-enable this unittest after the send code problem is fixed.
    g = DGLGraph()
    g.add_nodes(3)
    g.add_edge(0, 1)
    g.add_edge(2, 1)
    def _message_a(edges):
        return {'a': edges.src['a']}
    def _message_b(edges):
        return {'a': edges.src['a'] * 3}
    def _reduce(nodes):
        return {'a': nodes.mailbox['a'].max(1)[0]}

    old_repr = th.randn(3, 5)
    g.ndata['a'] = old_repr
    g.send((0, 1), _message_a)
    g.send((0, 1), _message_b)
    g.recv(1, _reduce)
    new_repr = g.ndata['a']
    assert U.allclose(new_repr[1], old_repr[0] * 3)

    g.ndata['a'] = old_repr
    g.send((0, 1), _message_a)
    g.send((2, 1), _message_b)
    g.recv(1, _reduce)
    new_repr = g.ndata['a']
    assert U.allclose(new_repr[1], th.stack([old_repr[0], old_repr[2] * 3], 0).max(0)[0])

def test_send_multigraph():
    g = DGLGraph(multigraph=True)
    g.add_nodes(3)
    g.add_edge(0, 1)
    g.add_edge(0, 1)
    g.add_edge(0, 1)
    g.add_edge(2, 1)

    def _message_a(edges):
        return {'a': edges.data['a']}
    def _message_b(edges):
        return {'a': edges.data['a'] * 3}
    def _reduce(nodes):
        return {'a': nodes.mailbox['a'].max(1)[0]}

    def answer(*args):
        return th.stack(args, 0).max(0)[0]

    # send by eid
    old_repr = th.randn(4, 5)
    g.ndata['a'] = th.zeros(3, 5)
    g.edata['a'] = old_repr
    g.send([0, 2], message_func=_message_a)
    g.recv(1, _reduce)
    new_repr = g.ndata['a']
    assert U.allclose(new_repr[1], answer(old_repr[0], old_repr[2]))

    g.ndata['a'] = th.zeros(3, 5)
    g.edata['a'] = old_repr
    g.send([0, 2, 3], message_func=_message_a)
    g.recv(1, _reduce)
    new_repr = g.ndata['a']
    assert U.allclose(new_repr[1], answer(old_repr[0], old_repr[2], old_repr[3]))

    # send on multigraph
    g.ndata['a'] = th.zeros(3, 5)
    g.edata['a'] = old_repr
    g.send(([0, 2], [1, 1]), _message_a)
    g.recv(1, _reduce)
    new_repr = g.ndata['a']
    assert U.allclose(new_repr[1], old_repr.max(0)[0])

    # consecutive send and send_on
    g.ndata['a'] = th.zeros(3, 5)
    g.edata['a'] = old_repr
    g.send((2, 1), _message_a)
    g.send([0, 1], message_func=_message_b)
    g.recv(1, _reduce)
    new_repr = g.ndata['a']
    assert U.allclose(new_repr[1], answer(old_repr[0] * 3, old_repr[1] * 3, old_repr[3]))

    # consecutive send_on
    g.ndata['a'] = th.zeros(3, 5)
    g.edata['a'] = old_repr
    g.send(0, message_func=_message_a)
    g.send(1, message_func=_message_b)
    g.recv(1, _reduce)
    new_repr = g.ndata['a']
    assert U.allclose(new_repr[1], answer(old_repr[0], old_repr[1] * 3))

    # send_and_recv_on
    g.ndata['a'] = th.zeros(3, 5)
    g.edata['a'] = old_repr
    g.send_and_recv([0, 2, 3], message_func=_message_a, reduce_func=_reduce)
    new_repr = g.ndata['a']
    assert U.allclose(new_repr[1], answer(old_repr[0], old_repr[2], old_repr[3]))
    assert U.allclose(new_repr[[0, 2]], th.zeros(2, 5))

def test_dynamic_addition():
    N = 3
    D = 1

    g = DGLGraph()

    # Test node addition
    g.add_nodes(N)
    g.ndata.update({'h1': th.randn(N, D),
                    'h2': th.randn(N, D)})
    g.add_nodes(3)
    assert g.ndata['h1'].shape[0] == g.ndata['h2'].shape[0] == N + 3

    # Test edge addition
    g.add_edge(0, 1)
    g.add_edge(1, 0)
    g.edata.update({'h1': th.randn(2, D),
                    'h2': th.randn(2, D)})
    assert g.edata['h1'].shape[0] == g.edata['h2'].shape[0] == 2

    g.add_edges([0, 2], [2, 0])
    g.edata['h1'] = th.randn(4, D)
    assert g.edata['h1'].shape[0] == g.edata['h2'].shape[0] == 4

    g.add_edge(1, 2)
    g.edges[4].data['h1'] = th.randn(1, D)
    assert g.edata['h1'].shape[0] == g.edata['h2'].shape[0] == 5


if __name__ == '__main__':
    test_batch_setter_getter()
    test_batch_setter_autograd()
    test_batch_send()
    test_batch_recv()
    test_apply_edges()
    test_update_routines()
    test_reduce_0deg()
    test_pull_0deg()
    test_send_multigraph()
    test_dynamic_addition()<|MERGE_RESOLUTION|>--- conflicted
+++ resolved
@@ -196,12 +196,6 @@
     g.send_and_recv((u, v))
     assert(reduce_msg_shapes == {(1, 3, D), (3, 1, D)})
     reduce_msg_shapes.clear()
-<<<<<<< HEAD
-    g.send_and_recv((th.tensor(u), th.tensor(v)))
-    assert(reduce_msg_shapes == {(1, 3, D), (3, 1, D)})
-    reduce_msg_shapes.clear()
-=======
->>>>>>> 4c46b7a8
     try:
         g.send_and_recv([u, v])
         assert False
