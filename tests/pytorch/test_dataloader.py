--- conflicted
+++ resolved
@@ -112,16 +112,9 @@
 
 @parametrize_dtype
 @pytest.mark.parametrize('sampler_name', ['full', 'neighbor', 'neighbor2'])
-<<<<<<< HEAD
-# TODO(BarclayII): Re-enable pin_graph = True after PyTorch is upgraded to 1.9.0 on CI
-@pytest.mark.parametrize('pin_graph', [False])
+@pytest.mark.parametrize('pin_graph', [False, True])
 def test_node_dataloader(idtype, sampler_name, pin_graph):
     g1 = dgl.graph(([0, 0, 0, 1, 1], [1, 2, 3, 3, 4])).astype(idtype)
-=======
-@pytest.mark.parametrize('pin_graph', [False, True])
-def test_node_dataloader(sampler_name, pin_graph):
-    g1 = dgl.graph(([0, 0, 0, 1, 1], [1, 2, 3, 3, 4]))
->>>>>>> a0e8cf0d
     if F.ctx() != F.cpu() and pin_graph:
         g1.create_formats_()
         g1.pin_memory_()
