--- conflicted
+++ resolved
@@ -464,20 +464,10 @@
     test_graph_dataloader()
     test_cluster_gcn(0)
     test_neighbor_nonuniform(0)
-<<<<<<< HEAD
-    for args in product(
-            ['full', 'neighbor', 'shadow'],
-            ['off', 'no-feature', 'on'] if F._default_context_str == 'gpu' else ['off'],
-            [0, 1, 2]):
-        test_node_dataloader(*args)
-    for args in product(['full', 'neighbor', 'shadow']):
-        test_edge_dataloader(*args)
-=======
     for sampler in ['full', 'neighbor', 'shadow']:
         test_node_dataloader(sampler)
         for neg_sampler in [
                 dgl.dataloading.negative_sampler.Uniform(2),
                 dgl.dataloading.negative_sampler.GlobalUniform(2, False),
                 dgl.dataloading.negative_sampler.GlobalUniform(2, True)]:
-            test_edge_dataloader(sampler, neg_sampler)
->>>>>>> 37467e25
+            test_edge_dataloader(sampler, neg_sampler)