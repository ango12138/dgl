--- conflicted
+++ resolved
@@ -923,14 +923,9 @@
     assert h.shape[-1] == 4
 
 @parametrize_dtype
-<<<<<<< HEAD
 @pytest.mark.parametrize('g', get_cases(['homo', 'bipartite'], exclude=['zero-degree']))
-def test_cf_conv(g, idtype):
-=======
-@pytest.mark.parametrize('g', get_cases(['homo'], exclude=['zero-degree']))
 @pytest.mark.parametrize('out_dim', [1, 3])
 def test_cf_conv(g, idtype, out_dim):
->>>>>>> ff64bd0d
     g = g.astype(idtype).to(F.ctx())
     cfconv = nn.CFConv(node_in_feats=2,
                        edge_in_feats=3,
