--- conflicted
+++ resolved
@@ -1330,8 +1330,6 @@
     # TODO(minjie): enable the following check
     #assert th.allclose(y, sorted_y[rev_idx], atol=1e-4, rtol=1e-4)
 
-<<<<<<< HEAD
-
 @pytest.mark.parametrize('self_loop', [True, False])
 @pytest.mark.parametrize('get_distances', [True, False])
 def test_radius_graph(self_loop, get_distances):
@@ -1411,7 +1409,7 @@
 
     if get_distances:
         assert th.equal(dists, dists_target)
-=======
+
 @parametrize_dtype
 def test_group_rev_res(idtype):
     dev = F.ctx()
@@ -1424,5 +1422,4 @@
     h = th.randn(num_nodes, feats).to(dev)
     conv = nn.GraphConv(feats // groups, feats // groups)
     model = nn.GroupRevRes(conv, groups).to(dev)
-    model(g, h)
->>>>>>> fbbca994
+    model(g, h)