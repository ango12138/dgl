--- conflicted
+++ resolved
@@ -17,11 +17,7 @@
     Y = th.matmul(A, X.view(X.shape[0], -1)).view_as(X)
     return Y + b
 
-<<<<<<< HEAD
-def test_graph_conv():
-=======
 def test_graph_conv0():
->>>>>>> 451ed6d8
     g = dgl.DGLGraph(nx.path_graph(3)).to(F.ctx())
     ctx = F.ctx()
     adj = g.adjacency_matrix(ctx=ctx)
@@ -75,11 +71,7 @@
     assert not F.allclose(old_weight, new_weight)
 
 @parametrize_dtype
-<<<<<<< HEAD
-@pytest.mark.parametrize('g', get_cases(['homo', 'bipartitie', 'block-bipartite'], exclude=['zero-degree', 'dglgraph']))
-=======
 @pytest.mark.parametrize('g', get_cases(['homo', 'bipartite'], exclude=['zero-degree', 'dglgraph']))
->>>>>>> 451ed6d8
 @pytest.mark.parametrize('norm', ['none', 'both', 'right'])
 @pytest.mark.parametrize('weight', [True, False])
 @pytest.mark.parametrize('bias', [True, False])
@@ -98,11 +90,7 @@
     assert h_out.shape == (ndst, 2)
 
 @parametrize_dtype
-<<<<<<< HEAD
-@pytest.mark.parametrize('g', get_cases(['homo', 'bipartite', 'block-bipartite'], exclude=['zero-degree', 'dglgraph']))
-=======
 @pytest.mark.parametrize('g', get_cases(['bipartite'], exclude=['zero-degree', 'dglgraph']))
->>>>>>> 451ed6d8
 @pytest.mark.parametrize('norm', ['none', 'both', 'right'])
 @pytest.mark.parametrize('weight', [True, False])
 @pytest.mark.parametrize('bias', [True, False])
@@ -500,21 +488,6 @@
     ctx = F.ctx()
     gat = nn.GATConv(5, 2, 4)
     feat = F.randn((g.number_of_nodes(), 5))
-<<<<<<< HEAD
-    gat = gat.to(ctx)
-    h = gat(g, feat)
-    assert h.shape == (g.number_of_nodes(), 4, 2)
-
-@parametrize_dtype
-@pytest.mark.parametrize('g', get_cases(['bipartite']))
-def test_gat_conv_bi(g, idtype):
-    g = g.astype(idtype).to(F.ctx())
-    ctx = F.ctx()
-    gat = nn.GATConv((5, 10), 2, 4)
-    feat = (F.randn((g.number_of_src_nodes(), 5)), F.randn((g.number_of_dst_nodes(), 10)))
-    gat = gat.to(ctx)
-    h = gat(g, feat)
-=======
     gat = gat.to(ctx)
     h = gat(g, feat)
     assert h.shape == (g.number_of_nodes(), 4, 2)
@@ -528,7 +501,6 @@
     feat = (F.randn((g.number_of_src_nodes(), 5)), F.randn((g.number_of_dst_nodes(), 5)))
     gat = gat.to(ctx)
     h = gat(g, feat)
->>>>>>> 451ed6d8
     assert h.shape == (g.number_of_dst_nodes(), 4, 2)
 
 @parametrize_dtype
@@ -543,11 +515,7 @@
     assert h.shape[-1] == 10
 
 @parametrize_dtype
-<<<<<<< HEAD
-@pytest.mark.parametrize('g', get_cases(['bipartite', 'block']))
-=======
 @pytest.mark.parametrize('g', get_cases(['bipartite']))
->>>>>>> 451ed6d8
 @pytest.mark.parametrize('aggre_type', ['mean', 'pool', 'gcn', 'lstm'])
 def test_sage_conv_bi(idtype, g, aggre_type):
     g = g.astype(idtype).to(F.ctx())
@@ -612,11 +580,7 @@
     assert h.shape[-1] == 5
 
 @parametrize_dtype
-<<<<<<< HEAD
-@pytest.mark.parametrize('g', get_cases(['homo']))
-=======
 @pytest.mark.parametrize('g', get_cases(['homo', 'block-bipartite']))
->>>>>>> 451ed6d8
 @pytest.mark.parametrize('aggregator_type', ['mean', 'max', 'sum'])
 def test_gin_conv(g, idtype, aggregator_type):
     g = g.astype(idtype).to(F.ctx())
@@ -646,11 +610,7 @@
     assert h.shape == (g.number_of_dst_nodes(), 12)
 
 @parametrize_dtype
-<<<<<<< HEAD
-@pytest.mark.parametrize('g', get_cases(['homo']))
-=======
 @pytest.mark.parametrize('g', get_cases(['homo', 'block-bipartite']))
->>>>>>> 451ed6d8
 def test_agnn_conv(g, idtype):
     g = g.astype(idtype).to(F.ctx())
     ctx = F.ctx()
@@ -661,11 +621,7 @@
     assert h.shape == (g.number_of_nodes(), 5)
 
 @parametrize_dtype
-<<<<<<< HEAD
-@pytest.mark.parametrize('g', get_cases(['bipartite', 'block']))
-=======
 @pytest.mark.parametrize('g', get_cases(['bipartite']))
->>>>>>> 451ed6d8
 def test_agnn_conv_bi(g, idtype):
     g = g.astype(idtype).to(F.ctx())
     ctx = F.ctx()
@@ -690,11 +646,7 @@
     assert h.shape[-1] == 10
 
 @parametrize_dtype
-<<<<<<< HEAD
-@pytest.mark.parametrize('g', get_cases(['homo']))
-=======
 @pytest.mark.parametrize('g', get_cases(['homo', 'block-bipartite']))
->>>>>>> 451ed6d8
 def test_nn_conv(g, idtype):
     g = g.astype(idtype).to(F.ctx())
     ctx = F.ctx()
@@ -737,11 +689,7 @@
     assert h.shape[-1] == 10
 
 @parametrize_dtype
-<<<<<<< HEAD
-@pytest.mark.parametrize('g', get_cases(['bipartite', 'block']))
-=======
 @pytest.mark.parametrize('g', get_cases(['bipartite', 'block-bipartite']))
->>>>>>> 451ed6d8
 def test_gmm_conv_bi(g, idtype):
     g = g.astype(idtype).to(F.ctx())
     ctx = F.ctx()
@@ -797,11 +745,7 @@
     assert F.allclose(out_sage, out_dense_sage), g
 
 @parametrize_dtype
-<<<<<<< HEAD
-@pytest.mark.parametrize('g', get_cases(['homo']))
-=======
 @pytest.mark.parametrize('g', get_cases(['homo', 'block-bipartite']))
->>>>>>> 451ed6d8
 def test_edge_conv(g, idtype):
     g = g.astype(idtype).to(F.ctx())
     ctx = F.ctx()
@@ -812,11 +756,7 @@
     assert h1.shape == (g.number_of_nodes(), 2)
 
 @parametrize_dtype
-<<<<<<< HEAD
-@pytest.mark.parametrize('g', get_cases(['bipartite', 'block']))
-=======
 @pytest.mark.parametrize('g', get_cases(['bipartite']))
->>>>>>> 451ed6d8
 def test_edge_conv_bi(g, idtype):
     g = g.astype(idtype).to(F.ctx())
     ctx = F.ctx()
@@ -824,16 +764,7 @@
     print(edge_conv)
     h0 = F.randn((g.number_of_src_nodes(), 5))
     x0 = F.randn((g.number_of_dst_nodes(), 5))
-<<<<<<< HEAD
-    if not g.is_homograph() and not g.is_block:
-        # bipartite
-        assert False
-        h1 = edge_conv(g, (h0, h0[:10]))
-    else:
-        h1 = edge_conv(g, (h0, x0))
-=======
     h1 = edge_conv(g, (h0, x0))
->>>>>>> 451ed6d8
     assert h1.shape == (g.number_of_dst_nodes(), 2)
 
 def test_dense_cheb_conv():
