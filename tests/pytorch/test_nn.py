--- conflicted
+++ resolved
@@ -682,12 +682,7 @@
     gin = gin.to(ctx)
     h = gin(g, feat)
 
-@parametrize_dtype
-<<<<<<< HEAD
-@pytest.mark.parametrize('g', get_cases(['homo', 'block-bipartite'], exclude=['zero-degree']))
-=======
 @pytest.mark.parametrize('g', get_cases(['homo', 'block-bipartite']))
->>>>>>> 248bece6
 def test_gine_conv(g, idtype):
     ctx = F.ctx()
     g = g.astype(idtype).to(ctx)
