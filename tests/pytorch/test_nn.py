--- conflicted
+++ resolved
@@ -20,80 +20,46 @@
 
     conv = nn.GraphConv(5, 2, norm=False, bias=True)
     if F.gpu_ctx():
-<<<<<<< HEAD
-        conv.cuda()
-    print(conv)
-    # test#1: basic
-    h0 = F.ones((3, 5))
-    h1 = conv(h0, g)
-=======
         conv = conv.to(ctx)
     print(conv)
     # test#1: basic
     h0 = F.ones((3, 5))
     h1 = conv(g, h0)
->>>>>>> aa0a53d7
     assert len(g.ndata) == 0
     assert len(g.edata) == 0
     assert F.allclose(h1, _AXWb(adj, h0, conv.weight, conv.bias))
     # test#2: more-dim
     h0 = F.ones((3, 5, 5))
-<<<<<<< HEAD
-    h1 = conv(h0, g)
-=======
-    h1 = conv(g, h0)
->>>>>>> aa0a53d7
+    h1 = conv(g, h0)
     assert len(g.ndata) == 0
     assert len(g.edata) == 0
     assert F.allclose(h1, _AXWb(adj, h0, conv.weight, conv.bias))
 
     conv = nn.GraphConv(5, 2)
     if F.gpu_ctx():
-<<<<<<< HEAD
-        conv.cuda()
-    # test#3: basic
-    h0 = F.ones((3, 5))
-    h1 = conv(h0, g)
-=======
         conv = conv.to(ctx)
     # test#3: basic
     h0 = F.ones((3, 5))
     h1 = conv(g, h0)
->>>>>>> aa0a53d7
     assert len(g.ndata) == 0
     assert len(g.edata) == 0
     # test#4: basic
     h0 = F.ones((3, 5, 5))
-<<<<<<< HEAD
-    h1 = conv(h0, g)
-=======
-    h1 = conv(g, h0)
->>>>>>> aa0a53d7
+    h1 = conv(g, h0)
     assert len(g.ndata) == 0
     assert len(g.edata) == 0
 
     conv = nn.GraphConv(5, 2)
     if F.gpu_ctx():
-<<<<<<< HEAD
-        conv.cuda()
-    # test#3: basic
-    h0 = F.ones((3, 5))
-    h1 = conv(h0, g)
-=======
         conv = conv.to(ctx)
     # test#3: basic
     h0 = F.ones((3, 5))
     h1 = conv(g, h0)
->>>>>>> aa0a53d7
     assert len(g.ndata) == 0
     assert len(g.edata) == 0
     # test#4: basic
     h0 = F.ones((3, 5, 5))
-<<<<<<< HEAD
-    h1 = conv(h0, g)
-=======
-    h1 = conv(g, h0)
->>>>>>> aa0a53d7
+    h1 = conv(g, h0)
     assert len(g.ndata) == 0
     assert len(g.edata) == 0
 
@@ -102,8 +68,6 @@
     conv.reset_parameters()
     new_weight = conv.weight.data
     assert not F.allclose(old_weight, new_weight)
-<<<<<<< HEAD
-=======
 
 def _S2AXWb(A, N, X, W, b):
     X1 = X * N
@@ -152,7 +116,6 @@
     conv.reset_parameters()
     new_weight = conv.lin.weight.data
     assert not F.allclose(old_weight, new_weight)
->>>>>>> aa0a53d7
 
 def test_set2set():
     ctx = F.ctx()
@@ -160,20 +123,12 @@
 
     s2s = nn.Set2Set(5, 3, 3) # hidden size 5, 3 iters, 3 layers
     if F.gpu_ctx():
-<<<<<<< HEAD
-        s2s.cuda()
-=======
         s2s = s2s.to(ctx)
->>>>>>> aa0a53d7
     print(s2s)
 
     # test#1: basic
     h0 = F.randn((g.number_of_nodes(), 5))
-<<<<<<< HEAD
-    h1 = s2s(h0, g)
-=======
     h1 = s2s(g, h0)
->>>>>>> aa0a53d7
     assert h1.shape[0] == 10 and h1.dim() == 1
 
     # test#2: batched graph
@@ -181,11 +136,7 @@
     g2 = dgl.DGLGraph(nx.path_graph(5))
     bg = dgl.batch([g, g1, g2])
     h0 = F.randn((bg.number_of_nodes(), 5))
-<<<<<<< HEAD
-    h1 = s2s(h0, bg)
-=======
     h1 = s2s(bg, h0)
->>>>>>> aa0a53d7
     assert h1.shape[0] == 3 and h1.shape[1] == 10 and h1.dim() == 2
 
 def test_glob_att_pool():
@@ -194,30 +145,18 @@
 
     gap = nn.GlobalAttentionPooling(th.nn.Linear(5, 1), th.nn.Linear(5, 10))
     if F.gpu_ctx():
-<<<<<<< HEAD
-        gap.cuda()
-=======
         gap = gap.to(ctx)
->>>>>>> aa0a53d7
     print(gap)
 
     # test#1: basic
     h0 = F.randn((g.number_of_nodes(), 5))
-<<<<<<< HEAD
-    h1 = gap(h0, g)
-=======
     h1 = gap(g, h0)
->>>>>>> aa0a53d7
     assert h1.shape[0] == 10 and h1.dim() == 1
 
     # test#2: batched graph
     bg = dgl.batch([g, g, g, g])
     h0 = F.randn((bg.number_of_nodes(), 5))
-<<<<<<< HEAD
-    h1 = gap(h0, bg)
-=======
     h1 = gap(bg, h0)
->>>>>>> aa0a53d7
     assert h1.shape[0] == 4 and h1.shape[1] == 10 and h1.dim() == 2
 
 def test_simple_pool():
@@ -232,15 +171,6 @@
 
     # test#1: basic
     h0 = F.randn((g.number_of_nodes(), 5))
-<<<<<<< HEAD
-    h1 = sum_pool(h0, g)
-    assert F.allclose(h1, F.sum(h0, 0))
-    h1 = avg_pool(h0, g)
-    assert F.allclose(h1, F.mean(h0, 0))
-    h1 = max_pool(h0, g)
-    assert F.allclose(h1, F.max(h0, 0))
-    h1 = sort_pool(h0, g)
-=======
     if F.gpu_ctx():
         sum_pool = sum_pool.to(ctx)
         avg_pool = avg_pool.to(ctx)
@@ -254,22 +184,16 @@
     h1 = max_pool(g, h0)
     assert F.allclose(h1, F.max(h0, 0))
     h1 = sort_pool(g, h0)
->>>>>>> aa0a53d7
     assert h1.shape[0] == 10 * 5 and h1.dim() == 1
 
     # test#2: batched graph
     g_ = dgl.DGLGraph(nx.path_graph(5))
     bg = dgl.batch([g, g_, g, g_, g])
     h0 = F.randn((bg.number_of_nodes(), 5))
-<<<<<<< HEAD
-
-    h1 = sum_pool(h0, bg)
-=======
     if F.gpu_ctx():
         h0 = h0.to(ctx)
 
     h1 = sum_pool(bg, h0)
->>>>>>> aa0a53d7
     truth = th.stack([F.sum(h0[:15], 0),
                       F.sum(h0[15:20], 0),
                       F.sum(h0[20:35], 0),
@@ -277,11 +201,7 @@
                       F.sum(h0[40:55], 0)], 0)
     assert F.allclose(h1, truth)
 
-<<<<<<< HEAD
-    h1 = avg_pool(h0, bg)
-=======
     h1 = avg_pool(bg, h0)
->>>>>>> aa0a53d7
     truth = th.stack([F.mean(h0[:15], 0),
                       F.mean(h0[15:20], 0),
                       F.mean(h0[20:35], 0),
@@ -289,11 +209,7 @@
                       F.mean(h0[40:55], 0)], 0)
     assert F.allclose(h1, truth)
 
-<<<<<<< HEAD
-    h1 = max_pool(h0, bg)
-=======
     h1 = max_pool(bg, h0)
->>>>>>> aa0a53d7
     truth = th.stack([F.max(h0[:15], 0),
                       F.max(h0[15:20], 0),
                       F.max(h0[20:35], 0),
@@ -301,11 +217,7 @@
                       F.max(h0[40:55], 0)], 0)
     assert F.allclose(h1, truth)
 
-<<<<<<< HEAD
-    h1 = sort_pool(h0, bg)
-=======
     h1 = sort_pool(bg, h0)
->>>>>>> aa0a53d7
     assert h1.shape[0] == 5 and h1.shape[1] == 10 * 5 and h1.dim() == 2
 
 def test_set_trans():
@@ -316,24 +228,14 @@
     st_enc_1 = nn.SetTransformerEncoder(50, 5, 10, 100, 2, 'isab', 3)
     st_dec = nn.SetTransformerDecoder(50, 5, 10, 100, 2, 4)
     if F.gpu_ctx():
-<<<<<<< HEAD
-        st_enc_0.cuda()
-        st_enc_1.cuda()
-        st_dec.cuda()
-=======
         st_enc_0 = st_enc_0.to(ctx)
         st_enc_1 = st_enc_1.to(ctx)
         st_dec = st_dec.to(ctx)
->>>>>>> aa0a53d7
     print(st_enc_0, st_enc_1, st_dec)
 
     # test#1: basic
     h0 = F.randn((g.number_of_nodes(), 50))
-<<<<<<< HEAD
-    h1 = st_enc_0(h0, g)
-=======
     h1 = st_enc_0(g, h0)
->>>>>>> aa0a53d7
     assert h1.shape == h0.shape
     h1 = st_enc_1(g, h0)
     assert h1.shape == h0.shape
@@ -345,11 +247,7 @@
     g2 = dgl.DGLGraph(nx.path_graph(10))
     bg = dgl.batch([g, g1, g2])
     h0 = F.randn((bg.number_of_nodes(), 50))
-<<<<<<< HEAD
-    h1 = st_enc_0(h0, bg)
-=======
     h1 = st_enc_0(bg, h0)
->>>>>>> aa0a53d7
     assert h1.shape == h0.shape
     h1 = st_enc_1(bg, h0)
     assert h1.shape == h0.shape
