--- conflicted
+++ resolved
@@ -1394,7 +1394,6 @@
     feat_mask, edge_mask = explainer.explain_graph(g, feat)
 
 
-<<<<<<< HEAD
 @pytest.mark.parametrize('g', get_cases(['homo'], exclude=['zero-degree']))
 @pytest.mark.parametrize('idtype', [F.int64])
 @pytest.mark.parametrize('out_dim', [2])
@@ -1439,8 +1438,6 @@
     g_nodes_explain = explainer.explain_graph(g, M=M, N_min=N_min, features=feat)
 
 
-=======
->>>>>>> ff090f69
 def test_jumping_knowledge():
     ctx = F.ctx()
     num_layers = 2
