from statistics import mean
import unittest
import numpy as np
import torch
import dgl
import dgl.ndarray as nd
from dgl import rand_graph
import dgl.ops as OPS
from dgl._ffi.streams import to_dgl_stream_handle, _dgl_get_stream
from dgl.utils import to_dgl_context
import backend as F

# borrowed from PyTorch, torch/testing/_internal/common_utils.py
def _get_cycles_per_ms() -> float:
    """Measure and return approximate number of cycles per millisecond for torch.cuda._sleep
    """

    def measure() -> float:
        start = torch.cuda.Event(enable_timing=True)
        end = torch.cuda.Event(enable_timing=True)
        start.record()
        torch.cuda._sleep(1000000)
        end.record()
        end.synchronize()
        cycles_per_ms = 1000000 / start.elapsed_time(end)
        return cycles_per_ms

    # Get 10 values and remove the 2 max and 2 min and return the avg.
    # This is to avoid system disturbance that skew the results, e.g.
    # the very first cuda call likely does a bunch of init, which takes
    # much longer than subsequent calls.
    num = 10
    vals = []
    for _ in range(num):
        vals.append(measure())
    vals = sorted(vals)
    return mean(vals[2 : num - 2])

@unittest.skipIf(F._default_context_str == 'cpu', reason="stream only runs on GPU.")
def test_basics():
    g = rand_graph(10, 20, device=F.cpu())
    x = torch.ones(g.num_nodes(), 10)
    result = OPS.copy_u_sum(g, x).to(F.ctx())

    # launch on default stream used in DGL
    xx = x.to(device=F.ctx())
    gg = g.to(device=F.ctx())
    OPS.copy_u_sum(gg, xx)
    assert torch.equal(OPS.copy_u_sum(gg, xx), result)

    # launch on new stream created via torch.cuda
    s = torch.cuda.Stream(device=F.ctx())
    with torch.cuda.stream(s):
        xx = x.to(device=F.ctx(), non_blocking=True)
        gg = g.to(device=F.ctx())
        OPS.copy_u_sum(gg, xx)
    s.synchronize()
    assert torch.equal(OPS.copy_u_sum(gg, xx), result)

@unittest.skipIf(F._default_context_str == 'cpu', reason="stream only runs on GPU.")
def test_set_get_stream():
    current_stream = torch.cuda.current_stream()
    # test setting another stream
    s = torch.cuda.Stream(device=F.ctx())
    torch.cuda.set_stream(s)
    assert to_dgl_stream_handle(s).value == _dgl_get_stream(to_dgl_context(F.ctx())).value
    # revert to default stream
    torch.cuda.set_stream(current_stream)

@unittest.skipIf(F._default_context_str == 'cpu', reason="stream only runs on GPU.")
# borrowed from PyTorch, test/test_cuda.py: test_record_stream()
def test_record_stream_ndarray():
    cycles_per_ms = _get_cycles_per_ms()

    t = nd.array(np.array([1., 2., 3., 4.], dtype=np.float32), ctx=nd.cpu())
    t.pin_memory_()
    result = nd.empty([4], ctx=nd.gpu(0))
    stream = torch.cuda.Stream()
    ptr = [None]

    # Performs the CPU->GPU copy in a background stream
    def perform_copy():
        with torch.cuda.stream(stream):
            tmp = t.copyto(nd.gpu(0))
            ptr[0] = F.from_dgl_nd(tmp).data_ptr()
        torch.cuda.current_stream().wait_stream(stream)
        tmp.record_stream(
            to_dgl_stream_handle(torch.cuda.current_stream()))
        torch.cuda._sleep(int(50 * cycles_per_ms))  # delay the copy
        result.copyfrom(tmp)

    perform_copy()
    with torch.cuda.stream(stream):
        tmp2 = nd.empty([4], ctx=nd.gpu(0))
        assert F.from_dgl_nd(tmp2).data_ptr() != ptr[0], 'allocation re-used too soon'

    assert torch.equal(F.from_dgl_nd(result).cpu(), torch.tensor([1., 2., 3., 4.]))

    # Check that the block will be re-used after the main stream finishes
    torch.cuda.current_stream().synchronize()
    with torch.cuda.stream(stream):
        tmp3 = nd.empty([4], ctx=nd.gpu(0))
        assert F.from_dgl_nd(tmp3).data_ptr() == ptr[0], 'allocation not re-used'

@unittest.skipIf(F._default_context_str == 'cpu', reason="stream only runs on GPU.")
def test_record_stream_graph_positive():
    cycles_per_ms = _get_cycles_per_ms()

    g = rand_graph(10, 20, device=F.cpu())
<<<<<<< HEAD
    x = torch.ones(g.num_nodes(), 10)
    result = OPS.copy_u_sum(g, x).to(F.ctx())
=======
    g.create_formats_()
    x = torch.ones(g.num_nodes(), 10).to(F.ctx())
    g1 = g.to(F.ctx())
    # this is necessary to initialize the cusparse handle
    result = OPS.copy_u_sum(g1, x)
    torch.cuda.current_stream().synchronize()
>>>>>>> 09ec5fd5

    stream = torch.cuda.Stream()
    results2 = torch.zeros_like(result)
    # Performs the computing in a background stream
    def perform_computing():
        with torch.cuda.stream(stream):
            g2 = g.to(F.ctx())
        torch.cuda.current_stream().wait_stream(stream)
        g2.record_stream(torch.cuda.current_stream())
        torch.cuda._sleep(int(50 * cycles_per_ms))  # delay the computing
        results2.copy_(OPS.copy_u_sum(g2, x))

<<<<<<< HEAD
    x = x.to(F.ctx())
=======
>>>>>>> 09ec5fd5
    perform_computing()
    with torch.cuda.stream(stream):
        # since we have called record stream for g2, g3 won't reuse its memory
        g3 = rand_graph(10, 20, device=F.ctx())
<<<<<<< HEAD
=======
        g3.create_formats_()
>>>>>>> 09ec5fd5
    torch.cuda.current_stream().synchronize()
    assert torch.equal(result, results2)

@unittest.skipIf(F._default_context_str == 'cpu', reason="stream only runs on GPU.")
def test_record_stream_graph_negative():
    cycles_per_ms = _get_cycles_per_ms()

    g = rand_graph(10, 20, device=F.cpu())
<<<<<<< HEAD
    x = torch.ones(g.num_nodes(), 10)
    result = OPS.copy_u_sum(g, x).to(F.ctx())
=======
    g.create_formats_()
    x = torch.ones(g.num_nodes(), 10).to(F.ctx())
    g1 = g.to(F.ctx())
    # this is necessary to initialize the cusparse handle
    result = OPS.copy_u_sum(g1, x)
    torch.cuda.current_stream().synchronize()
>>>>>>> 09ec5fd5

    stream = torch.cuda.Stream()
    results2 = torch.zeros_like(result)
    # Performs the computing in a background stream
    def perform_computing():
        with torch.cuda.stream(stream):
            g2 = g.to(F.ctx())
        torch.cuda.current_stream().wait_stream(stream)
        # omit record_stream will produce a wrong result
        # g2.record_stream(torch.cuda.current_stream())
        torch.cuda._sleep(int(50 * cycles_per_ms))  # delay the computing
        results2.copy_(OPS.copy_u_sum(g2, x))

<<<<<<< HEAD
    x = x.to(F.ctx())
=======
>>>>>>> 09ec5fd5
    perform_computing()
    with torch.cuda.stream(stream):
        # g3 will reuse g2's memory block, resulting a wrong result
        g3 = rand_graph(10, 20, device=F.ctx())
<<<<<<< HEAD
=======
        g3.create_formats_()
>>>>>>> 09ec5fd5
    torch.cuda.current_stream().synchronize()
    assert not torch.equal(result, results2)

if __name__ == '__main__':
    test_basics()
    test_set_get_stream()
    test_record_stream_ndarray()
    test_record_stream_graph_positive()
    test_record_stream_graph_negative()<|MERGE_RESOLUTION|>--- conflicted
+++ resolved
@@ -107,17 +107,12 @@
     cycles_per_ms = _get_cycles_per_ms()
 
     g = rand_graph(10, 20, device=F.cpu())
-<<<<<<< HEAD
-    x = torch.ones(g.num_nodes(), 10)
-    result = OPS.copy_u_sum(g, x).to(F.ctx())
-=======
     g.create_formats_()
     x = torch.ones(g.num_nodes(), 10).to(F.ctx())
     g1 = g.to(F.ctx())
     # this is necessary to initialize the cusparse handle
     result = OPS.copy_u_sum(g1, x)
     torch.cuda.current_stream().synchronize()
->>>>>>> 09ec5fd5
 
     stream = torch.cuda.Stream()
     results2 = torch.zeros_like(result)
@@ -130,18 +125,11 @@
         torch.cuda._sleep(int(50 * cycles_per_ms))  # delay the computing
         results2.copy_(OPS.copy_u_sum(g2, x))
 
-<<<<<<< HEAD
-    x = x.to(F.ctx())
-=======
->>>>>>> 09ec5fd5
     perform_computing()
     with torch.cuda.stream(stream):
         # since we have called record stream for g2, g3 won't reuse its memory
         g3 = rand_graph(10, 20, device=F.ctx())
-<<<<<<< HEAD
-=======
         g3.create_formats_()
->>>>>>> 09ec5fd5
     torch.cuda.current_stream().synchronize()
     assert torch.equal(result, results2)
 
@@ -150,17 +138,12 @@
     cycles_per_ms = _get_cycles_per_ms()
 
     g = rand_graph(10, 20, device=F.cpu())
-<<<<<<< HEAD
-    x = torch.ones(g.num_nodes(), 10)
-    result = OPS.copy_u_sum(g, x).to(F.ctx())
-=======
     g.create_formats_()
     x = torch.ones(g.num_nodes(), 10).to(F.ctx())
     g1 = g.to(F.ctx())
     # this is necessary to initialize the cusparse handle
     result = OPS.copy_u_sum(g1, x)
     torch.cuda.current_stream().synchronize()
->>>>>>> 09ec5fd5
 
     stream = torch.cuda.Stream()
     results2 = torch.zeros_like(result)
@@ -174,18 +157,11 @@
         torch.cuda._sleep(int(50 * cycles_per_ms))  # delay the computing
         results2.copy_(OPS.copy_u_sum(g2, x))
 
-<<<<<<< HEAD
-    x = x.to(F.ctx())
-=======
->>>>>>> 09ec5fd5
     perform_computing()
     with torch.cuda.stream(stream):
         # g3 will reuse g2's memory block, resulting a wrong result
         g3 = rand_graph(10, 20, device=F.ctx())
-<<<<<<< HEAD
-=======
         g3.create_formats_()
->>>>>>> 09ec5fd5
     torch.cuda.current_stream().synchronize()
     assert not torch.equal(result, results2)
 
