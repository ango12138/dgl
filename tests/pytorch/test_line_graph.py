import torch as th
import networkx as nx
import numpy as np
import dgl

D = 5

def check_eq(a, b):
    return a.shape == b.shape and np.allclose(a.numpy(), b.numpy())

def test_line_graph():
    N = 5
    G = dgl.DGLGraph(nx.star_graph(N))
    G.set_e_repr(th.randn((2*N, D)))
    n_edges = len(G.edges)
    L = dgl.line_graph(G)
    assert L.number_of_nodes() == 2*N
    # update node features on line graph should reflect to edge features on
    # original graph.
    u = [0, 0, 2, 3]
    v = [1, 2, 0, 0]
    eid = G.get_edge_id(u, v)
    L.set_n_repr(th.zeros((4, D)), eid)
    assert check_eq(G.get_e_repr(u, v), th.zeros((4, D)))

<<<<<<< HEAD
def test_no_backtracking():
    N = 5
    G = dgl.DGLGraph(nx.star_graph(N))
    G.set_e_repr(th.randn((2*N, D)))
    L = dgl.line_graph(G, no_backtracking=True)
    assert L.number_of_nodes() == 2*N
    for i in range(1, N):
        e1 = G.get_edge_id(0, i)
        e2 = G.get_edge_id(i, 0)
        assert not L.has_edge(e1, e2)
        assert not L.has_edge(e2, e1)
=======
    # adding a new node feature on line graph should also reflect to a new
    # edge feature on original graph
    data = th.randn(n_edges, D)
    L.set_n_repr({'w': data})
    assert check_eq(G.get_e_repr()['w'], data)
>>>>>>> 628ac488

if __name__ == '__main__':
    test_line_graph()
    test_no_backtracking()<|MERGE_RESOLUTION|>--- conflicted
+++ resolved
@@ -23,7 +23,12 @@
     L.set_n_repr(th.zeros((4, D)), eid)
     assert check_eq(G.get_e_repr(u, v), th.zeros((4, D)))
 
-<<<<<<< HEAD
+    # adding a new node feature on line graph should also reflect to a new
+    # edge feature on original graph
+    data = th.randn(n_edges, D)
+    L.set_n_repr({'w': data})
+    assert check_eq(G.get_e_repr()['w'], data)
+
 def test_no_backtracking():
     N = 5
     G = dgl.DGLGraph(nx.star_graph(N))
@@ -35,13 +40,6 @@
         e2 = G.get_edge_id(i, 0)
         assert not L.has_edge(e1, e2)
         assert not L.has_edge(e2, e1)
-=======
-    # adding a new node feature on line graph should also reflect to a new
-    # edge feature on original graph
-    data = th.randn(n_edges, D)
-    L.set_n_repr({'w': data})
-    assert check_eq(G.get_e_repr()['w'], data)
->>>>>>> 628ac488
 
 if __name__ == '__main__':
     test_line_graph()
