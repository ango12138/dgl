--- conflicted
+++ resolved
@@ -110,52 +110,6 @@
 def check_compute_func(worker_id, graph_name, return_dict):
     time.sleep(3)
     print("worker starts")
-<<<<<<< HEAD
-    for _ in range(10):
-        try:
-            g = dgl.contrib.graph_store.create_graph_from_store(graph_name, "shared_mem",
-                                                                port=rand_port)
-            break
-        except e:
-            print("fail to connect to the graph store server.")
-            time.sleep(1)
-    g._sync_barrier()
-    in_feats = g.nodes[0].data['feat'].shape[1]
-
-    # Test update all.
-    g.update_all(fn.copy_src(src='feat', out='m'), fn.sum(msg='m', out='preprocess'))
-    adj = g.adjacency_matrix()
-    tmp = mx.nd.dot(adj, g.nodes[:].data['feat'])
-    assert np.all((g.nodes[:].data['preprocess'] == tmp).asnumpy())
-    g._sync_barrier()
-    check_array_shared_memory(g, worker_id, [g.nodes[:].data['preprocess']])
-
-    # Test apply nodes.
-    data = g.nodes[:].data['feat']
-    g.apply_nodes(func=lambda nodes: {'feat': mx.nd.ones((1, in_feats)) * 10}, v=0)
-    assert np.all(data[0].asnumpy() == g.nodes[0].data['feat'].asnumpy())
-
-    # Test apply edges.
-    data = g.edges[:].data['feat']
-    g.apply_edges(func=lambda edges: {'feat': mx.nd.ones((1, in_feats)) * 10}, edges=0)
-    assert np.all(data[0].asnumpy() == g.edges[0].data['feat'].asnumpy())
-
-    g.init_ndata('tmp', (g.number_of_nodes(), 10), 'float32')
-    data = g.nodes[:].data['tmp']
-    # Test pull
-    g.pull(1, fn.copy_src(src='feat', out='m'), fn.sum(msg='m', out='tmp'))
-    assert np.all(data[1].asnumpy() == g.nodes[1].data['preprocess'].asnumpy())
-
-    # Test send_and_recv
-    in_edges = g.in_edges(v=2)
-    g.send_and_recv(in_edges, fn.copy_src(src='feat', out='m'), fn.sum(msg='m', out='tmp'))
-    assert np.all(data[2].asnumpy() == g.nodes[2].data['preprocess'].asnumpy())
-
-    g.destroy()
-
-def check_compute_func(worker_id, graph_name, return_dict):
-=======
->>>>>>> 372203f0
     try:
         g = create_graph_store(graph_name)
         if g is None:
