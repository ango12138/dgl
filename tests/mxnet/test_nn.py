import mxnet as mx
import networkx as nx
import numpy as np
import scipy as sp
import dgl
import dgl.nn.mxnet as nn
import backend as F
<<<<<<< HEAD
from mxnet import autograd, gluon
=======
from mxnet import autograd, gluon, nd
>>>>>>> aa0a53d7

def check_close(a, b):
    assert np.allclose(a.asnumpy(), b.asnumpy(), rtol=1e-4, atol=1e-4)

def _AXWb(A, X, W, b):
    X = mx.nd.dot(X, W.data(X.context))
    Y = mx.nd.dot(A, X.reshape(X.shape[0], -1)).reshape(X.shape)
    return Y + b.data(X.context)

def test_graph_conv():
    g = dgl.DGLGraph(nx.path_graph(3))
    ctx = F.ctx()
    adj = g.adjacency_matrix(ctx=ctx)

    conv = nn.GraphConv(5, 2, norm=False, bias=True)
    conv.initialize(ctx=ctx)
    # test#1: basic
    h0 = F.ones((3, 5))
<<<<<<< HEAD
    h1 = conv(h0, g)
=======
    h1 = conv(g, h0)
>>>>>>> aa0a53d7
    assert len(g.ndata) == 0
    assert len(g.edata) == 0
    check_close(h1, _AXWb(adj, h0, conv.weight, conv.bias))
    # test#2: more-dim
    h0 = F.ones((3, 5, 5))
<<<<<<< HEAD
    h1 = conv(h0, g)
=======
    h1 = conv(g, h0)
>>>>>>> aa0a53d7
    assert len(g.ndata) == 0
    assert len(g.edata) == 0
    check_close(h1, _AXWb(adj, h0, conv.weight, conv.bias))

    conv = nn.GraphConv(5, 2)
    conv.initialize(ctx=ctx)

    # test#3: basic
    h0 = F.ones((3, 5))
<<<<<<< HEAD
    h1 = conv(h0, g)
=======
    h1 = conv(g, h0)
>>>>>>> aa0a53d7
    assert len(g.ndata) == 0
    assert len(g.edata) == 0
    # test#4: basic
    h0 = F.ones((3, 5, 5))
<<<<<<< HEAD
    h1 = conv(h0, g)
=======
    h1 = conv(g, h0)
>>>>>>> aa0a53d7
    assert len(g.ndata) == 0
    assert len(g.edata) == 0

    conv = nn.GraphConv(5, 2)
    conv.initialize(ctx=ctx)

    with autograd.train_mode():
        # test#3: basic
        h0 = F.ones((3, 5))
<<<<<<< HEAD
        h1 = conv(h0, g)
=======
        h1 = conv(g, h0)
>>>>>>> aa0a53d7
        assert len(g.ndata) == 0
        assert len(g.edata) == 0
        # test#4: basic
        h0 = F.ones((3, 5, 5))
<<<<<<< HEAD
        h1 = conv(h0, g)
=======
        h1 = conv(g, h0)
>>>>>>> aa0a53d7
        assert len(g.ndata) == 0
        assert len(g.edata) == 0

    # test not override features
    g.ndata["h"] = 2 * F.ones((3, 1))
<<<<<<< HEAD
    h1 = conv(h0, g)
=======
    h1 = conv(g, h0)
>>>>>>> aa0a53d7
    assert len(g.ndata) == 1
    assert len(g.edata) == 0
    assert "h" in g.ndata
    check_close(g.ndata['h'], 2 * F.ones((3, 1)))
<<<<<<< HEAD
=======

def _S2AXWb(A, N, X, W, b):
    X1 = X * N
    X1 = mx.nd.dot(A, X1.reshape(X1.shape[0], -1))
    X1 = X1 * N
    X2 = X1 * N
    X2 = mx.nd.dot(A, X2.reshape(X2.shape[0], -1))
    X2 = X2 * N
    X = mx.nd.concat(X, X1, X2, dim=-1)
    Y = mx.nd.dot(X, W)

    return Y + b

def test_tagconv():
    g = dgl.DGLGraph(nx.path_graph(3))
    ctx = F.ctx()
    adj = g.adjacency_matrix(ctx=ctx)
    norm = mx.nd.power(g.in_degrees().astype('float32'), -0.5)

    conv = nn.TAGConv(5, 2, bias=True)
    conv.initialize(ctx=ctx)
    print(conv)

    # test#1: basic
    h0 = F.ones((3, 5))
    h1 = conv(g, h0)
    assert len(g.ndata) == 0
    assert len(g.edata) == 0
    shp = norm.shape + (1,) * (h0.ndim - 1)
    norm = norm.reshape(shp).as_in_context(h0.context)

    assert F.allclose(h1, _S2AXWb(adj, norm, h0, conv.lin.data(ctx), conv.h_bias.data(ctx)))

    conv = nn.TAGConv(5, 2)
    conv.initialize(ctx=ctx)

    # test#2: basic
    h0 = F.ones((3, 5))
    h1 = conv(g, h0)
    assert h1.shape[-1] == 2
>>>>>>> aa0a53d7

def test_set2set():
    g = dgl.DGLGraph(nx.path_graph(10))
    ctx = F.ctx()

    s2s = nn.Set2Set(5, 3, 3) # hidden size 5, 3 iters, 3 layers
    s2s.initialize(ctx=ctx)
    print(s2s)

    # test#1: basic
    h0 = F.randn((g.number_of_nodes(), 5))
<<<<<<< HEAD
    h1 = s2s(h0, g)
=======
    h1 = s2s(g, h0)
>>>>>>> aa0a53d7
    assert h1.shape[0] == 10 and h1.ndim == 1

    # test#2: batched graph
    bg = dgl.batch([g, g, g])
    h0 = F.randn((bg.number_of_nodes(), 5))
<<<<<<< HEAD
    h1 = s2s(h0, bg)
=======
    h1 = s2s(bg, h0)
>>>>>>> aa0a53d7
    assert h1.shape[0] == 3 and h1.shape[1] == 10 and h1.ndim == 2

def test_glob_att_pool():
    g = dgl.DGLGraph(nx.path_graph(10))
    ctx = F.ctx()

    gap = nn.GlobalAttentionPooling(gluon.nn.Dense(1), gluon.nn.Dense(10))
    gap.initialize(ctx=ctx)
    print(gap)
    # test#1: basic
    h0 = F.randn((g.number_of_nodes(), 5))
<<<<<<< HEAD
    h1 = gap(h0, g)
=======
    h1 = gap(g, h0)
>>>>>>> aa0a53d7
    assert h1.shape[0] == 10 and h1.ndim == 1

    # test#2: batched graph
    bg = dgl.batch([g, g, g, g])
    h0 = F.randn((bg.number_of_nodes(), 5))
<<<<<<< HEAD
    h1 = gap(h0, bg)
=======
    h1 = gap(bg, h0)
>>>>>>> aa0a53d7
    assert h1.shape[0] == 4 and h1.shape[1] == 10 and h1.ndim == 2

def test_simple_pool():
    g = dgl.DGLGraph(nx.path_graph(15))

    sum_pool = nn.SumPooling()
    avg_pool = nn.AvgPooling()
    max_pool = nn.MaxPooling()
    sort_pool = nn.SortPooling(10) # k = 10
    print(sum_pool, avg_pool, max_pool, sort_pool)

    # test#1: basic
    h0 = F.randn((g.number_of_nodes(), 5))
<<<<<<< HEAD
    h1 = sum_pool(h0, g)
    check_close(h1, F.sum(h0, 0))
    h1 = avg_pool(h0, g)
    check_close(h1, F.mean(h0, 0))
    h1 = max_pool(h0, g)
    check_close(h1, F.max(h0, 0))
    h1 = sort_pool(h0, g)
=======
    h1 = sum_pool(g, h0)
    check_close(h1, F.sum(h0, 0))
    h1 = avg_pool(g, h0)
    check_close(h1, F.mean(h0, 0))
    h1 = max_pool(g, h0)
    check_close(h1, F.max(h0, 0))
    h1 = sort_pool(g, h0)
>>>>>>> aa0a53d7
    assert h1.shape[0] == 10 * 5 and h1.ndim == 1

    # test#2: batched graph
    g_ = dgl.DGLGraph(nx.path_graph(5))
    bg = dgl.batch([g, g_, g, g_, g])
    h0 = F.randn((bg.number_of_nodes(), 5))
<<<<<<< HEAD
    h1 = sum_pool(h0, bg)
=======
    h1 = sum_pool(bg, h0)
>>>>>>> aa0a53d7
    truth = mx.nd.stack(F.sum(h0[:15], 0),
                        F.sum(h0[15:20], 0),
                        F.sum(h0[20:35], 0),
                        F.sum(h0[35:40], 0),
                        F.sum(h0[40:55], 0), axis=0)
    check_close(h1, truth)

<<<<<<< HEAD
    h1 = avg_pool(h0, bg)
=======
    h1 = avg_pool(bg, h0)
>>>>>>> aa0a53d7
    truth = mx.nd.stack(F.mean(h0[:15], 0),
                        F.mean(h0[15:20], 0),
                        F.mean(h0[20:35], 0),
                        F.mean(h0[35:40], 0),
                        F.mean(h0[40:55], 0), axis=0)
    check_close(h1, truth)

<<<<<<< HEAD
    h1 = max_pool(h0, bg)
=======
    h1 = max_pool(bg, h0)
>>>>>>> aa0a53d7
    truth = mx.nd.stack(F.max(h0[:15], 0),
                        F.max(h0[15:20], 0),
                        F.max(h0[20:35], 0),
                        F.max(h0[35:40], 0),
                        F.max(h0[40:55], 0), axis=0)
    check_close(h1, truth)

    h1 = sort_pool(bg, h0)
    assert h1.shape[0] == 5 and h1.shape[1] == 10 * 5 and h1.ndim == 2

def uniform_attention(g, shape):
    a = mx.nd.ones(shape)
    target_shape = (g.number_of_edges(),) + (1,) * (len(shape) - 1)
    return a / g.in_degrees(g.edges()[1]).reshape(target_shape).astype('float32')

def test_edge_softmax():
    # Basic
    g = dgl.DGLGraph(nx.path_graph(3))
    edata = F.ones((g.number_of_edges(), 1))
    a = nn.edge_softmax(g, edata)
    assert len(g.ndata) == 0
    assert len(g.edata) == 0
    assert np.allclose(a.asnumpy(), uniform_attention(g, a.shape).asnumpy(),
            1e-4, 1e-4)

    # Test higher dimension case
    edata = F.ones((g.number_of_edges(), 3, 1))
    a = nn.edge_softmax(g, edata)
    assert len(g.ndata) == 0
    assert len(g.edata) == 0
    assert np.allclose(a.asnumpy(), uniform_attention(g, a.shape).asnumpy(),
            1e-4, 1e-4)

def test_rgcn():
    ctx = F.ctx()
    etype = []
    g = dgl.DGLGraph(sp.sparse.random(100, 100, density=0.1), readonly=True)
    # 5 etypes
    R = 5
    for i in range(g.number_of_edges()):
        etype.append(i % 5)
    B = 2
    I = 10
    O = 8

    rgc_basis = nn.RelGraphConv(I, O, R, "basis", B)
    rgc_basis.initialize(ctx=ctx)
    h = nd.random.randn(100, I, ctx=ctx)
    r = nd.array(etype, ctx=ctx)
    h_new = rgc_basis(g, h, r)
    assert list(h_new.shape) == [100, O]

    rgc_bdd = nn.RelGraphConv(I, O, R, "bdd", B)
    rgc_bdd.initialize(ctx=ctx)
    h = nd.random.randn(100, I, ctx=ctx)
    r = nd.array(etype, ctx=ctx)
    h_new = rgc_bdd(g, h, r)
    assert list(h_new.shape) == [100, O]

    # with norm
    norm = nd.zeros((g.number_of_edges(), 1), ctx=ctx)

    rgc_basis = nn.RelGraphConv(I, O, R, "basis", B)
    rgc_basis.initialize(ctx=ctx)
    h = nd.random.randn(100, I, ctx=ctx)
    r = nd.array(etype, ctx=ctx)
    h_new = rgc_basis(g, h, r, norm)
    assert list(h_new.shape) == [100, O]

    rgc_bdd = nn.RelGraphConv(I, O, R, "bdd", B)
    rgc_bdd.initialize(ctx=ctx)
    h = nd.random.randn(100, I, ctx=ctx)
    r = nd.array(etype, ctx=ctx)
    h_new = rgc_bdd(g, h, r, norm)
    assert list(h_new.shape) == [100, O]

    # id input
    rgc_basis = nn.RelGraphConv(I, O, R, "basis", B)
    rgc_basis.initialize(ctx=ctx)
    h = nd.random.randint(0, I, (100,), ctx=ctx)
    r = nd.array(etype, ctx=ctx)
    h_new = rgc_basis(g, h, r)
    assert list(h_new.shape) == [100, O]

if __name__ == '__main__':
    test_graph_conv()
    test_edge_softmax()
    test_set2set()
    test_glob_att_pool()
    test_simple_pool()
    test_rgcn()<|MERGE_RESOLUTION|>--- conflicted
+++ resolved
@@ -5,11 +5,7 @@
 import dgl
 import dgl.nn.mxnet as nn
 import backend as F
-<<<<<<< HEAD
-from mxnet import autograd, gluon
-=======
 from mxnet import autograd, gluon, nd
->>>>>>> aa0a53d7
 
 def check_close(a, b):
     assert np.allclose(a.asnumpy(), b.asnumpy(), rtol=1e-4, atol=1e-4)
@@ -28,21 +24,13 @@
     conv.initialize(ctx=ctx)
     # test#1: basic
     h0 = F.ones((3, 5))
-<<<<<<< HEAD
-    h1 = conv(h0, g)
-=======
-    h1 = conv(g, h0)
->>>>>>> aa0a53d7
+    h1 = conv(g, h0)
     assert len(g.ndata) == 0
     assert len(g.edata) == 0
     check_close(h1, _AXWb(adj, h0, conv.weight, conv.bias))
     # test#2: more-dim
     h0 = F.ones((3, 5, 5))
-<<<<<<< HEAD
-    h1 = conv(h0, g)
-=======
-    h1 = conv(g, h0)
->>>>>>> aa0a53d7
+    h1 = conv(g, h0)
     assert len(g.ndata) == 0
     assert len(g.edata) == 0
     check_close(h1, _AXWb(adj, h0, conv.weight, conv.bias))
@@ -52,20 +40,12 @@
 
     # test#3: basic
     h0 = F.ones((3, 5))
-<<<<<<< HEAD
-    h1 = conv(h0, g)
-=======
-    h1 = conv(g, h0)
->>>>>>> aa0a53d7
+    h1 = conv(g, h0)
     assert len(g.ndata) == 0
     assert len(g.edata) == 0
     # test#4: basic
     h0 = F.ones((3, 5, 5))
-<<<<<<< HEAD
-    h1 = conv(h0, g)
-=======
-    h1 = conv(g, h0)
->>>>>>> aa0a53d7
+    h1 = conv(g, h0)
     assert len(g.ndata) == 0
     assert len(g.edata) == 0
 
@@ -75,36 +55,22 @@
     with autograd.train_mode():
         # test#3: basic
         h0 = F.ones((3, 5))
-<<<<<<< HEAD
-        h1 = conv(h0, g)
-=======
         h1 = conv(g, h0)
->>>>>>> aa0a53d7
         assert len(g.ndata) == 0
         assert len(g.edata) == 0
         # test#4: basic
         h0 = F.ones((3, 5, 5))
-<<<<<<< HEAD
-        h1 = conv(h0, g)
-=======
         h1 = conv(g, h0)
->>>>>>> aa0a53d7
         assert len(g.ndata) == 0
         assert len(g.edata) == 0
 
     # test not override features
     g.ndata["h"] = 2 * F.ones((3, 1))
-<<<<<<< HEAD
-    h1 = conv(h0, g)
-=======
-    h1 = conv(g, h0)
->>>>>>> aa0a53d7
+    h1 = conv(g, h0)
     assert len(g.ndata) == 1
     assert len(g.edata) == 0
     assert "h" in g.ndata
     check_close(g.ndata['h'], 2 * F.ones((3, 1)))
-<<<<<<< HEAD
-=======
 
 def _S2AXWb(A, N, X, W, b):
     X1 = X * N
@@ -145,7 +111,6 @@
     h0 = F.ones((3, 5))
     h1 = conv(g, h0)
     assert h1.shape[-1] == 2
->>>>>>> aa0a53d7
 
 def test_set2set():
     g = dgl.DGLGraph(nx.path_graph(10))
@@ -157,21 +122,13 @@
 
     # test#1: basic
     h0 = F.randn((g.number_of_nodes(), 5))
-<<<<<<< HEAD
-    h1 = s2s(h0, g)
-=======
     h1 = s2s(g, h0)
->>>>>>> aa0a53d7
     assert h1.shape[0] == 10 and h1.ndim == 1
 
     # test#2: batched graph
     bg = dgl.batch([g, g, g])
     h0 = F.randn((bg.number_of_nodes(), 5))
-<<<<<<< HEAD
-    h1 = s2s(h0, bg)
-=======
     h1 = s2s(bg, h0)
->>>>>>> aa0a53d7
     assert h1.shape[0] == 3 and h1.shape[1] == 10 and h1.ndim == 2
 
 def test_glob_att_pool():
@@ -183,21 +140,13 @@
     print(gap)
     # test#1: basic
     h0 = F.randn((g.number_of_nodes(), 5))
-<<<<<<< HEAD
-    h1 = gap(h0, g)
-=======
     h1 = gap(g, h0)
->>>>>>> aa0a53d7
     assert h1.shape[0] == 10 and h1.ndim == 1
 
     # test#2: batched graph
     bg = dgl.batch([g, g, g, g])
     h0 = F.randn((bg.number_of_nodes(), 5))
-<<<<<<< HEAD
-    h1 = gap(h0, bg)
-=======
     h1 = gap(bg, h0)
->>>>>>> aa0a53d7
     assert h1.shape[0] == 4 and h1.shape[1] == 10 and h1.ndim == 2
 
 def test_simple_pool():
@@ -211,15 +160,6 @@
 
     # test#1: basic
     h0 = F.randn((g.number_of_nodes(), 5))
-<<<<<<< HEAD
-    h1 = sum_pool(h0, g)
-    check_close(h1, F.sum(h0, 0))
-    h1 = avg_pool(h0, g)
-    check_close(h1, F.mean(h0, 0))
-    h1 = max_pool(h0, g)
-    check_close(h1, F.max(h0, 0))
-    h1 = sort_pool(h0, g)
-=======
     h1 = sum_pool(g, h0)
     check_close(h1, F.sum(h0, 0))
     h1 = avg_pool(g, h0)
@@ -227,18 +167,13 @@
     h1 = max_pool(g, h0)
     check_close(h1, F.max(h0, 0))
     h1 = sort_pool(g, h0)
->>>>>>> aa0a53d7
     assert h1.shape[0] == 10 * 5 and h1.ndim == 1
 
     # test#2: batched graph
     g_ = dgl.DGLGraph(nx.path_graph(5))
     bg = dgl.batch([g, g_, g, g_, g])
     h0 = F.randn((bg.number_of_nodes(), 5))
-<<<<<<< HEAD
-    h1 = sum_pool(h0, bg)
-=======
     h1 = sum_pool(bg, h0)
->>>>>>> aa0a53d7
     truth = mx.nd.stack(F.sum(h0[:15], 0),
                         F.sum(h0[15:20], 0),
                         F.sum(h0[20:35], 0),
@@ -246,11 +181,7 @@
                         F.sum(h0[40:55], 0), axis=0)
     check_close(h1, truth)
 
-<<<<<<< HEAD
-    h1 = avg_pool(h0, bg)
-=======
     h1 = avg_pool(bg, h0)
->>>>>>> aa0a53d7
     truth = mx.nd.stack(F.mean(h0[:15], 0),
                         F.mean(h0[15:20], 0),
                         F.mean(h0[20:35], 0),
@@ -258,11 +189,7 @@
                         F.mean(h0[40:55], 0), axis=0)
     check_close(h1, truth)
 
-<<<<<<< HEAD
-    h1 = max_pool(h0, bg)
-=======
     h1 = max_pool(bg, h0)
->>>>>>> aa0a53d7
     truth = mx.nd.stack(F.max(h0[:15], 0),
                         F.max(h0[15:20], 0),
                         F.max(h0[20:35], 0),
