--- conflicted
+++ resolved
@@ -14,11 +14,7 @@
 SET DGL_LIBRARY_PATH=!CD!\build
 SET DGL_DOWNLOAD_DIR=!CD!
 
-<<<<<<< HEAD
-python -m pip install pytest pyyaml pandas pydantic rdflib || EXIT /B 1
-=======
-python -m pip install pytest psutil pyyaml pandas pydantic || EXIT /B 1
->>>>>>> e40a860b
+python -m pip install pytest psutil pyyaml pandas pydantic rdflib || EXIT /B 1
 python -m pytest -v --junitxml=pytest_backend.xml tests\!DGLBACKEND! || EXIT /B 1
 python -m pytest -v --junitxml=pytest_compute.xml tests\compute || EXIT /B 1
 ENDLOCAL
