#!/bin/bash

. /opt/conda/etc/profile.d/conda.sh

function fail {
    echo FAIL: $@
    exit -1
}

function usage {
    echo "Usage: $0 backend device"
}

if [ $# -ne 2 ]; then
    usage
    fail "Error: must specify backend and device"
fi

export DGLBACKEND=$1
export DGLTESTDEV=$2
export DGL_LIBRARY_PATH=${PWD}/build
export PYTHONPATH=tests:${PWD}/python:$PYTHONPATH
export DGL_DOWNLOAD_DIR=${PWD}
export TF_FORCE_GPU_ALLOW_GROWTH=true

if [ $2 == "gpu" ] 
then
  export CUDA_VISIBLE_DEVICES=0
else
  export CUDA_VISIBLE_DEVICES=-1
fi

conda activate ${DGLBACKEND}-ci

<<<<<<< HEAD
python3 -m pip install pytest pyyaml pandas pydantic rdflib || EXIT /B 1
=======
python3 -m pip install pytest psutil pyyaml pandas pydantic || EXIT /B 1

>>>>>>> e40a860b
python3 -m pytest -v --junitxml=pytest_compute.xml tests/compute || fail "compute"
python3 -m pytest -v --junitxml=pytest_backend.xml tests/$DGLBACKEND || fail "backend-specific"

export OMP_NUM_THREADS=1
export DMLC_LOG_DEBUG=1
if [ $2 != "gpu" ]; then
    python3 -m pytest -v --capture=tee-sys --junitxml=pytest_distributed.xml tests/distributed/*.py || fail "distributed"
fi<|MERGE_RESOLUTION|>--- conflicted
+++ resolved
@@ -32,12 +32,7 @@
 
 conda activate ${DGLBACKEND}-ci
 
-<<<<<<< HEAD
-python3 -m pip install pytest pyyaml pandas pydantic rdflib || EXIT /B 1
-=======
-python3 -m pip install pytest psutil pyyaml pandas pydantic || EXIT /B 1
-
->>>>>>> e40a860b
+python3 -m pip install pytest psutil pyyaml pandas pydantic rdflib || EXIT /B 1
 python3 -m pytest -v --junitxml=pytest_compute.xml tests/compute || fail "compute"
 python3 -m pytest -v --junitxml=pytest_backend.xml tests/$DGLBACKEND || fail "backend-specific"
 
