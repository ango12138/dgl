#!/bin/bash

function fail {
    echo FAIL: $@
    exit -1
}

function usage {
    echo "Usage: $0 device"
}

if [ $# -ne 1 ]; then
    usage
    fail "Error: must specify device"
fi

<<<<<<< HEAD
export DGLTESTDEV=$1
export PYTHONPATH=tests:$PYTHONPATH
=======
BACKEND=$1
export DGLBACKEND=$1
export DGL_LIBRARY_PATH=${PWD}/build
export PYTHONPATH=tests:${PWD}/python:$PYTHONPATH
export DGL_DOWNLOAD_DIR=${PWD}
>>>>>>> 350b4851

python3 -m nose -v --with-xunit tests/compute || fail "compute"
python3 -m nose -v --with-xunit tests/graph_index || fail "graph_index"
python3 -m nose -v --with-xunit tests/$DGLBACKEND || fail "backend-specific"<|MERGE_RESOLUTION|>--- conflicted
+++ resolved
@@ -14,16 +14,11 @@
     fail "Error: must specify device"
 fi
 
-<<<<<<< HEAD
-export DGLTESTDEV=$1
-export PYTHONPATH=tests:$PYTHONPATH
-=======
-BACKEND=$1
 export DGLBACKEND=$1
+export DGLTESTDEV=$2
 export DGL_LIBRARY_PATH=${PWD}/build
 export PYTHONPATH=tests:${PWD}/python:$PYTHONPATH
 export DGL_DOWNLOAD_DIR=${PWD}
->>>>>>> 350b4851
 
 python3 -m nose -v --with-xunit tests/compute || fail "compute"
 python3 -m nose -v --with-xunit tests/graph_index || fail "graph_index"
